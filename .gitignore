# .gitignore - OpenDXA Git Ignore Rules
# Copyright © 2025 Aitomatic, Inc. Licensed under the MIT License.

# Python
__pycache__/
*.py[cod]
*.so
*.egg-info/
.pytest_cache/
.mypy_cache/
.ruff_cache/

# Environment
tmp/
.venv/
venv/
.env
.env.*
!.env.example

# Testing and coverage
.coverage
pytest.ini

# Logs and data
<<<<<<< HEAD
.poet
=======
.poet/
>>>>>>> 6087f769
logs/
local_executor/
memory-bank/
configs/

# Editors and tools
.vscode/
*.swp
*.swo
.aider*
.claude/
dana-*.vsix

# macOS
.DS_Store
.DS_Store?


# Build artifacts
build/
dist/
*.egg
site/

# Development files
notebooks/
proposal/
uv.lock
flake8_issues.txt
node_modules/
.refactoring_*/<|MERGE_RESOLUTION|>--- conflicted
+++ resolved
@@ -23,11 +23,7 @@
 pytest.ini
 
 # Logs and data
-<<<<<<< HEAD
 .poet
-=======
-.poet/
->>>>>>> 6087f769
 logs/
 local_executor/
 memory-bank/
