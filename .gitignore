# .gitignore - OpenDXA Git Ignore Rules
# Copyright © 2025 Aitomatic, Inc. Licensed under the MIT License.

# Python
__pycache__/
*.py[cod]
*.so
*.egg-info/
.pytest_cache/
.mypy_cache/
.ruff_cache/

# Environment
.tmp/
tmp/
.venv/
venv/
.env
.env.*
!.env.example

# Testing and coverage
.coverage
pytest.ini

# Logs and data
.dana/
.poet/
logs/
local_executor/
memory-bank/
configs/

# Editors and tools
.qodo/
*.swp
*.swo
.aider*
.claude/
dana-*.vsix

# macOS
.DS_Store
.DS_Store?


# Build artifacts
build/
dist/
*.egg
site/

# Development files
notebooks/
proposal/
uv.lock
flake8_issues.txt
node_modules/
.refactoring_*/
.cache/
.ipynb_checkpoints/

.deprecated_opendxa
docs/.ai-only/ai_output/

# Data files
local.db
test.db
uploads
dana/api/server/static/
dana/contrib/ui/public/static/
generated/
<<<<<<< HEAD

# Contributors-oriented configs
# =============================

# Visual Studio Code configs
# --------------------------
.vscode/extensions.json
# .vscode/launch.json
# .vscode/settings.json

# Cursor configs
# --------------
# .cursor/
=======
agents/
>>>>>>> 7ceac6d2
<|MERGE_RESOLUTION|>--- conflicted
+++ resolved
@@ -70,7 +70,7 @@
 dana/api/server/static/
 dana/contrib/ui/public/static/
 generated/
-<<<<<<< HEAD
+agents/
 
 # Contributors-oriented configs
 # =============================
@@ -83,7 +83,4 @@
 
 # Cursor configs
 # --------------
-# .cursor/
-=======
-agents/
->>>>>>> 7ceac6d2
+# .cursor/