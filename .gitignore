# .gitignore - OpenDXA Git Ignore Rules
# Copyright © 2025 Aitomatic, Inc. Licensed under the MIT License.

# Python
__pycache__/
*.py[cod]
*.so
*.egg-info/
.pytest_cache/
.mypy_cache/
.ruff_cache/

# Environment
.tmp/
tmp/
.venv
venv
.env
.env.*
!.env.example
dana-config.json
!dana-config.json.example

# Testing and coverage
.coverage
pytest.ini

# Logs and data
local.db
.dana/
.poet/
logs/
local_executor/
memory-bank/
configs/

# Editors and tools
.qodo/
*.swp
*.swo
.aider*
.claude/
dana-*.vsix

# macOS
.DS_Store
.DS_Store?


# Build artifacts
build/
dist/
*.egg
site/

# Development files
notebooks/
proposal/
uv.lock
flake8_issues.txt
node_modules/
.refactoring_*/
.cache/
.ipynb_checkpoints/
# .cursor/
CLAUDE.md

.deprecated_opendxa
docs/.ai-only/ai_output/

# Data files
local.db
test.db
uploads
dana/api/server/static/
dana/contrib/ui/public/static/
generated/
/agents/
docs/.ai-only/ai_output/

# act file
.actrc
.secrets
.secrets.example
tasks.json
experiments/

.vscode/launch.json.backup
**/MODULE_ANALYSIS.md

<<<<<<< HEAD
# Contributors-oriented configs
# =============================

# Visual Studio Code configs
# --------------------------
# .vscode/extensions.json
# .vscode/launch.json
# .vscode/settings.json

# Cursor configs
# --------------
# .cursor/
=======
# misc / other
.bugs
>>>>>>> 1192b4cc
<|MERGE_RESOLUTION|>--- conflicted
+++ resolved
@@ -65,6 +65,8 @@
 # .cursor/
 CLAUDE.md
 
+.vscode/launch.json
+.vscode/settings.json
 .deprecated_opendxa
 docs/.ai-only/ai_output/
 
@@ -88,20 +90,5 @@
 .vscode/launch.json.backup
 **/MODULE_ANALYSIS.md
 
-<<<<<<< HEAD
-# Contributors-oriented configs
-# =============================
-
-# Visual Studio Code configs
-# --------------------------
-# .vscode/extensions.json
-# .vscode/launch.json
-# .vscode/settings.json
-
-# Cursor configs
-# --------------
-# .cursor/
-=======
 # misc / other
-.bugs
->>>>>>> 1192b4cc
+.bugs