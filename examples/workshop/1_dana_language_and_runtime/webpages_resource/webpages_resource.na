"""Webpages Querying."""

<<<<<<< HEAD
def __main__(webpage="https://asia.nikkei.com", query="What's happening today?"):
    with use("rag", sources=[webpage], force_reload=True) as web_info:
        print(reason(query))
=======
from resources import RagResource, query, initialize  # TODO: user not needing to import `query` & `initialize`

news_agency_rag = RagResource(sources=["https://asia.nikkei.com"], force_reload=True)
news_agency_rag.initialize()  # TODO: user not needing to initialize

print(news_agency_rag.query("What's happening today?"))  # TODO: return str input, not raw list of candidate pieces
>>>>>>> 0e4a118d
<|MERGE_RESOLUTION|>--- conflicted
+++ resolved
@@ -1,14 +1,8 @@
 """Webpages Querying."""
 
-<<<<<<< HEAD
-def __main__(webpage="https://asia.nikkei.com", query="What's happening today?"):
-    with use("rag", sources=[webpage], force_reload=True) as web_info:
-        print(reason(query))
-=======
 from resources import RagResource, query, initialize  # TODO: user not needing to import `query` & `initialize`
 
 news_agency_rag = RagResource(sources=["https://asia.nikkei.com"], force_reload=True)
 news_agency_rag.initialize()  # TODO: user not needing to initialize
 
-print(news_agency_rag.query("What's happening today?"))  # TODO: return str input, not raw list of candidate pieces
->>>>>>> 0e4a118d
+print(news_agency_rag.query("What's happening today?"))  # TODO: return str input, not raw list of candidate pieces