--- conflicted
+++ resolved
@@ -1,17 +1,8 @@
 """Documents Querying."""
 
-<<<<<<< HEAD
-from resources import RagResource
-
-rag = RagResource(sources=["../../../../docs/primers"])
-rag.initialize()
-
-print(rag.query("What are Dana's 6 core concepts?"))
-=======
 from resources import RagResource, query, initialize  # TODO: user not needing to import `query` & `initialize`
 
 dana_primers_rag = RagResource(sources=["../../../../docs/primers"])
 dana_primers_rag.initialize()  # TODO: user not needing to initialize
 
-print(dana_primers_rag.query("Dana's 6 core concepts"))  # TODO: return str input, not raw list of candidate pieces
->>>>>>> 0e4a118d
+print(dana_primers_rag.query("Dana's 6 core concepts"))  # TODO: return str input, not raw list of candidate pieces