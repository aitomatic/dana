--- conflicted
+++ resolved
@@ -41,25 +41,16 @@
     return sum(other_income_or_cf_statement_item_nums) / sum(revenue_nums)
 
 
-<<<<<<< HEAD
-"""
-Calculate `Cost of Goods Sold (COGS) Margin` of {COMPANY} for {PERIOD} fiscal period
-=======
 
 def _cogs_margin(intermed_results):
         return llm(
 f'Calculate `Cost of Goods Sold (COGS) Margin`
->>>>>>> cc9c4b7e
 as decimal value according to formula:
 
 `Cost of Goods Sold (COGS) Margin` = (
     `(Total) Cost of Goods Sold, a.k.a. (Total) COGS, or (Total) Cost of Sales, or (Total) Cost of Revenue` /
     `(Total) (Net) (Operating) Revenue(s), a.k.a. (Total) (Net) Sales`
 )
-<<<<<<< HEAD
-"""
-def calc_cogs_margin(doc: FinDoc) -> float = [get_rev, get_cogs] | calc_margin_ratio
-=======
 
 and using the following intermediate results:
 ```
@@ -68,7 +59,6 @@
 State your result together with the supporting calculation(s).')
 
 def calc_cogs_margin(doc: FinDoc) -> float = [get_rev, get_cogs] | _cogs_margin
->>>>>>> cc9c4b7e
 
 
 """
@@ -80,25 +70,15 @@
 def calc_cogs_margin_3y_avg(doc: FinDoc) -> float = [get_rev_3y, get_cogs_3y] | calc_avg_margin_ratio
 
 
-<<<<<<< HEAD
-"""
-Calculate `Gross (Income or Profit or Earnings) Margin` of {COMPANY}
-as decimal values according to formula:
-=======
 def _gross_margin(intermed_results):
     return llm(
 f'Calculate `Gross (Income or Profit or Earnings) Margin`
 as decimal value according to formula:
->>>>>>> cc9c4b7e
 
 `Gross (Income or Profit or Earnings) Margin` = (
     `Gross Income, a.k.a. Gross Profit, or Gross Earnings (or Loss(es))` /
     `(Total) (Net) (Operating) Revenue(s), a.k.a. (Total) (Net) Sales`
 )
-<<<<<<< HEAD
-"""
-def calc_gross_margin(doc: FinDoc) -> float = [get_rev, get_gross_income] | calc_margin_ratio
-=======
 
 and using the following intermediate results:
 ```
@@ -107,7 +87,6 @@
 State your result together with the supporting calculation(s).')
 
 def calc_gross_margin(doc: FinDoc) -> float = [get_rev, get_gross_income] | _gross_margin
->>>>>>> cc9c4b7e
 
 
 """
@@ -119,24 +98,15 @@
 def calc_gross_margin_3y_avg(doc: FinDoc) -> float = [get_rev_3y, get_gross_income_3y] | calc_avg_margin_ratio
 
 
-<<<<<<< HEAD
-"""
-Calculate `(Unadjusted) EBITDA Margin` of {COMPANY} for {PERIOD} fiscal period
-=======
 def _ebitda_margin(intermed_results):
     return llm(
 f'Calculate `(Unadjusted) EBITDA Margin`
->>>>>>> cc9c4b7e
 as decimal value according to formula:
 
 `(Unadjusted) EBITDA Margin` = (
     `(Unadjusted) Earnings before Interest, Tax, Depreciation & Amortization, a.k.a. EBITDA`
     / `(Total) (Net) (Operating) Revenue(s), a.k.a. (Total) (Net) Sales`
 )
-<<<<<<< HEAD
-"""
-def calc_ebitda_margin(doc: FinDoc) -> float = [get_rev, calc_ebitda] | calc_margin_ratio
-=======
 
 and using the following intermediate results:
 ```
@@ -145,7 +115,6 @@
 State your result together with the supporting calculation(s).')
 
 def calc_ebitda_margin(doc: FinDoc) -> float = [get_rev, calc_ebitda] | _ebitda_margin
->>>>>>> cc9c4b7e
 
 
 """
@@ -157,53 +126,34 @@
 def calc_ebitda_margin_3y_avg(doc: FinDoc) -> float = [get_rev_3y, calc_ebitda_3y] | calc_avg_margin_ratio
 
 
-<<<<<<< HEAD
-"""
-Calculate `Depreciation & Amortization (D&A) Margin` of {COMPANY} for {PERIOD} fiscal period
-=======
 def _da_margin(intermed_results):
     return llm(
 f'Calculate `Depreciation & Amortization (D&A) Margin`
->>>>>>> cc9c4b7e
 as decimal value according to formula:
 
 `Depreciation & Amortization (D&A) Margin` = (
     `Depreciation & Amortization, a.k.a. D&A (of Fixed Assets or Property, Plant & Equipment (PP&E))` /
     `(Total) (Net) (Operating) Revenue(s), a.k.a. (Total) (Net) Sales`
 )
-<<<<<<< HEAD
-"""
-def calc_da_margin(doc: FinDoc) -> float = [get_rev, get_deprec_and_amort] | calc_margin_ratio
-=======
->>>>>>> cc9c4b7e
-
-and using the following intermediate results:
-```
-{intermed_results}
-```
-State your result together with the supporting calculation(s).')
-
-<<<<<<< HEAD
-"""
-Calculate `Operating Income Margin` of {COMPANY} for {PERIOD} fiscal period
-=======
+
+and using the following intermediate results:
+```
+{intermed_results}
+```
+State your result together with the supporting calculation(s).')
+
 def calc_da_margin(doc: FinDoc) -> float = [get_rev, get_deprec_and_amort] | _da_margin
 
 
 def _op_margin(intermed_results):
     return llm(
 f'Calculate `Operating Income Margin`
->>>>>>> cc9c4b7e
 as decimal value according to formula:
 
 `Operating Income Margin` = (
     `(Unadjusted) Operating Income, a.k.a. Operating Profit, or Operating Earnings (or Loss(es))` /
     `(Total) (Net) (Operating) Revenue(s), a.k.a. (Total) (Net) Sales`
 )
-<<<<<<< HEAD
-"""
-def calc_op_margin(doc: FinDoc) -> float = [get_rev, get_op_income] | calc_margin_ratio
-=======
 
 and using the following intermediate results:
 ```
@@ -212,7 +162,6 @@
 State your result together with the supporting calculation(s).')
 
 def calc_op_margin(doc: FinDoc) -> float = [get_rev, get_op_income] | _op_margin
->>>>>>> cc9c4b7e
 
 
 """
@@ -227,24 +176,15 @@
 def calc_op_margin_3y_avg(doc: FinDoc) -> float = [get_rev_3y, get_op_income_3y] | calc_avg_margin_ratio
 
 
-<<<<<<< HEAD
-"""
-Calculate `EBIT Margin` of {COMPANY} for {PERIOD} fiscal period
-=======
 def _ebit_margin(intermed_results):
     return llm(
 f'Calculate `EBIT Margin`
->>>>>>> cc9c4b7e
 as decimal value according to formula:
 
 `EBIT Margin` = (
     `Earnings before Interest & Tax, a.k.a. EBIT` /
     `(Total) (Net) (Operating) Revenue(s), a.k.a. (Total) (Net) Sales`
 )
-<<<<<<< HEAD
-"""
-def calc_ebit_margin(doc: FinDoc) -> float = [get_rev, get_ebit] | calc_margin_ratio
-=======
 
 and using the following intermediate results:
 ```
@@ -253,7 +193,6 @@
 State your result together with the supporting calculation(s).')
 
 def calc_ebit_margin(doc: FinDoc) -> float = [get_rev, get_ebit] | _ebit_margin
->>>>>>> cc9c4b7e
 
 
 """
@@ -265,25 +204,15 @@
 def calc_ebit_margin_3y_avg(doc: FinDoc) -> float = [get_rev_3y, get_ebit_3y] | calc_avg_margin_ratio
 
 
-<<<<<<< HEAD
-"""
-Calculate `Net Income Margin` of {COMPANY} for {PERIOD} fiscal period
-=======
 def _net_margin(intermed_results):
     return llm(
 f'Calculate `Net Income Margin`
->>>>>>> cc9c4b7e
 as decimal value according to formula:
 
 `Net Income Margin` = (
     `Net Income, a.k.a. Net Profit, or Net Earnings (or Loss(es)) (Attributable to Shareholders)` /
     `(Total) (Net) (Operating) Revenue(s), a.k.a. (Total) (Net) Sales`
 )
-<<<<<<< HEAD
-"""
-def calc_net_margin(doc: FinDoc) -> float = [get_rev, get_net_income] | calc_margin_ratio
-=======
->>>>>>> cc9c4b7e
 
 and using the following intermediate results:
 ```
@@ -298,10 +227,5 @@
 Calculate 3-year average `Net Income Margin`
 by dividing sum of `Net Income, a.k.a. Net Profit, or Net Earnings (or Loss(es)) (Attributable to Shareholders)`
 by sum of `(Total) (Net) (Operating) Revenue(s), a.k.a. (Total) (Net) Sales`,
-<<<<<<< HEAD
-and return division result as decimal value
-"""
-=======
 and return division result as decimal value"""
->>>>>>> cc9c4b7e
 def calc_net_margin_3y_avg(doc: FinDoc) -> float = [get_rev_3y, get_net_income_3y] | calc_avg_margin_ratio