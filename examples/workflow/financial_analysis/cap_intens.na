"""Capital Intensity/Intensiveness Metrics."""


from .fin_statements import get_total_asset, get_fixed_asset
from .fin_statements import get_capex, get_capex_3y
from .fin_statements import get_rev, get_rev_3y

from .return_ratios import calc_roa_ratio

from .utils import FinDoc


__all__ = [
    'calc_fixed_asset_over_total_asset',
    'calc_total_asset_over_rev',
    'calc_capex_over_rev', 'calc_capex_over_rev_3y_avg',
    'assess_cap_intens',
]


def _fixed_asset_over_total_asset(intermed_results):
<<<<<<< HEAD
    deliver llm(
=======
    return llm(
>>>>>>> ad3d2f76
f'Calculate `Fixed Assets` as proportion of `Total Assets`
using the following intermediate results:
```
{intermed_results}
```
State your result together with the supporting calculation(s).')
<<<<<<< HEAD

=======
# TODO: parenthesized workflow def
>>>>>>> ad3d2f76
def calc_fixed_asset_over_total_asset(doc: FinDoc) -> float = [get_fixed_asset, get_total_asset] | _fixed_asset_over_total_asset


def _total_asset_over_rev(intermed_results):
<<<<<<< HEAD
    deliver llm(
=======
    return llm(
>>>>>>> ad3d2f76
f'Calculate `Total Assets` relative to `(Total) (Net) (Operating) Revenue(s), a.k.a. (Total) (Net) Sales`
as decimal value, using the following intermediate results:
```
{intermed_results}
```
State your result together with the supporting calculation(s).')
<<<<<<< HEAD

=======
# TODO: parenthesized workflow def
>>>>>>> ad3d2f76
def calc_total_asset_over_rev(doc: FinDoc) -> float = [get_total_asset, get_rev] | _total_asset_over_rev


def _capex_over_rev(intermed_results):
<<<<<<< HEAD
    deliver llm(
=======
    return llm(
>>>>>>> ad3d2f76
f'Calculate `Capital Expenditure(s), a.k.a. CapEx, or Capital Spending,
or Property, Plant & Equipment (PP&E) Expenditure(s)/Purchase(s)`
as proportion of `(Total) (Net) (Operating) Revenue(s), a.k.a. (Total) (Net) Sales`
using the following intermediate results:
```
{intermed_results}
```
State your result together with the supporting calculation(s).')
<<<<<<< HEAD

=======
# TODO: parenthesized workflow def
>>>>>>> ad3d2f76
def calc_capex_over_rev(doc: FinDoc) -> float = [get_capex, get_rev] | _capex_over_rev


def _capex_over_rev_3y_avg(intermed_results):
<<<<<<< HEAD
    deliver llm(
=======
    return llm(
>>>>>>> ad3d2f76
f'Calculate 3-year average of
`Capital Expenditure(s), a.k.a. CapEx, or Capital Spending,
or Property, Plant & Equipment (PP&E) Expenditure(s)/Purchase(s)`
as proportion of `(Total) (Net) (Operating) Revenue(s), a.k.a. (Total) (Net) Sales`
using the sum-divided-by-sum method, and the following intermediate results:
```
{intermed_results}
```
State your result together with the supporting calculation(s).')
<<<<<<< HEAD

=======
# TODO: parenthesized workflow def
>>>>>>> ad3d2f76
def calc_capex_over_rev_3y_avg(doc: FinDoc) -> float = [get_capex_3y, get_rev_3y] | _capex_over_rev_3y_avg_pct


def _cap_intens_assessment(intermed_results):
<<<<<<< HEAD
    deliver llm(
=======
    return llm(
>>>>>>> ad3d2f76
f'Capital-intensive businesses tend to have one or several of the following characteristics:

- high `(Net) Fixed Assets, a.k.a. (Net) Property, Plant & Equipment (PP&E)` as proportion of `Total Assets`,
  e.g., over 25%;

- high `Total Assets` relative to `(Total) (Net) (Operating) Revenue(s), a.k.a. (Total) (Net) Sales`,
  e.g., over 2 times;

- high `Capital Expenditure(s), a.k.a. CapEx, or Capital Spending,
  or Property, Plant & Equipment (PP&E) Expenditure(s)/Purchase(s)`
  relative to `(Total) (Net) (Operating) Revenue(s), a.k.a. (Total) (Net) Sales`,
  e.g., over 10%;

  and/or

- low `Return on (Total) Assets, a.k.a. RoA or RoTA`,
  e.g., under 10%,

Assess whether company is capital-intensive according to the concerned fiscal period data,
using the following intermediate results:
```
{intermed_results}
```
State your result together with the supporting calculation(s).')
<<<<<<< HEAD

def assess_cap_intens(doc: FinDoc) = [calc_fixed_asset_over_total_asset,
                                      calc_total_asset_over_rev,
                                      calc_capex_over_rev,
                                      calc_roa_ratio] | _cap_intens_assessment
=======
# TODO: parenthesized workflow def
def assess_cap_intens(doc: FinDoc) -> str = [calc_fixed_asset_over_total_asset,
                                             calc_total_asset_over_rev,
                                             calc_capex_over_rev,
                                             calc_roa_ratio] | _cap_intens_assessment
>>>>>>> ad3d2f76
<|MERGE_RESOLUTION|>--- conflicted
+++ resolved
@@ -19,51 +19,31 @@
 
 
 def _fixed_asset_over_total_asset(intermed_results):
-<<<<<<< HEAD
-    deliver llm(
-=======
     return llm(
->>>>>>> ad3d2f76
 f'Calculate `Fixed Assets` as proportion of `Total Assets`
 using the following intermediate results:
 ```
 {intermed_results}
 ```
 State your result together with the supporting calculation(s).')
-<<<<<<< HEAD
-
-=======
 # TODO: parenthesized workflow def
->>>>>>> ad3d2f76
 def calc_fixed_asset_over_total_asset(doc: FinDoc) -> float = [get_fixed_asset, get_total_asset] | _fixed_asset_over_total_asset
 
 
 def _total_asset_over_rev(intermed_results):
-<<<<<<< HEAD
-    deliver llm(
-=======
     return llm(
->>>>>>> ad3d2f76
 f'Calculate `Total Assets` relative to `(Total) (Net) (Operating) Revenue(s), a.k.a. (Total) (Net) Sales`
 as decimal value, using the following intermediate results:
 ```
 {intermed_results}
 ```
 State your result together with the supporting calculation(s).')
-<<<<<<< HEAD
-
-=======
 # TODO: parenthesized workflow def
->>>>>>> ad3d2f76
 def calc_total_asset_over_rev(doc: FinDoc) -> float = [get_total_asset, get_rev] | _total_asset_over_rev
 
 
 def _capex_over_rev(intermed_results):
-<<<<<<< HEAD
-    deliver llm(
-=======
     return llm(
->>>>>>> ad3d2f76
 f'Calculate `Capital Expenditure(s), a.k.a. CapEx, or Capital Spending,
 or Property, Plant & Equipment (PP&E) Expenditure(s)/Purchase(s)`
 as proportion of `(Total) (Net) (Operating) Revenue(s), a.k.a. (Total) (Net) Sales`
@@ -72,20 +52,12 @@
 {intermed_results}
 ```
 State your result together with the supporting calculation(s).')
-<<<<<<< HEAD
-
-=======
 # TODO: parenthesized workflow def
->>>>>>> ad3d2f76
 def calc_capex_over_rev(doc: FinDoc) -> float = [get_capex, get_rev] | _capex_over_rev
 
 
 def _capex_over_rev_3y_avg(intermed_results):
-<<<<<<< HEAD
-    deliver llm(
-=======
     return llm(
->>>>>>> ad3d2f76
 f'Calculate 3-year average of
 `Capital Expenditure(s), a.k.a. CapEx, or Capital Spending,
 or Property, Plant & Equipment (PP&E) Expenditure(s)/Purchase(s)`
@@ -95,20 +67,12 @@
 {intermed_results}
 ```
 State your result together with the supporting calculation(s).')
-<<<<<<< HEAD
-
-=======
 # TODO: parenthesized workflow def
->>>>>>> ad3d2f76
 def calc_capex_over_rev_3y_avg(doc: FinDoc) -> float = [get_capex_3y, get_rev_3y] | _capex_over_rev_3y_avg_pct
 
 
 def _cap_intens_assessment(intermed_results):
-<<<<<<< HEAD
-    deliver llm(
-=======
     return llm(
->>>>>>> ad3d2f76
 f'Capital-intensive businesses tend to have one or several of the following characteristics:
 
 - high `(Net) Fixed Assets, a.k.a. (Net) Property, Plant & Equipment (PP&E)` as proportion of `Total Assets`,
@@ -133,16 +97,8 @@
 {intermed_results}
 ```
 State your result together with the supporting calculation(s).')
-<<<<<<< HEAD
-
-def assess_cap_intens(doc: FinDoc) = [calc_fixed_asset_over_total_asset,
-                                      calc_total_asset_over_rev,
-                                      calc_capex_over_rev,
-                                      calc_roa_ratio] | _cap_intens_assessment
-=======
 # TODO: parenthesized workflow def
 def assess_cap_intens(doc: FinDoc) -> str = [calc_fixed_asset_over_total_asset,
                                              calc_total_asset_over_rev,
                                              calc_capex_over_rev,
-                                             calc_roa_ratio] | _cap_intens_assessment
->>>>>>> ad3d2f76
+                                             calc_roa_ratio] | _cap_intens_assessment