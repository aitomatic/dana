--- conflicted
+++ resolved
@@ -15,11 +15,7 @@
 
 
 def _total_debt(intermed_results):
-<<<<<<< HEAD
-    deliver llm(
-=======
     return llm(
->>>>>>> ad3d2f76
 f'Calculate `Total Debt` according to formula:
 
 `Total Debt` = (
@@ -37,11 +33,7 @@
 
 
 def _total_debt_2y(intermed_results):
-<<<<<<< HEAD
-    deliver llm(
-=======
     return llm(
->>>>>>> ad3d2f76
 f'Calculate `Total Debt` as at last 2 annual fiscal period ends
 according to formula:
 
@@ -60,11 +52,7 @@
 
 
 def _total_debt_3y(intermed_results):
-<<<<<<< HEAD
-    deliver llm(
-=======
     return llm(
->>>>>>> ad3d2f76
 f'Calculate `Total Debt` as at last 3 annual fiscal period ends
 according to formula:
 
@@ -83,11 +71,7 @@
 
 
 def _de_ratio(intermed_results):
-<<<<<<< HEAD
-    deliver llm(
-=======
     return llm(
->>>>>>> ad3d2f76
 f'Calculate `Debt/Equity Ratio` according to formula:
 
 `Debt/Equity Ratio` = `Total Debt` / `Total Equity`
