--- conflicted
+++ resolved
@@ -17,11 +17,7 @@
 
 
 def _int_cov_ratio(intermed_results):
-<<<<<<< HEAD
-    deliver llm(
-=======
     return llm(
->>>>>>> ad3d2f76
 f'Calculate `Interest Coverage Ratio` according to formula:
 
 `Interest Coverage Ratio` = `Earnings before Interest & Tax, a.k.a. EBIT` / `Interest Expense`
@@ -39,11 +35,7 @@
 
 
 def _eff_tax_rate(intermed_results):
-<<<<<<< HEAD
-    deliver llm(
-=======
     return llm(
->>>>>>> ad3d2f76
 f'Calculate `Effective (Income) Tax Rate` according to formula:
 
 `Effective (Income) Tax Rate` = (
@@ -61,11 +53,7 @@
 
 
 def _div_payout_ratio(intermed_results):
-<<<<<<< HEAD
-    deliver llm(
-=======
     return llm(
->>>>>>> ad3d2f76
 f'Calculate `Dividend Payout Ratio` according to formula:
 
 `Dividend Payout Ratio` = (
@@ -83,11 +71,7 @@
 
 
 def _retention_ratio(intermed_results):
-<<<<<<< HEAD
-    deliver llm(
-=======
     return llm(
->>>>>>> ad3d2f76
 f'Calculate `Retention Ratio` according to formula:
 
 `Retention Ratio` = 1 - `Dividend Payout Ratio`
