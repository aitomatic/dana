--- conflicted
+++ resolved
@@ -20,13 +20,8 @@
 
 
 def sum_over_sum(numerators: tuple[float], denominators: tuple[float]) -> float:
-<<<<<<< HEAD
-    """Sum numerators and denominators and divide."""
-    return sum(numerators) / sum(denominators)
-=======
     """Sum numerator and denominator and divide."""
     denominator_sum = sum(denominators)
     if denominator_sum == 0:
         raise ValueError("Cannot divide by zero: denominator sum is zero")
-    return sum(numerators) / denominator_sum
->>>>>>> 260b7d60
+    return sum(numerators) / denominator_sum