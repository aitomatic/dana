"""Adjusted Income Metrics."""


# TODO: relative importing & parenthesized importing in Dana
# from fin_statements import (
#     get_op_income, get_op_income_2y, get_op_income_3y,
#
#     get_deprec_and_amort, get_deprec_and_amort_2y, get_deprec_and_amort_3y,
# )
from fin_statements import get_op_income, get_op_income_2y, get_op_income_3y
from fin_statements import get_deprec_and_amort, get_deprec_and_amort_2y, get_deprec_and_amort_3y

# TODO: relative importing with dot notation in Dana
from fin_statements.util import CompanyAndPeriodAndCurrency, CurrAndPrevNums


__all__ = [
    'calc_ebitda', 'calc_ebitda_2y', 'calc_ebitda_3y',
]


"""
Calculate `(Unadjusted) Earnings before Interest, Tax, Depreciation & Amortization, a.k.a. EBITDA`
of {COMPANY} for {PERIOD} fiscal period in {CURRENCY} according to formula:

`(Unadjusted) Earnings before Interest, Tax, Depreciation & Amortization, a.k.a. EBITDA` = (
    `(Unadjusted) Operating Income, a.k.a. Operating Profit, or Operating Earnings (or Loss(es))` +
    `Depreciation & Amortization, a.k.a. D&A (of Fixed Assets or Property, Plant & Equipment (PP&E))`
)
"""
calc_ebitda = (
    [get_op_income, get_deprec_and_amort] | sum
)

"""
Calculate `(Unadjusted) Earnings before Interest, Tax, Depreciation & Amortization, a.k.a. EBITDA`
for past 2 annual fiscal periods in {CURRENCY} according to formula:

`(Unadjusted) Earnings before Interest, Tax, Depreciation & Amortization, a.k.a. EBITDA` = (
    `(Unadjusted) Operating Income, a.k.a. Operating Profit, or Operating Earnings (or Loss(es))` +
    `Depreciation & Amortization, a.k.a. D&A (of Fixed Assets or Property, Plant & Equipment (PP&E))`
)
"""
# TODO: lambdas in Dana
def _calc_ebitda_2y_sum(op_income_nums, deprec_and_amort_nums):
    return CurrAndPrevNums(curr=op_income_nums.curr + deprec_and_amort_nums.curr,
<<<<<<< HEAD
                           prev=op_income_nums.prev + deprec_and_amort_nums.prev)
# calc_ebitda_2y = (
#     [get_op_income_2y, get_deprec_and_amort_2y] | (
#         lambda op_income_nums, deprec_and_amort_nums: CurrAndPrevNums(
#             curr=op_income_nums.curr + deprec_and_amort_nums.curr,
#             prev=op_income_nums.prev + deprec_and_amort_nums.prev
#         )
#     )
# )
=======
                           prev=op_income_nums.prev + deprec_and_amort_nums.prev,
                           unit_of_measurement=op_income_nums.unit_of_measurement)
>>>>>>> 260b7d60
calc_ebitda_2y = (
    [get_op_income_2y, get_deprec_and_amort_2y] | _calc_ebitda_2y_sum
)


"""
Calculate `(Unadjusted) Earnings before Interest, Tax, Depreciation & Amortization, a.k.a. EBITDA`
for past 3 annual fiscal periods in {CURRENCY} according to formula:

`(Unadjusted) Earnings before Interest, Tax, Depreciation & Amortization, a.k.a. EBITDA` = (
    `(Unadjusted) Operating Income, a.k.a. Operating Profit, or Operating Earnings (or Loss(es))` +
    `Depreciation & Amortization, a.k.a. D&A (of Fixed Assets or Property, Plant & Equipment (PP&E))`
)
"""
# TODO: lambdas in Dana
def _calc_ebitda_3y_sum(op_income_nums, deprec_and_amort_nums):
    return (
        op_income_nums[0] + deprec_and_amort_nums[0],
        op_income_nums[1] + deprec_and_amort_nums[1],
        op_income_nums[2] + deprec_and_amort_nums[2]
    )
# calc_ebitda_3y = (
#     [get_op_income_3y, get_deprec_and_amort_3y] | (
#         lambda op_income_nums, deprec_and_amort_nums: (
#             op_income_nums[0] + deprec_and_amort_nums[0],
#             op_income_nums[1] + deprec_and_amort_nums[1],
#             op_income_nums[2] + deprec_and_amort_nums[2]
#         )
#     )
# )
calc_ebitda_3y = (
    [get_op_income_3y, get_deprec_and_amort_3y] | _calc_ebitda_3y_sum
)<|MERGE_RESOLUTION|>--- conflicted
+++ resolved
@@ -44,20 +44,17 @@
 # TODO: lambdas in Dana
 def _calc_ebitda_2y_sum(op_income_nums, deprec_and_amort_nums):
     return CurrAndPrevNums(curr=op_income_nums.curr + deprec_and_amort_nums.curr,
-<<<<<<< HEAD
-                           prev=op_income_nums.prev + deprec_and_amort_nums.prev)
+                           prev=op_income_nums.prev + deprec_and_amort_nums.prev,
+                           unit_of_measurement=op_income_nums.unit_of_measurement)
 # calc_ebitda_2y = (
 #     [get_op_income_2y, get_deprec_and_amort_2y] | (
 #         lambda op_income_nums, deprec_and_amort_nums: CurrAndPrevNums(
 #             curr=op_income_nums.curr + deprec_and_amort_nums.curr,
-#             prev=op_income_nums.prev + deprec_and_amort_nums.prev
+#             prev=op_income_nums.prev + deprec_and_amort_nums.prev,
+#             unit_of_measurement=op_income_nums.unit_of_measurement
 #         )
 #     )
 # )
-=======
-                           prev=op_income_nums.prev + deprec_and_amort_nums.prev,
-                           unit_of_measurement=op_income_nums.unit_of_measurement)
->>>>>>> 260b7d60
 calc_ebitda_2y = (
     [get_op_income_2y, get_deprec_and_amort_2y] | _calc_ebitda_2y_sum
 )
