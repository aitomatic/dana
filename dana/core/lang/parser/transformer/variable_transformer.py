--- conflicted
+++ resolved
@@ -78,11 +78,7 @@
         via registry first, and variable access to be handled by the context resolver.
         """
         name = self._extract_name(items[0])
-<<<<<<< HEAD
-        location = self.create_location(items[0]) if items else None
-=======
         location = self.create_location(items[0])
->>>>>>> aa41fb6a
         return Identifier(name=name, location=location)
 
     def dotted_access(self, items):
@@ -110,25 +106,15 @@
                 f"Use colon notation instead: '{base_name}:{attribute_names[0]}'"
             )
 
-<<<<<<< HEAD
-        # Create the base object identifier without automatic scoping
-        base_location = self.create_location(items[0]) if items else None
-=======
         # Create the base object identifier with location
         base_location = self.create_location(items[0])
->>>>>>> aa41fb6a
         base_obj = Identifier(name=base_name, location=base_location)
 
         # Chain the attribute accesses with location information
         current_obj = base_obj
         for i, attr_name in enumerate(attribute_names):
-<<<<<<< HEAD
-            # Try to get location from corresponding item
-            attr_location = self.create_location(items[i + 1]) if len(items) > i + 1 else base_location
-=======
             # Get location from the corresponding item (i+1 because items[0] is the base)
             attr_location = self.create_location(items[i + 1]) if i + 1 < len(items) else None
->>>>>>> aa41fb6a
             current_obj = AttributeAccess(object=current_obj, attribute=attr_name, location=attr_location)
 
         return current_obj
