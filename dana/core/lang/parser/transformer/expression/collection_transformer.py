"""
Collection transformer for Dana language parsing.

This module handles collection literals including:
- Lists ([1, 2, 3])
- Dictionaries ({"key": value})
- Sets ({1, 2, 3})
- Tuples ((1, 2, 3))
- Key-value pairs for dictionaries

Copyright © 2025 Aitomatic, Inc.
MIT License
"""

from typing import cast

from lark import Token

from dana.core.lang.ast import (
    DictLiteral,
    Expression,
    ListLiteral,
    SetLiteral,
    TupleLiteral,
)
from dana.core.lang.parser.transformer.base_transformer import BaseTransformer


class CollectionTransformer(BaseTransformer):
    """Transformer for collection literals."""

    def _filter_comments(self, items):
        """Filter out COMMENT tokens from a list of items."""
        filtered = []
        for item in items:
            # Skip COMMENT tokens - they should not appear in final collections
            if isinstance(item, Token) and item.type == "COMMENT":
                continue
            filtered.append(item)
        return filtered

    def tuple(self, items):
        """Transform a tuple literal into a TupleLiteral AST node."""
        flat_items = self.flatten_items(items)
        # Ensure each item is properly cast to Expression type
        tuple_items: list[Expression] = []
        for item in flat_items:
            # Note: This requires the main expression transformer
            # We'll handle this in the integration phase
            tuple_items.append(cast(Expression, item))

        return TupleLiteral(items=tuple_items)

    def list(self, items):
        """Transform a list literal into a ListLiteral AST node."""
        flat_items = self.flatten_items(items)
        # Ensure each item is properly cast to Expression type
        list_items: list[Expression] = []
        for item in flat_items:
            # Note: This requires the main expression transformer
            # We'll handle this in the integration phase
            list_items.append(cast(Expression, item))

        return ListLiteral(items=list_items)

    def dict(self, items):
        """Transform a dictionary literal into a DictLiteral AST node."""
        flat_items = self.flatten_items(items)
        pairs = []
        for item in flat_items:
            if isinstance(item, tuple) and len(item) == 2:
                pairs.append(item)
            elif hasattr(item, "data") and item.data == "key_value_pair":
                pair = self.key_value_pair(item.children)
                pairs.append(pair)

        return DictLiteral(items=pairs)

    def set(self, items):
        """Transform a set literal into a SetLiteral AST node."""
        flat_items = self.flatten_items(items)
        # Ensure each item is properly cast to Expression type
        set_items: list[Expression] = []
        for item in flat_items:
            # Note: This requires the main expression transformer
            # We'll handle this in the integration phase
            set_items.append(cast(Expression, item))

        return SetLiteral(items=set_items)

    def key_value_pair(self, items):
        """Transform a key-value pair into a tuple of (key, value)."""
        # Filter out comments first
        filtered_items = self._filter_comments(items)
        # Always return a (key, value) tuple
        if len(filtered_items) >= 2:
            key = filtered_items[0]
            value = filtered_items[1]
            # Note: Both key and value require the main expression transformer
            # We'll handle this in the integration phase
            return (key, value)
        else:
            self.error(f"Invalid key-value pair: {filtered_items}")
            return (None, None)

    def list_items(self, items):
        """Transform list items rule."""
        flat_items = self.flatten_items(items)
        return self._filter_comments(flat_items)

    def dict_items(self, items):
        """Transform dict items rule."""
<<<<<<< HEAD
        return self.flatten_items(items)

    def dict_element(self, items):
        """Transform dict_element rule (either key_value_pair or COMMENT)."""
        if not items:
            return None

        item = items[0]

        # If it's a comment token, skip it (comments are ignored during transformation)
        if hasattr(item, "type") and item.type == "COMMENT":
            return None

        # Otherwise, it should be a key_value_pair
        return item
=======
        flat_items = self.flatten_items(items)
        return self._filter_comments(flat_items)
>>>>>>> 2d85faf5
<|MERGE_RESOLUTION|>--- conflicted
+++ resolved
@@ -110,23 +110,5 @@
 
     def dict_items(self, items):
         """Transform dict items rule."""
-<<<<<<< HEAD
-        return self.flatten_items(items)
-
-    def dict_element(self, items):
-        """Transform dict_element rule (either key_value_pair or COMMENT)."""
-        if not items:
-            return None
-
-        item = items[0]
-
-        # If it's a comment token, skip it (comments are ignored during transformation)
-        if hasattr(item, "type") and item.type == "COMMENT":
-            return None
-
-        # Otherwise, it should be a key_value_pair
-        return item
-=======
         flat_items = self.flatten_items(items)
-        return self._filter_comments(flat_items)
->>>>>>> 2d85faf5
+        return self._filter_comments(flat_items)