--- conflicted
+++ resolved
@@ -178,12 +178,7 @@
             raise SandboxError(f"Object {obj} is not a struct instance")
 
         struct_type = obj.__struct_type__
-<<<<<<< HEAD
-        
-        method_function = universal_dana_method_registry.lookup_method(struct_type.name, method_name)
-=======
         method_function = STRUCT_FUNCTION_REGISTRY.lookup_method(struct_type.name, method_name)
->>>>>>> 0a96021b
 
         # Try direct method first
         if method_function is not None:
