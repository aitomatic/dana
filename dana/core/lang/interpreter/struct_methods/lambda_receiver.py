"""
Lambda method receiver system for Dana structs.

This module provides the infrastructure for registering lambda expressions
as methods on struct types, enabling functional-style method definitions.
"""

from collections.abc import Callable
from typing import Any

from dana.common.exceptions import SandboxError
from dana.core.lang.ast import LambdaExpression
from dana.core.lang.interpreter.functions.dana_function import DanaFunction
from dana.core.lang.interpreter.struct_system import universal_dana_method_registry
from dana.core.lang.sandbox_context import SandboxContext


class LambdaReceiver:
    """Handles lambda expressions with explicit receivers for struct methods."""

    def __init__(self, lambda_expr: LambdaExpression):
        """Initialize with a lambda expression.

        Args:
            lambda_expr: The lambda expression to handle
        """
        self.lambda_expr = lambda_expr
        self.receiver_types = self._extract_receiver_types()

    def _extract_receiver_types(self) -> list[str]:
        """Extract receiver types from the lambda expression.

        Returns:
            List of receiver type names
        """
        # This is a simplified implementation
        # In a full implementation, this would parse the lambda signature
        # to extract the receiver type from the first parameter

        # For now, we'll assume the receiver type is specified in the lambda
        # This would need to be enhanced based on the actual lambda parsing
        return ["any"]  # Default to accepting any struct type

    def validate_receiver(self) -> bool:
        """Validate that the lambda has a proper receiver.

        Returns:
            True if the lambda has a valid receiver
        """
        # This would validate the lambda signature
        # For now, we'll assume any lambda with parameters is valid
        return len(self.lambda_expr.parameters) > 0

    def get_receiver_types(self) -> list[str]:
        """Get the receiver types for this lambda.

        Returns:
            List of receiver type names
        """
        return self.receiver_types

    def create_method_function(self) -> Callable:
        """Create a method function from the lambda expression.

        Returns:
            A callable method function
        """

        # This would create a proper method function from the lambda
        # For now, we'll return a placeholder
        def method_function(receiver: Any, *args, **kwargs) -> Any:
            # This would execute the lambda with the receiver as first argument
            # For now, we'll return a placeholder
            return f"Method called on {type(receiver).__name__} with args: {args}, kwargs: {kwargs}"

        return method_function

    def is_compatible_with(self, instance: Any) -> bool:
        """Check if this lambda is compatible with a given instance.

        Args:
            instance: The instance to check compatibility with

        Returns:
            True if the lambda can be called on this instance
        """
        if hasattr(instance, "__struct_type__"):
            struct_type = instance.__struct_type__
            return struct_type.name in self.receiver_types

        # For non-struct types, check Python type compatibility
        # This is a simplified check - a full implementation would have proper type mapping
        instance_type = type(instance).__name__
        return instance_type in self.receiver_types or "any" in self.receiver_types

    def register_as_method(self, method_name: str) -> None:
        """Register this lambda as a struct method.

        Args:
            method_name: Name to register the method under
        """
        if not self.validate_receiver():
            raise ValueError("Cannot register lambda without valid receiver")

        receiver_types = self.get_receiver_types()
        method_function = self.create_method_function()

<<<<<<< HEAD
        # Register with the method registry
        # Provide source information for better error messages
        source_info = f"lambda method '{method_name}'"
        MethodRegistry.register_method(receiver_types, method_name, method_function, source_info=source_info)
=======
        # Register with the universal method registry for structs
        for receiver_type in receiver_types:
            universal_dana_method_registry.register_method(receiver_type, method_name, method_function)
>>>>>>> 7c4b3667


class LambdaMethodDispatcher:
    """Dispatches method calls to lambdas with receivers."""

    @staticmethod
    def can_handle_method_call(obj: Any, method_name: str) -> bool:
        """Check if a method call can be handled by a lambda with receiver.

        Args:
            obj: The object the method is being called on
            method_name: The method name

        Returns:
            True if a lambda method exists for this object type and method name
        """
        if not hasattr(obj, "__struct_type__"):
            return False

        struct_type = obj.__struct_type__
        # Check direct method first
        if universal_dana_method_registry.has_method(struct_type.name, method_name):
            return True

        # Check delegation
        return LambdaMethodDispatcher._can_handle_delegated_method_call(obj, method_name)

    @staticmethod
    def _can_handle_delegated_method_call(obj: Any, method_name: str) -> bool:
        """Check if a method call can be handled through delegation.

        Args:
            obj: The object the method is being called on
            method_name: The method name

        Returns:
            True if a delegated method exists
        """
        # Use the struct instance delegation logic
        if hasattr(obj, "_find_delegated_method_access"):
            delegation_result = obj._find_delegated_method_access(method_name)
            if delegation_result is not None:
                delegated_object, _ = delegation_result
                # Check if the delegated object can handle the method through registry
                if hasattr(delegated_object, "__struct_type__"):
                    delegated_struct_type = delegated_object.__struct_type__
                    return universal_dana_method_registry.has_method(delegated_struct_type.name, method_name)
                # For non-struct objects, check if method exists and is callable
                return hasattr(delegated_object, method_name) and callable(getattr(delegated_object, method_name))
        return False

    @staticmethod
    def dispatch_method_call(obj: Any, method_name: str, *args, context: SandboxContext | None = None, **kwargs) -> Any:
        """Dispatch a method call to a lambda with receiver.

        Args:
            obj: The object the method is being called on
            method_name: The method name
            *args: Method arguments
            context: Optional SandboxContext to use for execution
            **kwargs: Method keyword arguments

        Returns:
            The result of the method call
        """
        if not hasattr(obj, "__struct_type__"):
            raise SandboxError(f"Object {obj} is not a struct instance")

        struct_type = obj.__struct_type__
        method_function = universal_dana_method_registry.lookup_method(struct_type.name, method_name)

        # Try direct method first
        if method_function is not None:
            return LambdaMethodDispatcher._execute_method_function(method_function, obj, args, context, kwargs)

        # Try delegation
        if hasattr(obj, "_find_delegated_method_access"):
            delegation_result = obj._find_delegated_method_access(method_name)
            if delegation_result is not None:
                delegated_object, delegated_method_name = delegation_result

                # Check if delegated object is a struct with registered methods
                if hasattr(delegated_object, "__struct_type__"):
                    delegated_struct_type = delegated_object.__struct_type__
                    delegated_method_function = universal_dana_method_registry.lookup_method(
                        delegated_struct_type.name, delegated_method_name
                    )
                    if delegated_method_function is not None:
                        return LambdaMethodDispatcher._execute_method_function(
                            delegated_method_function, delegated_object, args, context, kwargs
                        )

                # Fall back to direct method call on delegated object
                method = getattr(delegated_object, delegated_method_name)
                if callable(method):
                    return method(*args, **kwargs)

        raise AttributeError(f"No lambda method '{method_name}' found for type '{struct_type.name}' or through delegation")

    @staticmethod
    def _execute_method_function(method_function: Any, obj: Any, args: tuple, context: SandboxContext | None, kwargs: dict) -> Any:
        """Execute a method function with proper context handling.

        Args:
            method_function: The method function to execute
            obj: The object the method is being called on
            args: Method arguments
            context: Optional SandboxContext to use for execution
            kwargs: Method keyword arguments

        Returns:
            The result of the method call
        """
        # Check if this is a DanaFunction that needs to be called via execute()
        if isinstance(method_function, DanaFunction):
            # Use provided context or create a new one
            if context is None:
                context = SandboxContext()
            elif not isinstance(context, SandboxContext):
                # If context is not a SandboxContext, create a child context
                context = context.create_child_context() if hasattr(context, "create_child_context") else SandboxContext()

            # Call the method function with the object as the first argument
            return method_function.execute(context, obj, *args, **kwargs)
        else:
            # For non-DanaFunction methods, call directly
            return method_function(obj, *args, **kwargs)


def register_lambda_method(lambda_expr: LambdaExpression, method_name: str) -> None:
    """Convenience function to register a lambda expression as a struct method.

    Args:
        lambda_expr: The lambda expression with receiver
        method_name: Name to register the method under
    """
    receiver_handler = LambdaReceiver(lambda_expr)
    receiver_handler.register_as_method(method_name)<|MERGE_RESOLUTION|>--- conflicted
+++ resolved
@@ -105,16 +105,9 @@
         receiver_types = self.get_receiver_types()
         method_function = self.create_method_function()
 
-<<<<<<< HEAD
-        # Register with the method registry
-        # Provide source information for better error messages
-        source_info = f"lambda method '{method_name}'"
-        MethodRegistry.register_method(receiver_types, method_name, method_function, source_info=source_info)
-=======
         # Register with the universal method registry for structs
         for receiver_type in receiver_types:
             universal_dana_method_registry.register_method(receiver_type, method_name, method_function)
->>>>>>> 7c4b3667
 
 
 class LambdaMethodDispatcher:
