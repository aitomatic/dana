--- conflicted
+++ resolved
@@ -60,11 +60,7 @@
         Registers an interface type in the type registry.
         """
         # Import here to avoid circular imports
-<<<<<<< HEAD
-        from dana.core.lang.interpreter.interface_system import create_interface_type_from_ast
-=======
         from dana.core.builtin_types.interface_system import create_interface_type_from_ast
->>>>>>> b949cd97
         from dana.registry import TYPE_REGISTRY
 
         try:
