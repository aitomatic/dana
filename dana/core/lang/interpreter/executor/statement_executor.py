--- conflicted
+++ resolved
@@ -495,13 +495,8 @@
     def execute_resource_definition(self, node, context: SandboxContext) -> None:
         """Execute a resource definition statement.
 
-<<<<<<< HEAD
-        Registers a first-class ResourceType and binds a constructor that
-        creates ResourceInstance at runtime.
-=======
         Registers a ResourceType in the resource registry and binds a constructor
         that creates ResourceInstance at runtime.
->>>>>>> 7c4b3667
 
         Args:
             node: The ResourceDefinition node
@@ -512,13 +507,8 @@
         """
         # Import lazily to avoid circulars
         from dana.common.exceptions import SandboxError
-<<<<<<< HEAD
-        from dana.core.lang.interpreter.struct_system import StructTypeRegistry
-        from dana.core.resource.resource_instance import create_resource_type_from_ast
-=======
         from dana.core.resource.resource_ast import create_resource_type_from_ast
         from dana.core.resource.resource_registry import ResourceTypeRegistry
->>>>>>> 7c4b3667
 
         try:
             # Build ResourceType from AST
@@ -536,16 +526,6 @@
                         raise SandboxError(f"Failed to evaluate default value for resource field '{field_name}': {e}")
                 resource_type.field_defaults = evaluated_defaults
 
-<<<<<<< HEAD
-            # Register the resource type in the same registry as structs
-            StructTypeRegistry.register(resource_type)
-            self.debug(f"Registered resource type: {resource_type.name}")
-
-            # Bind constructor into local scope, reusing the registry factory which
-            # will now return a ResourceInstance for this type
-            def resource_constructor(**kwargs):
-                return StructTypeRegistry.create_instance(resource_type.name, kwargs)
-=======
             # Register the resource type in the resource registry
             ResourceTypeRegistry.register_resource(resource_type)
             self.debug(f"Registered resource type: {resource_type.name}")
@@ -553,7 +533,6 @@
             # Bind constructor that uses resource registry
             def resource_constructor(**kwargs):
                 return ResourceTypeRegistry.create_resource_instance(resource_type.name, kwargs)
->>>>>>> 7c4b3667
 
             context.set(f"local:{node.name}", resource_constructor)
             return None
