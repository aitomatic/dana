--- conflicted
+++ resolved
@@ -19,11 +19,7 @@
 
 from datetime import datetime
 from enum import Enum
-<<<<<<< HEAD
-from typing import TYPE_CHECKING, Any, Optional, Union
-=======
 from typing import TYPE_CHECKING, Any, Optional, Union, cast
->>>>>>> 7c4b3667
 
 from dana.common.exceptions import StateError
 from dana.common.mixins.loggable import Loggable
@@ -33,13 +29,8 @@
 if TYPE_CHECKING:
     from dana.core.lang.context_manager import ContextManager
     from dana.core.lang.interpreter.dana_interpreter import DanaInterpreter
-<<<<<<< HEAD
-    from dana.core.resource import BaseResource
-    from dana.core.resource.plugins.base_llm_resource import BaseLLMResource
-=======
     from dana.core.resource import ResourceInstance
     from dana.core.resource.builtins.llm_resource_instance import LLMResourceInstance
->>>>>>> 7c4b3667
 
 
 class ExecutionStatus(Enum):
@@ -71,11 +62,7 @@
         self._error_context = ErrorContext()
 
         # Private system LLM resource for efficient access
-<<<<<<< HEAD
-        self._system_llm_resource: BaseLLMResource | None = None
-=======
         self._system_llm_resource: LLMResourceInstance | None = None
->>>>>>> 7c4b3667
 
         self._state: dict[str, dict[str, Any]] = {
             "local": {},  # Always fresh local scope
@@ -87,11 +74,7 @@
             },
         }
         # Update the type annotations and remove system scope from __resources and __agents
-<<<<<<< HEAD
-        self.__resources: dict[str, dict[str, BaseResource]] = {
-=======
         self.__resources: dict[str, dict[str, ResourceInstance]] = {
->>>>>>> 7c4b3667
             "local": {},
             "private": {},
             "public": {},
@@ -699,11 +682,7 @@
 
         return None
 
-<<<<<<< HEAD
-    def set_resource(self, name: str, resource: "BaseResource") -> None:
-=======
     def set_resource(self, name: str, resource: "ResourceInstance") -> None:
->>>>>>> 7c4b3667
         """Set a resource in the context.
 
         Args:
@@ -717,21 +696,13 @@
         self.set_in_scope(var_name, resource, scope=scope)
         self.__resources[scope][var_name] = resource
 
-<<<<<<< HEAD
-    def get_resource(self, name: str) -> "BaseResource":
-=======
     def get_resource(self, name: str) -> "ResourceInstance":
->>>>>>> 7c4b3667
         scope, var_name = extract_scope_and_name(name)
         if scope is None:
             scope = "private"
         return self.__resources[scope][var_name]
 
-<<<<<<< HEAD
-    def get_resources(self, included: list[Union[str, "BaseResource"]] | None = None) -> dict[str, "BaseResource"]:
-=======
     def get_resources(self, included: list[Union[str, "ResourceInstance"]] | None = None) -> dict[str, "ResourceInstance"]:
->>>>>>> 7c4b3667
         """Get a dictionary of resources from the context.
 
         Args:
@@ -805,11 +776,7 @@
         elif self._parent is not None:
             self._parent.delete_from_scope(var_name, scope)
 
-<<<<<<< HEAD
-    def set_agent(self, name: str, agent: "BaseResource") -> None:
-=======
     def set_agent(self, name: str, agent: "ResourceInstance") -> None:
->>>>>>> 7c4b3667
         """Set an agent in the context.
 
         Args:
@@ -823,21 +790,13 @@
         self.set_in_scope(var_name, agent, scope=scope)
         self.__agents[scope][var_name] = agent
 
-<<<<<<< HEAD
-    def get_agent(self, name: str) -> "BaseResource":
-=======
     def get_agent(self, name: str) -> "ResourceInstance":
->>>>>>> 7c4b3667
         scope, var_name = extract_scope_and_name(name)
         if scope is None:
             scope = "private"
         return self.__agents[scope][var_name]
 
-<<<<<<< HEAD
-    def get_agents(self, included: list[Union[str, "BaseResource"]] | None = None) -> dict[str, "BaseResource"]:
-=======
     def get_agents(self, included: list[Union[str, "ResourceInstance"]] | None = None) -> dict[str, "ResourceInstance"]:
->>>>>>> 7c4b3667
         """Get a dictionary of agents from the context.
 
         Args:
@@ -869,11 +828,7 @@
                     all_agents.append(agent.name)
         return all_agents
 
-<<<<<<< HEAD
-    def get_self_agent_card(self, included_resources: list[Union[str, "BaseResource"]] | None = None) -> dict[str, dict[str, Any]]:
-=======
     def get_self_agent_card(self, included_resources: list[Union[str, "ResourceInstance"]] | None = None) -> dict[str, dict[str, Any]]:
->>>>>>> 7c4b3667
         """
         Get the agent card for the current agent.
         Args:
@@ -910,11 +865,7 @@
                 agent_card["skills"].append({"name": function.get("name", ""), "description": function.get("description", "")})
         return {"__self__": agent_card}
 
-<<<<<<< HEAD
-    def get_other_agent_cards(self, included_agents: list[Union[str, "BaseResource"]] | None = None) -> dict[str, dict[str, Any]]:
-=======
     def get_other_agent_cards(self, included_agents: list[Union[str, "ResourceInstance"]] | None = None) -> dict[str, dict[str, Any]]:
->>>>>>> 7c4b3667
         all_agent_cards = {}
         for name, agent in self.get_agents(included=included_agents).items():
             all_agent_cards[name] = agent.agent_card
@@ -946,36 +897,6 @@
         """Context manager exit - cleanup local state only"""
         self.shutdown()
 
-<<<<<<< HEAD
-    def get_system_llm_resource(self, use_mock: bool | None = None) -> "BaseLLMResource | None":
-        """Get the system LLM resource as a Dana LLMResource (core resource).
-
-        This method provides convenient access to the system LLM resource
-        but returns it as a Dana LLMResource instance that follows the
-        core resource interface.
-        """
-        return self._system_llm_resource
-
-    def set_system_llm_resource(self, llm_resource: "BaseLLMResource") -> None:
-        """Set the system LLM resource.
-
-        This method accepts a Dana LLMResource instance and stores it
-        for efficient access.
-        """
-        try:
-            # Ensure it's a BaseLLMResource
-            from dana.core.resource.plugins.base_llm_resource import BaseLLMResource
-
-            if not isinstance(llm_resource, BaseLLMResource):
-                raise ValueError("llm_resource must be a BaseLLMResource instance")
-
-            # Store in private property for efficient access
-            self._system_llm_resource = llm_resource
-
-            # Also store as a core resource for consistency with resource system
-            self.set_resource("system_llm", llm_resource)
-
-=======
     def get_system_llm_resource(self, use_mock: bool | None = None) -> "LLMResourceInstance | None":
         """Get the system LLM resource as a LLMResourceInstance.
 
@@ -993,7 +914,6 @@
         """
         try:
             self.set_resource("system_llm", llm_resource)
->>>>>>> 7c4b3667
             self.info(f"Stored system LLM resource: {llm_resource.model}")
         except Exception as e:
             self.error(f"Failed to set system LLM resource: {e}")