--- conflicted
+++ resolved
@@ -589,8 +589,6 @@
 @dataclass
 class ResourceDefinition:
     """Resource definition statement (e.g., resource MyRAG: sources: list[str])."""
-<<<<<<< HEAD
-=======
 
     name: str
     fields: list["StructField"] = field(default_factory=list)
@@ -602,7 +600,6 @@
 @dataclass
 class WorkflowDefinition:
     """Workflow definition statement (e.g., workflow MyWorkflow: steps: list[str])."""
->>>>>>> abe4cb58
 
     name: str
     fields: list["StructField"] = field(default_factory=list)
