import importlib
import os
from collections.abc import Callable
from pathlib import Path

from python_a2a import A2AServer, TaskState, TaskStatus, agent, run_server, skill

<<<<<<< HEAD
from dana import py2na_module
=======
from dana import py2na
>>>>>>> 7c4b3667


def validate_agent_module(na_file_path: str, na_module):
    """
    Validate that the imported Dana module has the required agent structure.

    Args:
        na_file_path: Path to the .na file (for error messages)
        na_module: The imported Dana module to validate

    Returns:
        tuple: (agent_name, agent_description, solve_function) if valid, raises exception if invalid
    """
    try:
        # Find all agent classes in the module
        agents = []
        for attr in dir(na_module):
            attr_value = getattr(na_module, attr)
            if callable(attr_value):
                try:
                    agent = attr_value()
                    # Check if it has the required agent attributes
                    if hasattr(agent, "name") and hasattr(agent, "description") and hasattr(agent, "solve"):
                        agents.append(agent)
                except Exception:
                    continue

        if not agents:
            raise ValueError(f"No valid agents found in {na_file_path}")

        if len(agents) > 1:
            raise ValueError(f"Multiple agents found in {na_file_path}, only one agent is allowed")

        # Use the first agent found
        agent = agents[0]
        agent_name = str(agent.name)
        agent_description = str(agent.description)
        solve_function = agent.solve

        print("✅ Agent validation successful:")
        print(f"   Name: {agent_name}")
        print(f"   Description: {agent_description}")
        print("   Entry function: solve")

        return agent_name, agent_description, solve_function

    except Exception as e:
        raise ValueError(f"Agent validation failed for {na_file_path}: {e}")


def make_agent_class(agent_name: str, agent_description: str, entry_func: Callable):
    """Create an A2A agent class from a validated Dana .na file.

    Args:
        agent_name: Name of the agent
        agent_description: Description of the agent
        entry_func: Callable entry function for the agent
    """

    @agent(name=agent_name, description=agent_description, version="1.0.0")
    class NAFileA2AAgent(A2AServer):
        def __init__(self):
            super().__init__()
            self.agent_name = agent_name
            self.agent_description = agent_description
            self.entry_func = entry_func

        @skill(name="solve", description=f"Execute the {agent_name} agent with user query", tags=["dana", "agent", agent_name.lower()])
        def solve_query(self, query: str) -> str:
            """Execute the agent's solve function with the user query."""
            try:
                result = self.entry_func(query)
                return str(result)
            except Exception as e:
                return f"Error executing agent {self.agent_name}: {str(e)}"

        def handle_task(self, task):
            """Handle incoming A2A tasks."""
            message_data = task.message or {}
            content = message_data.get("content", {})
            text = content.get("text", "") if isinstance(content, dict) else ""

            response = self.solve_query(text)
            task.artifacts = [{"parts": [{"type": "text", "text": response}]}]
            task.status = TaskStatus(state=TaskState.COMPLETED)

            print(f"Task completed: {task.status}")
            print(f"Task artifacts: {task.artifacts}")

            return task

    return NAFileA2AAgent


def color_text(text, color_code):
    return f"\033[{color_code}m{text}\033[0m"


def print_a2a_server_banner(host, port, agent_name, agent_description):
    # Colors
    GREEN = "92"
    CYAN = "96"
    YELLOW = "93"
    BOLD = "1"
    # Banner
    print()
    print(color_text("🚀  ", YELLOW) + color_text("DANA A2A Server", f"{BOLD};{GREEN}"))
    print(color_text(" ──────────────────────────────", CYAN))
    print(color_text(" Host: ", CYAN) + color_text(f"{host}", BOLD))
    print(color_text(" Port: ", CYAN) + color_text(f"{port}", BOLD))
    print()
    print(color_text("  Deployed Agent", YELLOW))
    print(color_text("  ─────────────", CYAN))
    print(color_text(f"  {'Agent Name':<20} {'Description':<40}", f"{BOLD};{CYAN}"))
    print(color_text(f"  {agent_name:<20} {agent_description[:40]}", GREEN))
    print()
    print(color_text("Starting A2A server...", f"{BOLD};{CYAN}"))
    print()


def deploy_dana_agents_thru_a2a(na_file_path, host, port):
    """
    Setup and deploy a .na file as an A2A agent endpoint.

    Args:
        na_file_path (str): Path to the .na file to deploy
        host (str): Host address to bind the server to
        port (int): Port number to deploy on
    """
    if not os.path.exists(na_file_path) or not na_file_path.endswith(".na"):
        print("Invalid .na file path!")
        return

    try:
        # Add the directory containing the .na file to search paths
        file_dir = str(Path(na_file_path).parent)
<<<<<<< HEAD
        py2na_module.enable_module_imports(search_paths=[file_dir])
=======
        py2na.enable_module_imports(search_paths=[file_dir])
>>>>>>> 7c4b3667

        # Import the Dana module (without .na extension)
        module_name = Path(na_file_path).stem
        na_module = importlib.import_module(module_name)

        # Validate and create agent
        agent_name, agent_description, solve_function = validate_agent_module(na_file_path, na_module)
        AgentClass = make_agent_class(agent_name, agent_description, solve_function)
        agent_instance = AgentClass()

        # Print banner
        print_a2a_server_banner(host, port, agent_name, agent_description)

        # Run the A2A server
        run_server(agent_instance, host=host, port=port)

    except ImportError as e:
        print(f"❌ Failed to import Dana agent module {module_name}: {e}")
    except Exception as e:
        print(f"❌ Failed to deploy agent: {e}")
        print("Agent must have:")
        print("  - system:agent_name variable")
        print("  - system:agent_description variable")
        print("  - solve(query: str) -> str function")
    finally:
<<<<<<< HEAD
        py2na_module.close()
=======
        py2na.close()
>>>>>>> 7c4b3667
<|MERGE_RESOLUTION|>--- conflicted
+++ resolved
@@ -5,11 +5,7 @@
 
 from python_a2a import A2AServer, TaskState, TaskStatus, agent, run_server, skill
 
-<<<<<<< HEAD
-from dana import py2na_module
-=======
 from dana import py2na
->>>>>>> 7c4b3667
 
 
 def validate_agent_module(na_file_path: str, na_module):
@@ -146,11 +142,7 @@
     try:
         # Add the directory containing the .na file to search paths
         file_dir = str(Path(na_file_path).parent)
-<<<<<<< HEAD
-        py2na_module.enable_module_imports(search_paths=[file_dir])
-=======
         py2na.enable_module_imports(search_paths=[file_dir])
->>>>>>> 7c4b3667
 
         # Import the Dana module (without .na extension)
         module_name = Path(na_file_path).stem
@@ -176,8 +168,4 @@
         print("  - system:agent_description variable")
         print("  - solve(query: str) -> str function")
     finally:
-<<<<<<< HEAD
-        py2na_module.close()
-=======
-        py2na.close()
->>>>>>> 7c4b3667
+        py2na.close()