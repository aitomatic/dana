--- conflicted
+++ resolved
@@ -90,14 +90,8 @@
 
 
 def default_solve_method(
-<<<<<<< HEAD
-    agent_instance: "AgentInstance", sandbox_context: SandboxContext, problem: str, context: dict | None = None,
-    resources: dict[str, Any] | None = None
-) -> Any:
-=======
         agent_instance: "AgentInstance", sandbox_context: SandboxContext, problem: str, context: dict | None = None,
         resources: list[ResourceInstance] | None = None, workflows: list[WorkflowInstance] | None = None) -> Any:
->>>>>>> b8e4fdf0
     """Default solve method for agent structs - delegates to instance method."""
 
     # Simply delegate to the built-in implementation
@@ -393,23 +387,13 @@
             # Fallback to built-in plan implementation
             return default_plan_method(self, sandbox_context, task, context)
 
-<<<<<<< HEAD
-    def solve(self, sandbox_context: SandboxContext, problem: str, context: dict | None = None, resources: dict[str, Any] | None = None) -> Any:
-=======
     def solve(self, sandbox_context: SandboxContext, problem: str, context: dict | None = None,
               resources: list[ResourceInstance] | None = None, workflows: list[WorkflowInstance] | None = None) -> Any:
->>>>>>> b8e4fdf0
         """Execute agent problem-solving method."""
 
         method = lookup_dana_method(self.__struct_type__.name, "solve")
         if method:
             # User-defined Dana solve() method
-<<<<<<< HEAD
-            return method(self, sandbox_context=sandbox_context, problem=problem, context=context, resources=resources)
-        else:
-            # Fallback to built-in solve implementation
-            return default_solve_method(self, sandbox_context=sandbox_context, problem=problem, context=context, resources=resources)
-=======
             return method(self,
                           sandbox_context=sandbox_context,
                           problem=problem,
@@ -424,7 +408,6 @@
                                         context=context,
                                         resources=resources,
                                         workflows=workflows)
->>>>>>> b8e4fdf0
 
     def remember(self, sandbox_context: SandboxContext, key: str, value: Any) -> Any:
         """Execute agent memory storage method."""
