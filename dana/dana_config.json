--- conflicted
+++ resolved
@@ -9,13 +9,8 @@
             "moonshot:kimi",
             "openrouter:gpt-4o-mini",
             "anthropic:claude-3-5-sonnet-20240620",
-<<<<<<< HEAD
-            "azure:gpt-4",
-=======
             "azure:gpt-4o-mini",
->>>>>>> fcf1249e
             "azure:gpt-4o",
-            "azure:gpt-4o-mini",
             "cohere:command",
             "deepseek:deepseek-chat",
             "google:gemini-1.5-pro-latest",
@@ -134,7 +129,7 @@
             "azure": {
                 "api_key": "env:AZURE_OPENAI_API_KEY",
                 "base_url": "env:AZURE_OPENAI_API_URL",
-                "api_version" : "env:AZURE_OPENAI_API_VERSION",
+                "api_version": "env:AZURE_OPENAI_API_VERSION",
                 "api_type": "azure",
                 "dimension": 1024
             }
