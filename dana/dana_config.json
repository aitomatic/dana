--- conflicted
+++ resolved
@@ -1,10 +1,6 @@
 {
     "llm": {
         "preferred_models": [
-<<<<<<< HEAD
-            "openai:gpt-4o-mini",
-            "anthropic:kimi-k2-0711-preview",
-=======
             "huggingface:openai/gpt-oss-120b",
             "huggingface:openai/gpt-oss-20b",
             "openai:gpt-4.1-mini",
@@ -14,7 +10,6 @@
             "openrouter:gpt-4o-mini",
             "anthropic:claude-3-5-sonnet-20240620",
             "azure:gpt-4",
->>>>>>> 0a96021b
             "azure:gpt-4o-mini",
             "azure:gpt-4o",
             "cohere:command",
@@ -33,17 +28,9 @@
             "xai:grok-3-fast",
             "xai:grok-3-mini-fast",
             "xai:grok-3-mini",
-<<<<<<< HEAD
-            "xai:grok-3-fast",
-            "xai:grok-2-vision-1212",
-            "xai:grok-beta",
-            "azure:gpt-4",
-            "moonshot:kimi"
-=======
             "xai:grok-3",
             "xai:grok-4-0709",
             "xai:grok-beta"
->>>>>>> 0a96021b
         ],
         "provider_configs": {
             "local": {
@@ -115,8 +102,8 @@
     },
     "embedding": {
         "preferred_models": [
+            "openai:text-embedding-3-large",
             "openai:text-embedding-3-small",
-            "openai:text-embedding-3-large",
             "huggingface:BAAI/bge-small-en-v1.5",
             "huggingface:sentence-transformers/all-MiniLM-L6-v2",
             "cohere:embed-english-v3.0"
