"""LlamaIndex Embedding Resource for Dana.

Copyright © 2025 Aitomatic, Inc.
MIT License
"""

import os
from typing import Any

from dana.common.config.config_loader import ConfigLoader
from dana.common.exceptions import EmbeddingError
from dana.common.mixins.loggable import Loggable


class LlamaIndexEmbeddingResource(Loggable):
    """LlamaIndex embedding integration using Dana configuration."""

    def __init__(self, config_override: dict[str, Any] | None = None):
        """Initialize the LlamaIndex embedding resource."""
        super().__init__()
        self.config_override = config_override

    def get_embedding_model(self, model_name: str, dimension_override: int | None = None):
        """Get a LlamaIndex embedding model.

        Args:
            model_name: Model name in format 'provider:model_name'
            dimension_override: Override embedding dimension from upstream config
        """
        return self._create_embedding(model_name, dimension_override)

    def get_default_embedding_model(self, dimension_override: int | None = None):
        """Get a LlamaIndex embedding model using auto-selection."""
        config = self._get_config()
        preferred_models = config.get("embedding", {}).get("preferred_models", [])

        for model_name in preferred_models:
            if self._is_model_available(model_name):
                try:
                    return self._create_embedding(model_name, dimension_override)
                except Exception as e:
                    self.debug(f"Failed to create embedding model {model_name}: {e}")
                    continue

        raise EmbeddingError("No available embedding models found. Check API keys.")

    def setup_llamaindex(self, model_name: str | None = None, chunk_size: int = 2048):
        """Configure LlamaIndex global settings."""
        try:
            from llama_index.core import Settings
        except ImportError:
            raise EmbeddingError("Install: pip install llama-index-core")

        if model_name:
            embed_model = self.get_embedding_model(model_name)
        else:
            embed_model = self.get_default_embedding_model()

        Settings.embed_model = embed_model
        Settings.chunk_size = chunk_size

    def _get_config(self) -> dict[str, Any]:
        """Load configuration from Dana config."""
        config = ConfigLoader().get_default_config()
        if self.config_override:
            # Deep merge for nested dictionaries
            return self._merge_configs(config, self.config_override)
        return config

    def _merge_configs(self, base: dict[str, Any], override: dict[str, Any]) -> dict[str, Any]:
        """Merge configurations with override taking precedence."""
        result = base.copy()
        for key, value in override.items():
            if isinstance(value, dict) and key in result and isinstance(result[key], dict):
                result[key] = self._merge_configs(result[key], value)
            else:
                result[key] = value
        return result

    def _create_embedding(self, model_name: str, dimension_override: int | None = None):
        """Create a LlamaIndex embedding model.

        Args:
            model_name: Model name in format 'provider:model_name'
            dimension_override: Override embedding dimension from upstream config
        """
        if ":" not in model_name:
            raise EmbeddingError(f"Invalid model format: {model_name}. Expected 'provider:model_name'")

        provider, model_id = model_name.split(":", 1)
        config = self._get_config()
        provider_config = config.get("embedding", {}).get("provider_configs", {}).get(provider, {})

        if provider == "openai":
            return self._create_openai_embedding(model_id, provider_config, dimension_override)
        if provider == "azure":
            return self._create_azure_embedding(model_id, provider_config, dimension_override)
        elif provider == "cohere":
            return self._create_cohere_embedding(model_id, provider_config, dimension_override)
        elif provider == "huggingface":
            return self._create_huggingface_embedding(model_id, provider_config, dimension_override)
        elif provider == "ibm_watsonx":
            return self._create_ibm_watsonx_embedding(model_id, provider_config, dimension_override)
        else:
            raise EmbeddingError(f"Unsupported provider: {provider}")

    @staticmethod
    def _is_model_available(model_name: str) -> bool:
        """Check if a model is available by validating API keys."""
        if ":" not in model_name:
            return False

        provider = model_name.split(":", 1)[0]
        key_mapping = {
            "openai": "OPENAI_API_KEY",
            "cohere": "COHERE_API_KEY",
            "huggingface": None,  # No API key required
        }

        required_key = key_mapping.get(provider)
        return required_key is None or bool(os.getenv(required_key))

    @staticmethod
    def _resolve_env_var(value: str, default: str = "") -> str:
        """Resolve environment variable if needed."""
        if isinstance(value, str) and value.startswith("env:"):
            return os.getenv(value[4:], default)
        return value

    def _create_openai_embedding(self, model_name: str, provider_config: dict[str, Any], dimension_override: int | None = None):
        """Create OpenAI LlamaIndex embedding.

        Args:
            model_name: OpenAI model name
            provider_config: Provider configuration from dana_config.json
            dimension_override: Override dimension from upstream config (takes precedence)
        """
        try:
            from llama_index.embeddings.openai import OpenAIEmbedding  # type: ignore
            from llama_index.embeddings.openai.base import DEFAULT_OPENAI_API_BASE  # type: ignore
        except ImportError:
            raise EmbeddingError("Install: pip install llama-index-embeddings-openai")

        api_key = self._resolve_env_var(provider_config.get("api_key", ""))
        base_url = self._resolve_env_var(provider_config.get("base_url", DEFAULT_OPENAI_API_BASE))

        if not api_key:
            raise EmbeddingError("OpenAI API key not found")

        # Use dimension_override if provided, else fall back to provider_config
        dimensions = dimension_override if dimension_override is not None else provider_config.get("dimension", 1024)

        try:
            embedding = OpenAIEmbedding(
                api_key=api_key,
                api_base=base_url,
                model=model_name,
                embed_batch_size=provider_config.get("batch_size", 100),
                dimensions=dimensions,
            )
            return embedding
        except Exception as _:
            # Retry embedding with `model_name` and don't use batch_size and dimensions
            embedding = OpenAIEmbedding(
                api_key=api_key,
                api_base=base_url,
                model_name=model_name,
            )
<<<<<<< HEAD
            embedding.get_text_embedding("test") # Try running embedding to see if it works
            print(f"\033[92mSuccessfully initialized embedding with model_name: {model_name}\033[0m")
            return embedding


=======
            embedding.get_text_embedding("test")  # Try running embedding to see if it works
            print(f"\033[92mSuccessfully initialized embedding with model_name: {model_name}\033[0m")
            return embedding
>>>>>>> 485d4ddf

    def _create_azure_embedding(self, model_name: str, provider_config: dict[str, Any], dimension_override: int | None = None):
        try:
            from llama_index.embeddings.azure_openai import AzureOpenAIEmbedding  # type: ignore
        except ImportError:
            raise EmbeddingError("Install: pip install llama-index-embeddings-azure")

        api_key = self._resolve_env_var(provider_config.get("api_key", ""))
        azure_endpoint = self._resolve_env_var(provider_config.get("base_url", ""))
        api_version = self._resolve_env_var(provider_config.get("api_version", ""), "2025-01-01-preview")
        if not api_key or not azure_endpoint:
            raise EmbeddingError("Azure embedding failed to initialize. Please provide both AZURE_OPENAI_API_KEY and AZURE_OPENAI_API_URL")

        # Use dimension_override if provided, else fall back to provider_config
        dimensions = dimension_override if dimension_override is not None else provider_config.get("dimension", 1024)

        try:
            return AzureOpenAIEmbedding(
                model=model_name,
                api_key=api_key,
                api_version=api_version,
                azure_endpoint=azure_endpoint,
                embed_batch_size=provider_config.get("batch_size", 100),
                dimensions=dimensions,
            )
        except Exception as _:
            # Fallback to not using batch_size and dimensions for compatibility with text-embedding-ada-002
            return AzureOpenAIEmbedding(
                model=model_name,
                api_key=api_key,
                api_version=api_version,
                azure_endpoint=azure_endpoint,
            )

    def _create_cohere_embedding(self, model_name: str, provider_config: dict[str, Any], dimension_override: int | None = None):
        """Create Cohere LlamaIndex embedding.

        Args:
            model_name: Cohere model name
            provider_config: Provider configuration from dana_config.json
            dimension_override: Override dimension from upstream config (Note: Cohere models have fixed dimensions)
        """
        try:
            from llama_index.embeddings.cohere import CohereEmbedding  # type: ignore
        except ImportError:
            raise EmbeddingError("Install: pip install llama-index-embeddings-cohere")

        api_key = self._resolve_env_var(provider_config.get("api_key", ""))
        if not api_key:
            raise EmbeddingError("Cohere API key not found")

        # Note: CohereEmbedding doesn't accept dimensions parameter - dimensions are model-specific
        # dimension_override is accepted for API consistency but not used
        return CohereEmbedding(
            api_key=api_key,
            model_name=model_name,
            embed_batch_size=provider_config.get("batch_size", 64),
        )
    
    def _create_ibm_watsonx_embedding(self, model_name: str, provider_config: dict[str, Any], dimension_override: int | None = None):
        """Create IBM Watsonx LlamaIndex embedding.
        """
        try:
            from llama_index.embeddings.ibm import WatsonxEmbeddings  # type: ignore
        except ImportError:
            raise EmbeddingError("Install: pip install llama-index-embeddings-ibm")
        
        resolved_configs = {
            k : self._resolve_env_var(v, None) for k, v in provider_config.items()
        }

        return WatsonxEmbeddings(
            model_id=model_name,
            **resolved_configs,
        )

    def _create_ibm_watsonx_embedding(self, model_name: str, provider_config: dict[str, Any], dimension_override: int | None = None):
        """Create IBM Watsonx LlamaIndex embedding."""
        try:
            from llama_index.embeddings.ibm import WatsonxEmbeddings  # type: ignore
        except ImportError:
            raise EmbeddingError("Install: pip install llama-index-embeddings-ibm")

        resolved_configs = {k: self._resolve_env_var(v, None) for k, v in provider_config.items()}

        return WatsonxEmbeddings(
            model_id=model_name,
            **resolved_configs,
        )

    def _create_huggingface_embedding(self, model_name: str, provider_config: dict[str, Any], dimension_override: int | None = None):
        """Create HuggingFace LlamaIndex embedding.

        Args:
            model_name: HuggingFace model name
            provider_config: Provider configuration from dana_config.json
            dimension_override: Override dimension from upstream config (Note: HF models have fixed dimensions)
        """
        try:
            from llama_index.embeddings.huggingface import HuggingFaceEmbedding  # type: ignore
        except ImportError:
            raise EmbeddingError("Install: pip install llama-index-embeddings-huggingface")

        # Note: HuggingFaceEmbedding doesn't accept dimensions parameter - dimensions are model-specific
        # dimension_override is accepted for API consistency but not used
        return HuggingFaceEmbedding(
            model_name=model_name,
            cache_folder=provider_config.get("cache_dir", ".cache/huggingface"),
            embed_batch_size=provider_config.get("batch_size", 10),
        )


class EmbeddingFactory:
    """Factory for creating embedding models with proper dimension handling.

    This factory provides a clean interface for creating embedding models
    across the entire codebase, not limited to any specific module.
    """

    @staticmethod
    def create_from_config(model_name: str | None = None, dimensions: int | None = None) -> tuple[Any, int]:
        """Create embedding model from simple configuration parameters.

        Args:
            model_name: Model name in format 'provider:model_name' or None for default
            dimensions: Explicit dimensions or None for auto-detection

        Returns:
            Tuple of (embedding_model, actual_dimensions)

        Raises:
            EmbeddingError: If embedding model creation fails
        """
        try:
            embedding_resource = LlamaIndexEmbeddingResource()

            if model_name:
                # Use specified model
                embedding_model = embedding_resource.get_embedding_model(model_name, dimensions)
            else:
                # Use default from dana_config.json
                embedding_model = embedding_resource.get_default_embedding_model(dimensions)

            actual_dimensions = dimensions if dimensions else EmbeddingFactory._extract_dimensions(embedding_model)

            return embedding_model, actual_dimensions

        except Exception as e:
            raise EmbeddingError(f"Failed to create embedding model: {e}") from e

    @staticmethod
    def create_from_dict(config: dict[str, Any] | None = None) -> tuple[Any, int]:
        """Create embedding model from dictionary configuration.

        Args:
            config: Configuration dict with 'model_name' and optional 'dimensions'
                   or None for defaults

        Returns:
            Tuple of (embedding_model, actual_dimensions)

        Raises:
            EmbeddingError: If embedding model creation fails
        """
        if not config:
            return EmbeddingFactory.create_from_config()

        model_name = config.get("model_name")
        dimensions = config.get("dimensions")

        return EmbeddingFactory.create_from_config(model_name, dimensions)

    @staticmethod
    def _extract_dimensions(embedding_model: Any) -> int:
        """Extract dimensions from embedding model.

        Args:
            embedding_model: LlamaIndex BaseEmbedding instance

        Returns:
            Embedding dimension

        Raises:
            EmbeddingError: If dimension cannot be determined
        """
        # Strategy 1: Try to get from model object attributes
        if hasattr(embedding_model, "dimensions") and embedding_model.dimensions:
            return embedding_model.dimensions

        # Strategy 2: Generate a test embedding to get dimension
        try:
            test_embedding = embedding_model.get_text_embedding("test")
            return len(test_embedding)
        except Exception as e:
            raise EmbeddingError(f"Cannot determine embedding dimension: {e}")


# Convenience functions using default instance
RAGEmbeddingResource = LlamaIndexEmbeddingResource
get_embedding_model = RAGEmbeddingResource().get_embedding_model
get_default_embedding_model = RAGEmbeddingResource().get_default_embedding_model

if __name__ == "__main__":
    from dotenv import load_dotenv
    import os
<<<<<<< HEAD
=======

>>>>>>> 485d4ddf
    load_dotenv()
    print(get_default_embedding_model())<|MERGE_RESOLUTION|>--- conflicted
+++ resolved
@@ -166,17 +166,9 @@
                 api_base=base_url,
                 model_name=model_name,
             )
-<<<<<<< HEAD
-            embedding.get_text_embedding("test") # Try running embedding to see if it works
-            print(f"\033[92mSuccessfully initialized embedding with model_name: {model_name}\033[0m")
-            return embedding
-
-
-=======
             embedding.get_text_embedding("test")  # Try running embedding to see if it works
             print(f"\033[92mSuccessfully initialized embedding with model_name: {model_name}\033[0m")
             return embedding
->>>>>>> 485d4ddf
 
     def _create_azure_embedding(self, model_name: str, provider_config: dict[str, Any], dimension_override: int | None = None):
         try:
@@ -235,18 +227,15 @@
             model_name=model_name,
             embed_batch_size=provider_config.get("batch_size", 64),
         )
-    
+
     def _create_ibm_watsonx_embedding(self, model_name: str, provider_config: dict[str, Any], dimension_override: int | None = None):
-        """Create IBM Watsonx LlamaIndex embedding.
-        """
+        """Create IBM Watsonx LlamaIndex embedding."""
         try:
             from llama_index.embeddings.ibm import WatsonxEmbeddings  # type: ignore
         except ImportError:
             raise EmbeddingError("Install: pip install llama-index-embeddings-ibm")
-        
-        resolved_configs = {
-            k : self._resolve_env_var(v, None) for k, v in provider_config.items()
-        }
+
+        resolved_configs = {k: self._resolve_env_var(v, None) for k, v in provider_config.items()}
 
         return WatsonxEmbeddings(
             model_id=model_name,
@@ -382,9 +371,6 @@
 if __name__ == "__main__":
     from dotenv import load_dotenv
     import os
-<<<<<<< HEAD
-=======
-
->>>>>>> 485d4ddf
+
     load_dotenv()
     print(get_default_embedding_model())