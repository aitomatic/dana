--- conflicted
+++ resolved
@@ -367,14 +367,8 @@
         # Make the API call
         try:
             # Make the actual API call (aisuite is synchronous)
-<<<<<<< HEAD
-            
             response: ChatCompletion = await asyncio.to_thread(
                 self._client.chat.completions.create,
-=======
-            self.info(f"Making API call to {request_params['model']} with payload: {request_params}")
-            response: ChatCompletion = self._client.chat.completions.create(
->>>>>>> 0a96021b
                 **request_params,
             )  # Calling to_thread is a workaround to avoid blocking the event loop
             self.info("LLM query successful")
