import os
from dana.common.mixins.tool_callable import ToolCallable
from dana.common.resource.base_resource import BaseResource
from dana.common.resource.llm.llm_resource import LLMResource
from dana.common.resource.rag.pipeline.rag_orchestrator import RAGOrchestrator
from dana.common.resource.rag.pipeline.unified_cache_manager import UnifiedCacheManager
from dana.common.types import BaseRequest
from dana.common.utils.misc import Misc
from llama_index.core import Settings
from pathlib import Path


class RAGResource(BaseResource):
    """RAG resource for document retrieval."""

    def __init__(
        self,
        sources: list[str],
        name: str = "rag_resource",
        cache_dir: str = None,  # Changed default to None
        force_reload: bool = False,
        description: str | None = None,
        chunk_size: int = 1024,
        chunk_overlap: int = 256,
        debug: bool = False,
        reranking: bool = False,
        initial_multiplier: int = 2,
    ):
        super().__init__(name, description)
        self.post_init(
            sources=sources,
            name=name,
            cache_dir=cache_dir,
            force_reload=force_reload,
            chunk_size=chunk_size,
            chunk_overlap=chunk_overlap,
            debug=debug,
            reranking=reranking,
            initial_multiplier=initial_multiplier,
        )

    def post_init(
        self,
        sources: list[str],
        name: str,
        cache_dir: str,
        force_reload: bool,
        chunk_size: int,
        chunk_overlap: int,
        debug: bool,
        reranking: bool,
        initial_multiplier: int,
    ):
        # Use DANAPATH if set, otherwise default to .cache/rag
        # if cache_dir is None:
        danapath = os.environ.get("DANAPATH")

<<<<<<< HEAD
        if danapath.endswith("stdlib") and "libs" in danapath and "dana" in danapath:
=======
        if danapath and danapath.endswith("stdlib") and "libs" in danapath and "dana" in danapath:
>>>>>>> e4f5016a
            danapath = None

        Settings.chunk_size = chunk_size
        Settings.chunk_overlap = chunk_overlap
        self.force_reload = force_reload
        self.debug = debug
        self.reranking = reranking
        self.initial_multiplier = initial_multiplier
<<<<<<< HEAD
        self.sources = self._resolve_sources(sources, danapath)
=======
        self.sources = sources
>>>>>>> e4f5016a

        cache_dir = self._resolve_cache_dir(cache_dir, danapath)

        if self.debug:
            print(f"RAGResource initialized with cache_dir: {cache_dir}")

        self._cache_manager = UnifiedCacheManager(cache_dir)
        self._orchestrator = RAGOrchestrator(cache_manager=self._cache_manager)
        self._is_ready = False
        self._filenames = None

        # Initialize LLM resource for reranking if enabled
        if self.reranking:
            self._llm_reranker = LLMResource(
                name=f"{name}_reranker",
                temperature=0.0,  # Use deterministic settings for reranking
            )
        else:
            self._llm_reranker = None

    def _resolve_sources(self, sources: list[str], danapath: str) -> list[str]:
        new_sources = []
        for src in sources:
            if not os.path.isabs(src):
                if danapath:
                    new_sources.append(str(Path(danapath) / src))
                else:
                    new_sources.append(os.path.abspath(src))
            else:
                new_sources.append(src)
        return new_sources
<<<<<<< HEAD
    
=======

>>>>>>> e4f5016a
    def _resolve_cache_dir(self, cache_dir: str, danapath: str) -> str:
        if danapath:
            if cache_dir:
                return os.path.join(danapath, cache_dir)
            else:
                return os.path.join(danapath, ".cache", "rag")
        else:
            return os.path.abspath(".cache/rag")

    @property
    def filenames(self) -> list[str]:
        if not self._is_ready:
            Misc.safe_asyncio_run(self.initialize)
        return self._filenames

    async def initialize(self) -> None:
        """Initialize and preprocess sources."""
        await super().initialize()
        self._orchestrator._preprocess(self.sources, self.force_reload)
        self._is_ready = True
        self._filenames = self._orchestrator._retriever.get_all_filenames()

    @ToolCallable.tool
    async def query(self, query: str, num_results: int = 10) -> str:
        """Retrieve relevant documents."""
        if not self._is_ready:
            await self.initialize()

        if self.debug:
            print(f"Querying {num_results} results from {self.name} RAG with query: {query}")

        # Get initial results (more than needed for reranking)
        initial_num_results = num_results
        if self.reranking:
            # Retrieve more results for better reranking selection
            initial_num_results = num_results * self.initial_multiplier

        results = await self._orchestrator.retrieve(query, initial_num_results)

        # Apply LLM reranking if enabled
        if self.reranking and self._llm_reranker and len(results) > 1:
            results = await self._rerank_with_llm(query, results, num_results)
        elif len(results) > num_results:
            # Truncate to requested number if no reranking
            results = results[:num_results]

        return "\n\n".join([result.node.get_content() for result in results])

    async def _rerank_with_llm(self, query: str, results: list, target_count: int) -> list:
        """Rerank and filter results using LLM to improve relevance and discard irrelevant content.

        The LLM will:
        1. Analyze each document for relevance to the query
        2. Discard completely unrelated documents
        3. Rank remaining documents by relevance
        4. Return at most target_count documents (may return fewer)
        """
        if not results:
            return results

        if self.debug:
            print(f"LLM reranking: analyzing {len(results)} results (target {target_count} will be selected)")

        # Prepare documents for reranking
        documents = []
        for i, result in enumerate(results):
            content = result.node.get_content()
            # Truncate very long documents to avoid token limits
            if len(content) > 2000:
                content = content[:2000] + "..."
            documents.append(
                {
                    "id": i,
                    "content": content,
                    "score": result.score if hasattr(result, "score") else 0.0,
                }
            )

        # Create reranking prompt
        prompt = self._create_reranking_prompt(query, documents, target_count)

        try:
            # Query LLM for reranking
            request = BaseRequest(
                arguments={
                    "messages": [{"role": "user", "content": prompt}],
                    "temperature": 0.0,
                    "max_tokens": 1000,
                }
            )

            response = await self._llm_reranker.query(request)

            if response.success:
                content = Misc.get_response_content(response)
                # Parse the response to get ranked document IDs
                ranked_ids = self._parse_reranking_response(content)

                # Reorder results based on LLM ranking (only include LLM-selected documents)
                reranked_results = []
                for doc_id in ranked_ids:
                    if 0 <= doc_id < len(results):
                        reranked_results.append(results[doc_id])

                if self.debug:
                    original_count = len(results)
                    filtered_count = len(reranked_results)
                    print(f"LLM reranking successful: filtered {original_count} -> {filtered_count} results")

                # Return only LLM-selected results (may be fewer than target_count)
                return reranked_results[:target_count] if len(reranked_results) > target_count else reranked_results
            else:
                if self.debug:
                    print(f"LLM reranking failed: {response.error}")
                return results[:target_count]

        except Exception as e:
            if self.debug:
                print(f"Error during LLM reranking: {e}")
            return results[:target_count]

    def _create_reranking_prompt(self, query: str, documents: list[dict], target_count: int) -> str:
        """Create a prompt for LLM-based reranking and filtering."""
        docs_text = ""
        for doc in documents:
            docs_text += f"Document {doc['id']}:\n{doc['content']}\n\n"

        prompt = f"""You are an expert document relevance analyzer. Given a query and a list of documents, your task is to:

1. IDENTIFY documents that are actually relevant to answering the query
2. DISCARD documents that are unrelated or contain irrelevant information
3. RANK the relevant documents by their usefulness in answering the query
4. Return AT MOST {target_count} document IDs (you may return fewer if many documents are irrelevant)

Query: {query}

Documents:
{docs_text}

Instructions:
- Only include documents that contain information directly relevant to the query
- If a document is completely unrelated to the query, DO NOT include it in your response
- If multiple documents are relevant, rank them from most useful to least useful
- Return a JSON array of document IDs in order of relevance: [most_relevant_id, second_most_relevant_id, ...]
- If NO documents are relevant to the query, return an empty array: []
- Maximum {target_count} document IDs in your response

Response (JSON array only):"""

        return prompt

    def _parse_reranking_response(self, response_content: str | dict) -> list[int]:
        """Parse LLM response to extract ranked document IDs."""
        try:
            # Handle both string and dict responses
            if isinstance(response_content, dict):
                response_text = response_content.get("content", "")
            else:
                response_text = response_content

            # Use Misc.text_to_dict to parse the response
            parsed = Misc.text_to_dict(response_text)

            # The response should be a JSON array of integers
            if isinstance(parsed, list):
                return [int(x) for x in parsed if isinstance(x, int | str) and str(x).isdigit()]
            elif isinstance(parsed, dict) and "ranking" in parsed:
                ranking = parsed["ranking"]
                if isinstance(ranking, list):
                    return [int(x) for x in ranking if isinstance(x, int | str) and str(x).isdigit()]

            # Fallback: try to extract numbers from the text
            import re

            numbers = re.findall(r"\b\d+\b", response_text)
            return [int(x) for x in numbers]

        except Exception as e:
            if self.debug:
                print(f"Failed to parse reranking response: {e}")
            return []<|MERGE_RESOLUTION|>--- conflicted
+++ resolved
@@ -55,11 +55,7 @@
         # if cache_dir is None:
         danapath = os.environ.get("DANAPATH")
 
-<<<<<<< HEAD
-        if danapath.endswith("stdlib") and "libs" in danapath and "dana" in danapath:
-=======
         if danapath and danapath.endswith("stdlib") and "libs" in danapath and "dana" in danapath:
->>>>>>> e4f5016a
             danapath = None
 
         Settings.chunk_size = chunk_size
@@ -68,11 +64,7 @@
         self.debug = debug
         self.reranking = reranking
         self.initial_multiplier = initial_multiplier
-<<<<<<< HEAD
-        self.sources = self._resolve_sources(sources, danapath)
-=======
         self.sources = sources
->>>>>>> e4f5016a
 
         cache_dir = self._resolve_cache_dir(cache_dir, danapath)
 
@@ -104,11 +96,7 @@
             else:
                 new_sources.append(src)
         return new_sources
-<<<<<<< HEAD
-    
-=======
-
->>>>>>> e4f5016a
+
     def _resolve_cache_dir(self, cache_dir: str, danapath: str) -> str:
         if danapath:
             if cache_dir:
