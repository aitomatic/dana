--- conflicted
+++ resolved
@@ -4,92 +4,6 @@
 A language and framework for building domain-expert multi-agent systems.
 """
 
-<<<<<<< HEAD
-#
-# Get the version of the dana package
-#
-from importlib.metadata import version
-
-try:
-    __version__ = version("dana")
-except Exception:
-    __version__ = "0.25.7.29"
-
-
-#
-# Dana Startup Sequence - Initialize all systems in dependency order
-#
-import os
-
-if not os.getenv("DANA_TEST_MODE"):
-    # 1. Environment System - Load .env files and validate environment
-    from .core.runtime.environment.core import initialize_environment_system
-
-    initialize_environment_system()
-
-    # 2. Configuration System - Pre-load and cache configuration
-    from .core.runtime.config.core import initialize_config_system
-
-    initialize_config_system()
-
-    # 3. Logging System - Configure logging with default settings
-    from .core.runtime.logging.core import initialize_logging_system
-
-    initialize_logging_system()
-
-    # 4. Module System - Set up .na file imports and module resolution
-    from .core.runtime.modules.core import initialize_module_system
-
-    initialize_module_system()
-
-    # 5. Resource System - Load stdlib resources at startup
-    from .core.runtime.resources.core import initialize_resource_system
-
-    initialize_resource_system()
-
-    # 6. Library System - Initialize core Dana libraries
-    from .core.runtime.library.core import initialize_library_system
-
-    initialize_library_system()
-
-    # 7. Corelib System - Initialize critical data libraries
-    from .core.runtime.corelib.core import initialize_corelib_system
-
-    initialize_corelib_system()
-
-    # 8. Integration System - Set up integration bridges
-    from .core.runtime.integrations.core import initialize_integration_system
-
-    initialize_integration_system()
-
-    # 9. Runtime System - Initialize Parser, Interpreter, and Sandbox
-    from .core.runtime.runtime.core import initialize_runtime_system
-
-    initialize_runtime_system()
-
-else:
-    # Test mode - minimal initialization
-    from .core.runtime.environment.core import initialize_environment_system
-
-    initialize_environment_system()
-
-    from .core.runtime.logging.core import initialize_logging_system
-
-    initialize_logging_system()
-
-# Import core components for public API
-from .common import DANA_LOGGER
-from .core import DanaInterpreter, DanaParser, DanaSandbox
-from .integrations.python.to_dana import dana as py2na_module
-
-__all__ = [
-    "DanaParser",
-    "DanaInterpreter",
-    "DanaSandbox",
-    "DANA_LOGGER",
-    "__version__",
-    "py2na_module",
-=======
 from dana.__init__ import (
     __version__,
     DANA_LOGGER,
@@ -106,5 +20,4 @@
     "DanaInterpreter",
     "DanaSandbox",
     "py2na",
->>>>>>> 7c4b3667
 ]