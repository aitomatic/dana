"""
Dana Global Registry System

Unified registry system for all Dana components with specialized storage for different types.

This module provides a centralized registry that consolidates all Dana registries:
- TypeRegistry: Agent, Resource, and Struct type definitions
- StructFunctionRegistry: Struct method dispatch with composite keys
- ModuleRegistry: Module loading and dependency tracking
- FunctionRegistry: Function registration and dispatch
- StructRegistry: Optional instance tracking and lifecycle management

Copyright © 2025 Aitomatic, Inc.
MIT License
"""

from typing import Any

from .agent_registry import AgentRegistry
from .function_registry import FunctionRegistry
from .global_registry import GlobalRegistry
from .instance_registry import StructRegistry
from .module_registry import ModuleRegistry
from .resource_registry import ResourceRegistry
from .type_registry import TypeRegistry

# Global singleton instance
GLOBAL_REGISTRY: GlobalRegistry = GlobalRegistry()
MODULE_REGISTRY: ModuleRegistry = GLOBAL_REGISTRY.modules

TYPE_REGISTRY: TypeRegistry = GLOBAL_REGISTRY.types

FUNCTION_REGISTRY: FunctionRegistry = GLOBAL_REGISTRY.functions

# Note: STRUCT_FUNCTION_REGISTRY has been removed. All struct method operations
# should go through FUNCTION_REGISTRY which delegates to the internal StructFunctionRegistry automatically.

AGENT_REGISTRY: AgentRegistry = GLOBAL_REGISTRY.agents
RESOURCE_REGISTRY: ResourceRegistry = GLOBAL_REGISTRY.resources
WORKFLOW_REGISTRY: StructRegistry = GLOBAL_REGISTRY.workflows

# def get_global_registry() -> GlobalRegistry:
#     """Get the global registry singleton instance."""
#     global GLOBAL_REGISTRY
#     return GLOBAL_REGISTRY


# Convenience functions for common operations
def register_agent_type(agent_type) -> None:
    """Register an agent type in the global registry."""
    TYPE_REGISTRY.register_agent_type(agent_type)


def register_resource_type(resource_type) -> None:
    """Register a resource type in the global registry."""
    TYPE_REGISTRY.register_resource_type(resource_type)


def register_struct_type(struct_type) -> None:
    """Register a struct type in the global registry."""
    TYPE_REGISTRY.register_struct_type(struct_type)


def register_interface_type(interface_type) -> None:
    """Register an interface type in the global registry."""
    TYPE_REGISTRY.register_interface_type(interface_type)


<<<<<<< HEAD
=======
def register_workflow_type(workflow_type) -> None:
    """Register a workflow type in the global registry."""
    TYPE_REGISTRY.register_workflow_type(workflow_type)


>>>>>>> b949cd97
def get_type(name: str) -> Any:
    """Get any type by name from the global registry."""
    return TYPE_REGISTRY.get_type(name)


def has_type(name: str) -> bool:
    """Check if any type exists in the global registry."""
    return TYPE_REGISTRY.has_type(name)


def get_agent_type(name: str):
    """Get an agent type from the global registry."""
    return TYPE_REGISTRY.get_agent_type(name)


def get_resource_type(name: str):
    """Get a resource type from the global registry."""
    return TYPE_REGISTRY.get_resource_type(name)


def get_struct_type(name: str):
    """Get a struct type from the global registry."""
    return TYPE_REGISTRY.get_struct_type(name)


def get_workflow_type(name: str):
    """Get a workflow type from the global registry."""
    return TYPE_REGISTRY.get_workflow_type(name)


def register_struct_function(receiver_type: str, method_name: str, func) -> None:
    """Register a struct function in the global registry.

    Note: This uses the unified FUNCTION_REGISTRY which delegates to the internal StructFunctionRegistry.
    All struct method operations should go through FUNCTION_REGISTRY for consistency.
    """
    FUNCTION_REGISTRY.register_struct_function(receiver_type, method_name, func)


def lookup_struct_function(receiver_type: str, method_name: str):
    """Lookup a struct function in the global registry.

    Note: This uses the unified FUNCTION_REGISTRY which delegates to the internal StructFunctionRegistry.
    All struct method operations should go through FUNCTION_REGISTRY for consistency.
    """
    return FUNCTION_REGISTRY.lookup_struct_function(receiver_type, method_name)


def has_struct_function(receiver_type: str, method_name: str) -> bool:
    """Check if a struct function exists in the global registry.

    Note: This uses the unified FUNCTION_REGISTRY which delegates to the internal StructFunctionRegistry.
    All struct method operations should go through FUNCTION_REGISTRY for consistency.
    """
    return FUNCTION_REGISTRY.has_struct_function(receiver_type, method_name)


def clear_all() -> None:
    """Clear all registries (for testing)."""
    GLOBAL_REGISTRY.clear_all()


__all__ = [
    "AGENT_REGISTRY",
    "FUNCTION_REGISTRY",
    "AgentRegistry",
    "GLOBAL_REGISTRY",
    "GlobalRegistry",
    "TYPE_REGISTRY",
    "TypeRegistry",
    "MODULE_REGISTRY",
    "ModuleRegistry",
    "StructRegistry",
    "WORKFLOW_REGISTRY",
    "ResourceRegistry",
    "clear_all",
]<|MERGE_RESOLUTION|>--- conflicted
+++ resolved
@@ -66,14 +66,11 @@
     TYPE_REGISTRY.register_interface_type(interface_type)
 
 
-<<<<<<< HEAD
-=======
 def register_workflow_type(workflow_type) -> None:
     """Register a workflow type in the global registry."""
     TYPE_REGISTRY.register_workflow_type(workflow_type)
 
 
->>>>>>> b949cd97
 def get_type(name: str) -> Any:
     """Get any type by name from the global registry."""
     return TYPE_REGISTRY.get_type(name)
