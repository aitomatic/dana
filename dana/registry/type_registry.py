--- conflicted
+++ resolved
@@ -24,10 +24,7 @@
         self._resource_types: dict[str, Any] = {}
         self._struct_types: dict[str, Any] = {}
         self._interface_types: dict[str, Any] = {}
-<<<<<<< HEAD
-=======
         self._workflow_types: dict[str, Any] = {}
->>>>>>> b949cd97
 
         # Type metadata storage
         self._type_metadata: dict[str, dict[str, Any]] = {}
