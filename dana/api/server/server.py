--- conflicted
+++ resolved
@@ -5,7 +5,6 @@
 import subprocess
 import sys
 import time
-from contextlib import asynccontextmanager
 from typing import Any, cast
 
 from fastapi import FastAPI
@@ -20,15 +19,6 @@
 from ..core.database import Base, engine
 
 
-<<<<<<< HEAD
-@asynccontextmanager
-async def lifespan(app: FastAPI):
-    """Handle application startup and shutdown events"""
-    # Startup
-    Base.metadata.create_all(bind=engine)
-    yield
-    # Shutdown (if needed)
-=======
 # --- WebSocket manager for knowledge status updates ---
 class KnowledgeStatusWebSocketManager:
     def __init__(self):
@@ -70,12 +60,11 @@
         ws_manager.disconnect(websocket)
     except Exception:
         ws_manager.disconnect(websocket)
->>>>>>> b024aadd
 
 
 def create_app():
     """Create FastAPI app with routers and static file serving"""
-    app = FastAPI(title="Dana API Server", version="1.0.0", lifespan=lifespan)
+    app = FastAPI(title="Dana API Server", version="1.0.0")
 
     # Add CORS middleware
     app.add_middleware(
@@ -94,11 +83,8 @@
     from ..routers.documents import router as new_documents_router
     from ..routers.topics import router as new_topics_router
     from ..routers.poet import router as poet_router
-<<<<<<< HEAD
-=======
     from ..routers.domain_knowledge import router as domain_knowledge_router
     from ..routers.smart_chat import router as smart_chat_router
->>>>>>> b024aadd
 
     # Legacy routers (for endpoints not yet migrated)
     from ..routers.api import router as api_router
@@ -114,12 +100,9 @@
     app.include_router(new_documents_router, prefix="/api")
     app.include_router(new_topics_router, prefix="/api")
     app.include_router(poet_router, prefix="/api")
-<<<<<<< HEAD
-=======
     app.include_router(domain_knowledge_router, prefix="/api")
     app.include_router(smart_chat_router, prefix="/api")
     app.include_router(ws_router)
->>>>>>> b024aadd
 
     # Keep legacy api router for endpoints not yet migrated:
     # - /run-na-file - Run Dana files
@@ -137,8 +120,6 @@
     if os.path.exists(static_dir):
         app.mount("/static", StaticFiles(directory=static_dir), name="static")
 
-<<<<<<< HEAD
-=======
     # Create tables and run migrations on startup
     @app.on_event("startup")
     def on_startup():
@@ -150,7 +131,6 @@
         # Run any pending migrations
         run_migrations()
 
->>>>>>> b024aadd
     # Catch-all route for SPA (serves index.html for all non-API, non-static routes)
     @app.get("/{full_path:path}")
     async def serve_spa(full_path: str):
@@ -242,9 +222,7 @@
         config_data: dict[str, Any] = config.get_default_config() or {}
 
         # Get service URI and determine port
-        raw_uri = config_data.get("AITOMATIC_API_URL") or os.environ.get(
-            "AITOMATIC_API_URL"
-        )
+        raw_uri = config_data.get("AITOMATIC_API_URL") or os.environ.get("AITOMATIC_API_URL")
 
         if not raw_uri:
             # Default to localhost with default port
@@ -296,9 +274,7 @@
 
         if not self.service_uri:
             raise ValueError("Service URI must be set before initializing API client")
-        self.api_client = APIClient(
-            base_uri=cast(str, self.service_uri), api_key=self.api_key
-        )
+        self.api_client = APIClient(base_uri=cast(str, self.service_uri), api_key=self.api_key)
 
     def _start_local_server(self) -> None:
         """Start local API server or use existing one"""
@@ -341,9 +317,7 @@
                 "warning",  # Reduce noise
             ]
 
-            self.server_process = subprocess.Popen(
-                cmd, stdout=subprocess.PIPE, stderr=subprocess.PIPE, text=True
-            )
+            self.server_process = subprocess.Popen(cmd, stdout=subprocess.PIPE, stderr=subprocess.PIPE, text=True)
 
             # Wait for server to be ready
             self._wait_for_server_ready(port)
