"""Dana API Server - Manages API server lifecycle and routes"""

import os
import socket
import subprocess
import sys
import time
from contextlib import asynccontextmanager
from typing import Any, cast

from fastapi import FastAPI, WebSocket, WebSocketDisconnect
from fastapi.middleware.cors import CORSMiddleware
from fastapi.staticfiles import StaticFiles

from dana.api.client import APIClient
from dana.common.config import ConfigLoader
from dana.common.mixins.loggable import Loggable

from ..core.database import Base, engine


# --- WebSocket manager for knowledge status updates ---
class KnowledgeStatusWebSocketManager:
    def __init__(self):
        self.clients = set()

    async def connect(self, websocket: WebSocket):
        await websocket.accept()
        self.clients.add(websocket)

    def disconnect(self, websocket: WebSocket):
        self.clients.discard(websocket)

    async def broadcast(self, msg):
        to_remove = set()
        for ws in self.clients:
            try:
                await ws.send_json(msg)
            except Exception:
                to_remove.add(ws)
        for ws in to_remove:
            self.clients.discard(ws)


ws_manager = KnowledgeStatusWebSocketManager()

# WebSocket endpoint
from fastapi import APIRouter

ws_router = APIRouter()


@ws_router.websocket("/ws/knowledge-status")
async def knowledge_status_ws(websocket: WebSocket):
    await ws_manager.connect(websocket)
    try:
        while True:
            await websocket.receive_text()  # Keep alive
    except WebSocketDisconnect:
        ws_manager.disconnect(websocket)
    except Exception:
        ws_manager.disconnect(websocket)


@asynccontextmanager
async def lifespan(app: FastAPI):
    """Handle application startup and shutdown events"""
    # Startup
    from ..core.migrations import run_migrations

    # Create base tables first
    Base.metadata.create_all(bind=engine)

    # Run any pending migrations
    run_migrations()

    yield

    # Shutdown (if needed in the future)
    pass


def create_app():
    """Create FastAPI app with routers and static file serving"""
    app = FastAPI(title="Dana API Server", version="1.0.0", lifespan=lifespan)

    # Add CORS middleware
    app.add_middleware(
        CORSMiddleware,
        allow_origins=["*"],
        allow_credentials=True,
        allow_methods=["*"],
        allow_headers=["*"],
    )

    # Include routers under /api
    # New consolidated routers (preferred)
    from ..routers.agent_test import router as agent_test_router
    from ..routers.agents import router as agents_router

    # Legacy routers (for endpoints not yet migrated)
    from ..routers.api import router as api_router
    from ..routers.chat import router as new_chat_router
    from ..routers.conversations import router as new_conversations_router
    from ..routers.documents import router as new_documents_router
    from ..routers.domain_knowledge import router as domain_knowledge_router
    from ..routers.extract_documents import router as extract_documents_router
    from ..routers.main import router as main_router
    from ..routers.poet import router as poet_router
    from ..routers.smart_chat import router as smart_chat_router
    from ..routers.topics import router as new_topics_router

    app.include_router(main_router)

    # Use new consolidated routers
    app.include_router(agents_router, prefix="/api")
    app.include_router(new_chat_router, prefix="/api")
    app.include_router(new_conversations_router, prefix="/api")
    app.include_router(new_documents_router, prefix="/api")
    app.include_router(new_topics_router, prefix="/api")
    app.include_router(poet_router, prefix="/api")
    app.include_router(domain_knowledge_router, prefix="/api")
    if os.getenv("USE_SMART_CHAT_V2", "false").lower() == "true":
        from ..routers.smart_chat_v2 import router as smart_chat_v2_router

        app.include_router(smart_chat_v2_router, prefix="/api")
        print("\033[92mInitializing smart chat v2 router\033[0m")
    else:
        app.include_router(smart_chat_router, prefix="/api")
<<<<<<< HEAD
    app.include_router(extract_documents_router, prefix="/api")
=======
        print("\033[96mInitializing smart chat router\033[0m")
>>>>>>> 0740223a
    app.include_router(ws_router)

    # Keep legacy api router for endpoints not yet migrated:
    # - /run-na-file - Run Dana files
    # - /write-files - Write multi-file projects to disk
    # - /write-files-temp - Write multi-file projects to temp directory
    # - /validate-multi-file - Validate multi-file project structure
    # - /open-agent-folder - Open agent folder in file explorer
    # - /task-status/{task_id} - Get background task status
    # - /deep-train - Perform deep training on agents
    app.include_router(api_router, prefix="/api/legacy")
    app.include_router(agent_test_router, prefix="/api")

    # Serve static files (React build)
    static_dir = os.path.join(os.path.dirname(__file__), "static")
    if os.path.exists(static_dir):
        app.mount("/static", StaticFiles(directory=static_dir), name="static")

    # Catch-all route for SPA (serves index.html for all non-API, non-static routes)
    @app.get("/{full_path:path}")
    async def serve_spa(full_path: str):
        # If the path starts with api or static, return 404 (should be handled by routers or static mount)
        if full_path.startswith("api") or full_path.startswith("static"):
            from fastapi.responses import JSONResponse

            return JSONResponse({"error": "Not found"}, status_code=404)
        # Serve index.html for all other routes
        from fastapi.responses import FileResponse, JSONResponse

        index_path = os.path.join(static_dir, "index.html")
        if os.path.exists(index_path):
            return FileResponse(index_path)
        return JSONResponse({"error": "index.html not found"}, status_code=404)

    return app


# Default port for local API server
DEFAULT_LOCAL_PORT = 12345


class APIServiceManager(Loggable):
    """Manages API server lifecycle for DanaSandbox sessions"""

    def __init__(self):
        super().__init__()  # Initialize Loggable mixin
        self.service_uri: str | None = None
        self.api_key: str | None = None
        self.server_process: subprocess.Popen | None = None
        self._started = False
        self.api_client = None
        self._load_config()

    def startup(self) -> None:
        """Start API service based on environment configuration"""
        if self._started:
            return

        if self.local_mode:
            self._start_local_server()
        else:
            # Remote mode - just validate connection
            self._validate_remote_connection()

        # Check service health after starting
        if not self.check_health():
            raise RuntimeError("Service is not healthy")

        self._started = True
        self.info(f"API Service Manager started - {self.service_uri}")

    def shutdown(self) -> None:
        """Stop API service and cleanup"""
        if not self._started:
            return

        if self.server_process:
            self.info("Stopping local API server")
            self.server_process.terminate()
            try:
                self.server_process.wait(timeout=10)
            except subprocess.TimeoutExpired:
                self.warning("Local server didn't stop gracefully, killing")
                self.server_process.kill()
            self.server_process = None

        self._started = False
        self.info("API Service Manager shut down")

    def get_client(self) -> APIClient:
        """Get API client connected to the managed service"""
        if not self._started:
            raise RuntimeError("Service manager not started. Call startup() first.")

        return APIClient(base_uri=cast(str, self.service_uri), api_key=self.api_key)

    @property
    def local_mode(self) -> bool:
        """Check if running in local mode"""
        if not self.service_uri:
            return False
        return self.service_uri == "local" or "localhost" in self.service_uri

    def _load_config(self) -> None:
        """Load configuration from environment"""
        config = ConfigLoader()
        config_data: dict[str, Any] = config.get_default_config() or {}

        # Get service URI and determine port
        raw_uri = config_data.get("AITOMATIC_API_URL") or os.environ.get("AITOMATIC_API_URL")

        if not raw_uri:
            # Default to localhost with default port
            self.service_uri = f"localhost:{DEFAULT_LOCAL_PORT}"
        else:
            self.service_uri = raw_uri

        # Parse and normalize the URI
        self._normalize_service_uri()

        # Get API key
        self.api_key = config_data.get("AITOMATIC_API_KEY")
        if not self.api_key:
            if self.local_mode:
                # In local mode, use a default API key
                self.api_key = "local"
                os.environ["AITOMATIC_API_KEY"] = self.api_key
            else:
                raise ValueError("AITOMATIC_API_KEY environment variable must be set")

        self.info(f"Service config loaded: uri={self.service_uri}")

    def _normalize_service_uri(self) -> None:
        """Normalize service URI and determine port"""
        if not self.service_uri:
            self.service_uri = f"localhost:{DEFAULT_LOCAL_PORT}"
            return

        # Handle different URI formats
        if self.service_uri == "localhost":
            # localhost without port -> use default port DEFAULT_LOCAL_PORT
            self.service_uri = f"localhost:{DEFAULT_LOCAL_PORT}"
        elif self.service_uri.startswith("localhost:"):
            # localhost with port -> use as-is
            pass
        elif "localhost" in self.service_uri and ":" in self.service_uri:
            # http://localhost:port format -> extract localhost:port
            if "://" in self.service_uri:
                self.service_uri = self.service_uri.split("://")[1]
        elif not (":" in self.service_uri or self.service_uri.startswith("http")):
            # Just a hostname/IP without port -> assume remote with default port
            pass

        self.debug(f"Normalized service URI: {self.service_uri}")

    def _init_api_client(self) -> None:
        """Initialize API client with configuration."""
        from dana.api.client import APIClient

        if not self.service_uri:
            raise ValueError("Service URI must be set before initializing API client")
        self.api_client = APIClient(base_uri=cast(str, self.service_uri), api_key=self.api_key)

    def _start_local_server(self) -> None:
        """Start local API server or use existing one"""
        # Extract port from normalized URI (localhost:port)
        try:
            if self.service_uri and ":" in self.service_uri:
                port = int(self.service_uri.split(":")[-1])
            else:
                port = DEFAULT_LOCAL_PORT  # Default port
        except ValueError:
            port = DEFAULT_LOCAL_PORT  # Fallback to default

        # Convert to full HTTP URL
        full_uri = f"http://localhost:{port}"

        # Check if server is already running on this port
        if self._is_server_running(port):
            self.info(f"Found existing server on port {port}, using it")
            self.service_uri = full_uri
            os.environ["AITOMATIC_API_URL"] = full_uri
            self._init_api_client()
            return

        # No server running, start a new one
        self.info(f"Starting new API server on port {port}")

        try:
            # Use uvicorn to start the FastAPI server with integrated POET routes
            cmd = [
                sys.executable,
                "-m",
                "uvicorn",
                "dana.api.server.server:create_app",
                "--factory",
                "--host",
                "127.0.0.1",
                "--port",
                str(port),
                "--log-level",
                "warning",  # Reduce noise
            ]

            self.server_process = subprocess.Popen(cmd, stdout=subprocess.PIPE, stderr=subprocess.PIPE, text=True)

            # Wait for server to be ready
            self._wait_for_server_ready(port)

            # Update service URI and environment to reflect reality
            self.service_uri = full_uri
            os.environ["AITOMATIC_API_URL"] = full_uri
            self._init_api_client()

        except Exception as e:
            self.error(f"Failed to start local API server: {e}")
            raise RuntimeError(f"Could not start local API server: {e}")

    def _is_server_running(self, port: int) -> bool:
        """Check if a server is already running on the specified port"""
        try:
            with socket.socket(socket.AF_INET, socket.SOCK_STREAM) as s:
                s.settimeout(1)
                result = s.connect_ex(("127.0.0.1", port))
                return result == 0
        except Exception:
            return False

    def _find_free_port(self) -> int:
        """Find an available port for the local server"""
        with socket.socket(socket.AF_INET, socket.SOCK_STREAM) as s:
            s.bind(("127.0.0.1", 0))
            return s.getsockname()[1]

    def _wait_for_server_ready(self, port: int, timeout: int = 30) -> None:
        """Wait for server to be ready to accept connections"""
        start_time = time.time()

        while time.time() - start_time < timeout:
            try:
                with socket.socket(socket.AF_INET, socket.SOCK_STREAM) as s:
                    s.settimeout(1)
                    result = s.connect_ex(("127.0.0.1", port))
                    if result == 0:
                        self.info(f"Local API server ready on port {port}")
                        return
            except Exception:
                pass

            time.sleep(0.5)

        raise RuntimeError(f"Local API server did not start within {timeout} seconds")

    def _validate_remote_connection(self) -> None:
        """Validate that remote service is accessible"""
        if not self.service_uri:
            raise RuntimeError("AITOMATIC_API_URL must be set for remote mode")

        # Ensure full HTTP URL format for remote connections
        if not self.service_uri.startswith("http"):
            self.service_uri = f"https://{self.service_uri}"

        # Update environment to reflect the actual URL
        os.environ["AITOMATIC_API_URL"] = self.service_uri

        # Initialize API client for remote connection
        self._init_api_client()

        self.info(f"Using remote API service: {self.service_uri}")

    def __enter__(self) -> "APIServiceManager":
        self.startup()
        return self

    def __exit__(self, exc_type, exc_val, exc_tb) -> None:
        self.shutdown()

    def check_health(self) -> bool:
        """Check if service is healthy."""
        if not self.api_client:
            self._init_api_client()

        try:
            if not self.api_client:
                return False

            # Ensure API client is started before making requests
            if not self.api_client._started:
                self.api_client.startup()

            response = self.api_client.get("/health")
            return response.get("status") == "healthy"
        except Exception as e:
            self.error(f"Health check failed: {str(e)}")
            return False

    def get_service_uri(self) -> str:
        """Get service URI."""
        return cast(str, self.service_uri)

    def get_api_key(self) -> str:
        """Get API key."""
        return cast(str, self.api_key)<|MERGE_RESOLUTION|>--- conflicted
+++ resolved
@@ -127,11 +127,8 @@
         print("\033[92mInitializing smart chat v2 router\033[0m")
     else:
         app.include_router(smart_chat_router, prefix="/api")
-<<<<<<< HEAD
+        print("\033[96mInitializing smart chat router\033[0m")
     app.include_router(extract_documents_router, prefix="/api")
-=======
-        print("\033[96mInitializing smart chat router\033[0m")
->>>>>>> 0740223a
     app.include_router(ws_router)
 
     # Keep legacy api router for endpoints not yet migrated:
