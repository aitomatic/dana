"""
Agent Generator Module

This module processes user messages and generates appropriate Dana code for agent creation.
It uses LLM to understand user requirements and generate suitable agent templates.
"""

import logging
import os
from typing import Any

from dana.common.resource.llm.llm_resource import LLMResource
from dana.common.types import BaseRequest
from dana.core.lang.dana_sandbox import DanaSandbox

from .code_handler import CodeHandler

logger = logging.getLogger(__name__)


class AgentGenerator:
    """
    Generates Dana agent code from user conversation messages.
    """

    def __init__(self, llm_config: dict[str, Any] | None = None):
        """
        Initialize the agent generator.

        Args:
            llm_config: Optional LLM configuration
        """
        self.llm_config = llm_config or {"model": "gpt-4o", "temperature": 0.7, "max_tokens": 2000}

        # Initialize LLM resource with better error handling
        try:
            self.llm_resource = LLMResource(
                name="agent_generator_llm", description="LLM for generating Dana agent code", config=self.llm_config
            )
            logger.info("LLMResource created successfully")
        except Exception as e:
            logger.error(f"Failed to create LLMResource: {e}")
            self.llm_resource = None

    async def initialize(self):
        """Initialize the LLM resource."""
        if self.llm_resource is None:
            logger.error("LLMResource is None, cannot initialize")
            return False

        try:
            await self.llm_resource.initialize()
            logger.info("Agent Generator initialized successfully")
            return True
        except Exception as e:
            logger.error(f"Failed to initialize LLMResource: {e}")
            return False

    async def generate_agent_code(
        self, messages: list[dict[str, Any]], current_code: str = "", multi_file: bool = False
    ) -> tuple[str, str | None, dict[str, Any], dict[str, Any] | None]:
        """
        Generate Dana agent code from user conversation messages.

        Args:
            messages: List of conversation messages with 'role' and 'content' fields
            current_code: Current Dana code to improve upon (default empty string)
            multi_file: Whether to generate multi-file structure

        Returns:
            Tuple of (Generated Dana code as string, error message or None, conversation analysis, multi-file project or None)
        """
        # First, analyze if we need more information
        conversation_analysis = await analyze_conversation_completeness(messages)

        # Check if mock mode is enabled
        if os.environ.get("DANA_MOCK_AGENT_GENERATION", "").lower() == "true":
            logger.info("Using mock agent generation mode")
            return generate_mock_agent_code(messages, current_code), None, conversation_analysis, None

        try:
            # Check if LLM resource is available
            if self.llm_resource is None:
                logger.warning("LLMResource is not available, using fallback template")
                return CodeHandler.get_fallback_template(), None, conversation_analysis, None

            # Check if LLM is properly initialized
            if not hasattr(self.llm_resource, "_is_available") or not self.llm_resource._is_available:
                logger.warning("LLMResource is not available, using fallback template")
                return CodeHandler.get_fallback_template(), None, conversation_analysis, None

            # Extract user requirements and intentions using LLM
            user_intentions = await self._extract_user_intentions(messages, current_code)
            logger.info(f"Extracted user intentions: {user_intentions[:100]}...")

            # Create prompt for LLM based on current code and new intentions
            if multi_file:
                prompt = get_multi_file_agent_generation_prompt(user_intentions, current_code)
            else:
                prompt = self._create_generation_prompt(user_intentions, current_code, multi_file)
            logger.debug(f"Generated prompt: {prompt[:200]}...")

            # Generate code using LLM
            request = BaseRequest(arguments={"prompt": prompt, "messages": [{"role": "user", "content": prompt}]})
            logger.info("Sending request to LLM...")

            response = await self.llm_resource.query(request)
            logger.info(f"LLM response success: {response.success}")

            if response.success:
                generated_code = response.content.get("choices", "")[0].get("message", {}).get("content", "")
                if not generated_code:
                    # Try alternative response formats
                    if isinstance(response.content, str):
                        generated_code = response.content
                    elif isinstance(response.content, dict):
                        # Look for common response fields
                        for key in ["content", "text", "message", "result"]:
                            if key in response.content:
                                generated_code = response.content[key]
                                break

                logger.info(f"Generated code length: {len(generated_code)}")

                # Handle multi-file response
                if multi_file and "FILE_START:" in generated_code:
                    multi_file_project = CodeHandler.parse_multi_file_response(generated_code)
                    # Extract main file content for backward compatibility
                    main_file_content = ""
                    for file_info in multi_file_project["files"]:
                        if file_info["filename"] == multi_file_project["main_file"]:
                            main_file_content = file_info["content"]
                            break

                    if main_file_content:
                        return main_file_content, None, conversation_analysis, multi_file_project
                    else:
                        logger.warning("No main file found in multi-file response")
                        return CodeHandler.get_fallback_template(), None, conversation_analysis, None

                # Clean up the generated code (single file)
                cleaned_code = CodeHandler.clean_generated_code(generated_code)
                logger.info(f"Cleaned code length: {len(cleaned_code)}")

                # FINAL FALLBACK: Ensure Dana code is returned
                if cleaned_code and "agent " in cleaned_code:
                    return cleaned_code, None, conversation_analysis, None
                else:
                    logger.warning("Generated code is empty or not Dana code, using fallback template")
                    return CodeHandler.get_fallback_template(), None, conversation_analysis, None
            else:
                logger.error(f"LLM generation failed: {response.error}")
                return CodeHandler.get_fallback_template(), None, conversation_analysis, None

        except Exception as e:
            logger.error(f"Error generating agent code: {e}")
            return CodeHandler.get_fallback_template(), str(e), conversation_analysis, None

    async def _extract_user_intentions(self, messages: list[dict[str, Any]], current_code: str = "") -> str:
        """
        Use LLM to extract user intentions from conversation messages.

        Args:
            messages: List of conversation messages
            current_code: Current Dana code to provide context for intention extraction

        Returns:
            Extracted user intentions as string
        """
        try:
            # Create a prompt to extract intentions
            conversation_text = "\n".join([f"{msg.get('role', '')}: {msg.get('content', '')}" for msg in messages])

            if current_code:
                intention_prompt = f"""
Analyze the following conversation and the current Dana agent code to extract the user's intentions for improving or modifying the agent. Focus on:
1. What changes or improvements they want to make
2. What functionality they want to add or modify
3. Any specific requirements or constraints
4. How the current code should be enhanced

Current Dana Agent Code:
{current_code}

Conversation:
{conversation_text}

Extract and summarize the user's intentions in a clear, concise way that can be used to improve the existing Dana agent code. Consider what aspects of the current code need to be changed or enhanced.
"""
            else:
                intention_prompt = f"""
Analyze the following conversation and extract the user's intentions for creating a new Dana agent. Focus on:
1. What type of agent they want
2. What functionality they need
3. Any specific requirements or constraints
4. The overall goal of the agent

Conversation:
{conversation_text}

Extract and summarize the user's intentions in a clear, concise way that can be used to generate appropriate Dana agent code.
"""

            request = BaseRequest(arguments={"messages": [{"role": "user", "content": intention_prompt}]})

            response = await self.llm_resource.query(request)

            if response.success:
                # Extract the intention from response
                intention = response.content.get("choices", "")[0].get("message", {}).get("content", "")
                if not intention:
                    # Fallback to simple extraction
                    return self._extract_requirements(messages)
                return intention
            else:
                # Fallback to simple extraction
                return self._extract_requirements(messages)

        except Exception as e:
            logger.error(f"Error extracting user intentions: {e}")
            # Fallback to simple extraction
            return self._extract_requirements(messages)

    def _extract_requirements(self, messages: list[dict[str, Any]]) -> str:
        """
        Extract user requirements from conversation messages (fallback method).

        Args:
            messages: List of conversation messages

        Returns:
            Extracted requirements as string
        """
        requirements = []

        for message in messages:
            role = message.get("role", "")
            content = message.get("content", "")

            if role == "user" and content:
                requirements.append(content)

        return "\n".join(requirements)

    def _create_generation_prompt(self, intentions: str, current_code: str = "", multi_file: bool = False) -> str:
        """
        Create a prompt for the LLM to generate Dana agent code.

        Args:
            intentions: User intentions extracted by LLM
            current_code: Current Dana code to improve upon
            multi_file: Whether to generate multi-file structure

        Returns:
            Formatted prompt for LLM
        """
        if multi_file:
            # Multi-file generation prompt
            prompt = get_multi_file_agent_generation_prompt(intentions, current_code)
        elif current_code:
            # If there's existing code, ask for improvements
            prompt = f"""
You are an expert Dana language developer. Based on the user's intentions and the existing Dana agent code, improve or modify the agent to better meet their needs.

User Intentions:
{intentions}

Current Dana Agent Code:
{current_code}

Improve the Dana agent code to better match the user's intentions. You can:
1. Modify the existing agent structure
2. Add RAG resources ONLY if the user needs document/knowledge retrieval capabilities
3. Update the solve function
4. Change the agent name and description
5. Keep the improvements focused and simple

Use this template structure:

```dana
\"\"\"[Brief description of what the agent does].\"\"\"

# Agent resources (ONLY if document/knowledge retrieval is needed)
[resource_name] = use("rag", sources=[list_of_document_paths_or_urls])

# Agent Card declaration
agent [AgentName]:
    name : str = "[Descriptive Agent Name]"
    description : str = "[Brief description of what the agent does]"
    resources : list = [resource_name]  # only if RAG resources are used

# Agent's problem solver
def solve([agent_name] : [AgentName], problem : str):
    return reason(f"[How to handle the problem]", resources=[agent_name].resources if [agent_name].resources else None)
```

Available resources:
- RAG resource: use("rag", sources=[list_of_document_paths_or_urls]) - ONLY for document retrieval and knowledge base access

IMPORTANT: Only use RAG resources if the user specifically needs:
- Document processing or analysis
- Knowledge base access
- Information retrieval from files or web pages
- Context-aware responses based on documents

For simple agents that just answer questions or perform basic tasks, do NOT use any resources.

Generate only the improved Dana code, no explanations or markdown formatting.

IMPORTANT: Do NOT use ```python code blocks. This is Dana language code, not Python. Use ```dana or no code blocks at all.
"""
        else:
            # If no existing code, create new agent
            prompt = f"""
You are an expert Dana language developer. Based on the following user intentions, generate a simple and focused Dana agent code.

User Intentions:
{intentions}

Generate a simple Dana agent that:
1. Has a descriptive name and description
2. Uses the 'agent' keyword syntax (not system:agent_name)
3. Includes RAG resources ONLY if document/knowledge retrieval is needed
4. Has a simple solve function that handles the user's requirements
5. Uses proper Dana syntax and patterns
6. Keeps it simple and focused

Use this template structure:

```dana
\"\"\"[Brief description of what the agent does].\"\"\"


# Agent Card declaration
agent [AgentName]:
    name : str = "[Descriptive Agent Name]"
    description : str = "[Brief description of what the agent does]"
    resources : list = []  # only if RAG resources are used

# Agent's problem solver
def solve([agent_name] : [AgentName], problem : str):
    return reason(f"[How to handle the problem]")
```

Available resources:
- RAG resource: use("rag", sources=[list_of_document_paths_or_urls]) - ONLY for document retrieval and knowledge base access

IMPORTANT: Only use RAG resources if the user specifically needs:
- Document processing or analysis
- Knowledge base access
- Information retrieval from files or web pages
- Context-aware responses based on documents

For simple agents that just answer questions or perform basic tasks, do NOT use any resources.

Keep it simple and focused on the specific requirement. Generate only the Dana code, no explanations or markdown formatting.

IMPORTANT: Do NOT use ```python code blocks. This is Dana language code, not Python. Use ```dana or no code blocks at all.
"""
        return prompt

    async def cleanup(self):
        """Clean up resources."""
        if self.llm_resource:
            await self.llm_resource.cleanup()
        logger.info("Agent Generator cleaned up")


# Global instance
_agent_generator: AgentGenerator | None = None


async def get_agent_generator() -> AgentGenerator:
    """
    Get or create the global agent generator instance.

    Returns:
        AgentGenerator instance
    """
    global _agent_generator

    if _agent_generator is None:
        _agent_generator = AgentGenerator()
        success = await _agent_generator.initialize()
        if not success:
            logger.warning("Failed to initialize agent generator, will use fallback templates")

    return _agent_generator


async def generate_agent_code_from_messages(
    messages: list[dict[str, Any]], current_code: str = "", multi_file: bool = False
) -> tuple[str, str | None, dict[str, Any], dict[str, Any] | None]:
    """
    Generate Dana agent code from user conversation messages.

    Args:
        messages: List of conversation messages
        current_code: Current Dana code to improve upon (default empty string)
        multi_file: Whether to generate multi-file structure

    Returns:
        Tuple of (Generated Dana code, error message or None, conversation analysis, multi-file project or None)
    """
    generator = await get_agent_generator()
    result = await generator.generate_agent_code(messages, current_code, multi_file)
    if isinstance(result, tuple) and len(result) == 4:
        return result  # (code, error, analysis, multi_file_project)
    elif isinstance(result, tuple) and len(result) == 3:
        return result[0], result[1], result[2], None  # backward compatibility
    elif isinstance(result, tuple) and len(result) == 2:
        return result[0], result[1], {}, None  # backward compatibility
    return result, None, {}, None


async def generate_agent_code_na(messages: list[dict[str, Any]], current_code: str = "") -> tuple[str, str | None]:
    """
    Generate Dana agent code using a .na file executed with DanaSandbox.quick_run.
    If the generated code has errors, it calls another Dana agent to fix it.

    Args:
        messages: List of conversation messages with 'role' and 'content' fields
        current_code: Current Dana code to improve upon (default empty string)

    Returns:
        Tuple of (Generated Dana code as string, error message or None)
    """
    try:
        # Create the .na file content with injected messages and current_code
        na_code = _create_agent_generator_na_code(messages, current_code)

        # Write the code to a temporary file
        import os
        import tempfile

        with tempfile.NamedTemporaryFile(mode="w", suffix=".na", delete=False) as temp_file:
            temp_file.write(na_code)
            temp_file_path = temp_file.name

        try:
            # Execute the .na file using DanaSandbox.quick_run with file path
            result = DanaSandbox.quick_run(file_path=temp_file_path)

            if result.success:
                generated_code = result.result
                # Strip leading/trailing triple quotes and whitespace
                if generated_code:
                    code = generated_code.strip()
                    if code.startswith('"""') and code.endswith('"""'):
                        code = code[3:-3].strip()
                    generated_code = code
                if generated_code and "agent " in generated_code:
                    # Test the generated code for syntax errors
                    test_result = _test_generated_code(generated_code)
                    if test_result.success:
                        return generated_code, None
                    else:
                        error_msg = str(test_result.error) if hasattr(test_result, "error") else "Unknown syntax error"
                        logger.warning(f"Generated code has errors: {error_msg}")
                        # Try to fix the code using a Dana agent
                        fixed_code = await _fix_generated_code_with_agent(generated_code, error_msg, messages)
                        if fixed_code:
                            return fixed_code, None
                        else:
                            logger.warning("Failed to fix code, using fallback template")
                            return CodeHandler.get_fallback_template(), None
                else:
                    logger.warning("Generated code is empty or not Dana code, using fallback template")
                    return CodeHandler.get_fallback_template(), None
            else:
                logger.error(f"NA execution failed: {result.error}")
                # Try to generate a simple fallback agent based on user intention
                try:
                    fallback_code = _generate_simple_fallback_agent(messages)
                    return fallback_code, None
                except Exception as fallback_error:
                    logger.error(f"Fallback generation also failed: {fallback_error}")
                    return CodeHandler.get_fallback_template(), str(result.error)

        finally:
            # Clean up the temporary file
            try:
                os.unlink(temp_file_path)
            except Exception as cleanup_error:
                logger.warning(f"Failed to cleanup temporary file: {cleanup_error}")

    except Exception as e:
        logger.error(f"Error generating agent code with NA: {e}")
        return CodeHandler.get_fallback_template(), str(e)


def _create_agent_generator_na_code(messages: list[dict[str, Any]], current_code: str) -> str:
    """
    Create the .na code that will generate Dana agents using reason() function.

    Args:
        messages: List of conversation messages
        current_code: Current Dana code to improve upon

    Returns:
        Dana code as string with injected data
    """
    # Inject the messages and current_code into the .na code
    messages_str = str(messages).replace('"', '\\"')
    current_code_str = current_code.replace('"', '\\"').replace("\n", "\\n")

    return f'''"""Agent Generator NA Code

This .na file contains the logic for generating Dana agents based on conversation messages.
"""

# Injected conversation messages
messages = {messages_str}

# Injected current Dana code
current_code = """{current_code_str}"""

# Extract user intentions from conversation
def extract_intentions(messages: list) -> str:
    """Extract user intentions from conversation messages."""
    all_content = ""
    for msg in messages:
        if msg.get("role") == "user":
            all_content = all_content + " " + msg.get("content", "")
    
    # Simple keyword-based intention extraction
    content_lower = all_content.lower()
    
    if "weather" in content_lower:
        return "weather information agent"
    elif "help" in content_lower or "assistant" in content_lower:
        return "general assistant agent"
    elif "data" in content_lower or "analysis" in content_lower:
        return "data analysis agent"
    elif "email" in content_lower or "mail" in content_lower:
        return "email assistant agent"
    elif "calendar" in content_lower or "schedule" in content_lower:
        return "calendar assistant agent"
    elif "document" in content_lower or "file" in content_lower or "pdf" in content_lower:
        return "document processing agent"
    elif "knowledge" in content_lower or "research" in content_lower or "information" in content_lower:
        return "knowledge and research agent"
    elif "question" in content_lower or "answer" in content_lower:
        return "question answering agent"
    elif "finance" in content_lower or "money" in content_lower or "budget" in content_lower or "investment" in content_lower:
        return "personal finance advisor agent"
    else:
        return "custom assistant agent"

# Generate agent code using reason() function
def generate_agent_code(messages: list, current_code: str) -> str:
    """Generate Dana agent code using reason() function."""
    
    # Extract user intentions first
    user_intention = extract_intentions(messages)
    
    # Create prompt for reason() function
    prompt = f"""Based on the user's intention to create a {{user_intention}}, generate a complete Dana agent code.

User intention: {{user_intention}}
Current code (if any): {{current_code}}

Generate a complete, working Dana agent code that:
1. Has a descriptive name and description based on the intention
2. Uses the 'agent' keyword syntax (not system:agent_name)
3. Includes RAG resources ONLY if document/knowledge retrieval is needed
4. Has a simple solve function that handles the user's requirements
5. Uses proper Dana syntax and patterns
6. Keeps it simple and focused

CRITICAL DANA SYNTAX RULES:
- Agent names must be unquoted: agent PersonalFinanceAgent (NOT agent "PersonalFinanceAgent")
- String values must be quoted: name : str = "Personal Finance Agent"
- Function parameters must be unquoted: def solve(agent_name : AgentName, problem : str)
- Use proper Dana syntax throughout
- **All function definitions (like def solve(...)) must be outside the agent block. The agent block should only contain attribute assignments.**

EXACT TEMPLATE TO FOLLOW:
```dana
\"\"\"[Brief description of what the agent does].\"\"\"

# Agent Card declaration
agent [AgentName]:
    name : str = "[Descriptive Agent Name]"
    description : str = "[Brief description of what the agent does]"
    resources : list = []

# Agent's problem solver
def solve([agent_name] : [AgentName], problem : str):
    return reason(f"[How to handle the problem]")
```

IMPORTANT: Generate ONLY valid Dana code with:
- Proper agent declaration syntax (agent Name, not agent "Name")
- Valid string literals (use double quotes for values)
- Proper function definitions OUTSIDE the agent block
- Correct Dana syntax throughout

Available resources:
- RAG resource: use("rag", sources=[list_of_document_paths_or_urls]) - ONLY for document retrieval and knowledge base access

IMPORTANT: Only use RAG resources if the user specifically needs:
- Document processing or analysis
- Knowledge base access
- Information retrieval from files or web pages
- Context-aware responses based on documents

For simple agents that just answer questions or perform basic tasks, do NOT use any resources.

Generate only the Dana code, no explanations or markdown formatting. Make sure all strings are properly quoted and all syntax is valid Dana.

IMPORTANT: Do NOT use ```python code blocks. This is Dana language code, not Python. Use ```dana or no code blocks at all."""

    # Use reason() function to generate the agent code
    generated_code = reason(prompt)
    
    return generated_code

# Execute the main function with injected data
result = generate_agent_code(messages, current_code)
result
'''


def _test_generated_code(code: str) -> Any:
    """
    Test the generated Dana code for syntax errors.

    Args:
        code: Dana code to test

    Returns:
        ExecutionResult with success/error information
    """
    try:
        import os
        import tempfile

        # Write the code to a temporary file
        with tempfile.NamedTemporaryFile(mode="w", suffix=".na", delete=False) as temp_file:
            temp_file.write(code)
            temp_file_path = temp_file.name

        try:
            # Test the code using DanaSandbox.quick_run
            result = DanaSandbox.quick_run(file_path=temp_file_path)
            return result
        finally:
            # Clean up the temporary file
            try:
                os.unlink(temp_file_path)
            except Exception:
                pass

    except Exception as e:
        # Return a mock result indicating failure
        class MockResult:
            def __init__(self, success: bool, error: str):
                self.success = success
                self.error = error

        return MockResult(False, str(e))


async def _fix_generated_code_with_agent(code: str, error: str, messages: list[dict[str, Any]]) -> str:
    """
    Use a Dana agent to fix the generated code.

    Args:
        code: The generated code with errors
        error: The error message
        messages: Original conversation messages for context

    Returns:
        Fixed Dana code or empty string if fixing failed
    """
    try:
        # Create a code fixing agent using Dana
        fixer_code = _create_code_fixer_na_code(code, error, messages)

        # Write the fixer code to a temporary file
        import os
        import tempfile

        with tempfile.NamedTemporaryFile(mode="w", suffix=".na", delete=False) as temp_file:
            temp_file.write(fixer_code)
            temp_file_path = temp_file.name

        try:
            # Execute the code fixer
            result = DanaSandbox.quick_run(file_path=temp_file_path)

            if result.success and result.result:
                # Test the fixed code
                test_result = _test_generated_code(result.result)
                if test_result.success:
                    return result.result
                else:
                    logger.warning(f"Fixed code still has errors: {test_result.error}")
                    return ""
            else:
                logger.warning("Code fixer failed to generate fixed code")
                return ""

        finally:
            # Clean up the temporary file
            try:
                os.unlink(temp_file_path)
            except Exception as cleanup_error:
                logger.warning(f"Failed to cleanup temporary file: {cleanup_error}")

    except Exception as e:
        logger.error(f"Error fixing generated code: {e}")
        # Try to generate a simple fallback agent instead
        try:
            return _generate_simple_fallback_agent(messages)
        except Exception as fallback_error:
            logger.error(f"Fallback generation also failed: {fallback_error}")
            return ""


def _create_code_fixer_na_code(code: str, error: str, messages: list[dict[str, Any]]) -> str:
    """
    Create the .na code for a code fixing agent.

    Args:
        code: The generated code with errors
        error: The error message
        messages: Original conversation messages for context

    Returns:
        Dana code for the code fixing agent
    """
    # Inject the data into the .na code
    code_str = code.replace('"', '\\"').replace("\n", "\\n")
    # Convert error to string and escape it properly - use a simpler approach
    str(error).replace('"', '\\"').replace("'", "\\'").replace("\n", "\\n")
    str(messages).replace('"', '\\"')

    return f'''"""Code Fixer Agent

This .na file contains a Dana agent that fixes Dana code with syntax errors.
"""

# Injected data
original_code = """{code_str}"""

# Code fixing agent
agent CodeFixerAgent:
    name : str = "Dana Code Fixer Agent"
    description : str = "Fixes Dana code syntax errors and improves code quality"
    resources : list = []

def solve(code_fixer : CodeFixerAgent, problem : str):
    """Fix Dana code with syntax errors."""
    
    prompt = f"""You are an expert Dana language developer. Fix the following Dana code that has syntax errors.

Original Code:
{{original_code}}

Please fix the Dana code by:
1. Correcting any syntax errors
2. Ensuring proper Dana syntax and patterns
3. Maintaining the intended functionality
4. Using proper agent declaration syntax
5. Ensuring all functions are properly defined
6. Fixing any variable scope issues
7. Ensuring proper resource usage if any
8. Making sure all strings are properly quoted with double quotes
9. Ensuring all syntax is valid Dana

CRITICAL DANA SYNTAX RULES:
- Agent names must be unquoted: agent PersonalFinanceAgent (NOT agent "PersonalFinanceAgent")
- String values must be quoted: name : str = "Personal Finance Agent"
- Function parameters must be unquoted: def solve(agent_name : AgentName, problem : str)
- Use proper Dana syntax throughout
- **All function definitions (like def solve(...)) must be outside the agent block. The agent block should only contain attribute assignments.**

EXACT TEMPLATE TO FOLLOW:
```dana
\"\"\"[Brief description of what the agent does].\"\"\"

# Agent Card declaration
agent [AgentName]:
    name : str = "[Descriptive Agent Name]"
    description : str = "[Brief description of what the agent does]"
    resources : list = []

# Agent's problem solver
def solve([agent_name] : [AgentName], problem : str):
    return reason(f"[How to handle the problem]")
```

IMPORTANT: Generate ONLY valid Dana code with:
- Proper agent declaration syntax (agent Name, not agent "Name")
- Valid string literals (use double quotes for values)
- Proper function definitions OUTSIDE the agent block
- Correct Dana syntax throughout

Generate only the corrected Dana code, no explanations or markdown formatting. Make sure all strings are properly quoted and all syntax is valid Dana.

IMPORTANT: Do NOT use ```python code blocks. This is Dana language code, not Python. Use ```dana or no code blocks at all."""

    fixed_code = reason(prompt)
    return fixed_code

# Execute the code fixer
result = solve(CodeFixerAgent(), "Fix the Dana code")
result
'''


def _generate_simple_fallback_agent(messages: list[dict[str, Any]]) -> str:
    """
    Generate a simple fallback agent based on user messages.

    Args:
        messages: List of conversation messages

    Returns:
        Simple Dana agent code
    """
    # Extract user intention from messages
    all_content = ""
    for msg in messages:
        if msg.get("role") == "user":
            all_content = all_content + " " + msg.get("content", "")

    content_lower = all_content.lower()

    # Determine agent type based on keywords
    if "weather" in content_lower:
        agent_name = "WeatherAgent"
        agent_title = "Weather Information Agent"
        description = "Provides weather information and recommendations"
    elif "help" in content_lower or "assistant" in content_lower:
        agent_name = "AssistantAgent"
        agent_title = "General Assistant Agent"
        description = "A helpful assistant that can answer questions and provide guidance"
    elif "data" in content_lower or "analysis" in content_lower:
        agent_name = "DataAgent"
        agent_title = "Data Analysis Agent"
        description = "Analyzes data and provides insights"
    elif "email" in content_lower or "mail" in content_lower:
        agent_name = "EmailAgent"
        agent_title = "Email Assistant Agent"
        description = "Helps with email composition and management"
    elif "calendar" in content_lower or "schedule" in content_lower:
        agent_name = "CalendarAgent"
        agent_title = "Calendar Assistant Agent"
        description = "Helps with calendar management and scheduling"
    elif "document" in content_lower or "file" in content_lower:
        agent_name = "DocumentAgent"
        agent_title = "Document Processing Agent"
        description = "Processes and analyzes documents and files"
    elif "knowledge" in content_lower or "research" in content_lower:
        agent_name = "KnowledgeAgent"
        agent_title = "Knowledge and Research Agent"
        description = "Provides information and research capabilities"
    elif "question" in content_lower or "answer" in content_lower:
        agent_name = "QuestionAgent"
        agent_title = "Question Answering Agent"
        description = "Answers questions on various topics"
    elif "finance" in content_lower or "money" in content_lower or "budget" in content_lower or "investment" in content_lower:
        agent_name = "FinanceAgent"
        agent_title = "Personal Finance Advisor Agent"
        description = "Provides personal finance advice, budgeting tips, and investment guidance"
    else:
        agent_name = "CustomAgent"
        agent_title = "Custom Assistant Agent"
        description = "An agent that can help with various tasks"

    return f'''"""Simple {agent_title}."""

# Agent Card declaration
agent {agent_name}:
    name : str = "{agent_title}"
    description : str = "{description}"
    resources : list = []

# Agent's problem solver
def solve({agent_name.lower()} : {agent_name}, problem : str):
    return reason(f"Help me with: {{problem}}")

# Use solve() in your application
# example_input = "Hello, how can you help me?"
# response = solve({agent_name}(), example_input)'''


async def analyze_conversation_completeness(messages: list[dict[str, Any]]) -> dict[str, Any]:
    """
    Analyze if the conversation has enough information to generate a meaningful agent.

    Args:
        messages: List of conversation messages

    Returns:
        Dictionary with analysis results including whether more info is needed
    """
    try:
        # Extract user messages only
        user_messages = [msg.get("content", "") for msg in messages if msg.get("role") == "user"]
        conversation_text = " ".join(user_messages).lower()

        # Check for vague or insufficient requests
        vague_indicators = ["help", "assistant", "agent", "create", "make", "build", "something", "anything"]

        specific_indicators = [
            "weather",
            "data",
            "analysis",
            "email",
            "calendar",
            "document",
            "research",
            "finance",
            "customer",
            "sales",
            "support",
            "translate",
            "schedule",
            "appointment",
        ]

        # Calculate vagueness score
        vague_count = sum(1 for indicator in vague_indicators if indicator in conversation_text)
        specific_count = sum(1 for indicator in specific_indicators if indicator in conversation_text)
        word_count = len(conversation_text.split())

        # Determine if more information is needed
        needs_more_info = False
        follow_up_message = ""
        suggested_questions = []

        # Too vague if mostly generic terms and few specific terms
        if word_count < 10 or (vague_count > specific_count and word_count < 20):
            needs_more_info = True
            follow_up_message = "I'm Dana, and I'd love to help you train Georgia! To build something that's truly useful for you, could you tell me more about what you'd like Georgia to do? The more specific you can be, the better I can tailor her training to your needs."

            suggested_questions = [
                "What specific task should Georgia help you with?",
                "What kind of data or information will Georgia work with?",
                "Who will be using Georgia and in what context?",
                "Do you have any existing tools or systems Georgia should integrate with?",
            ]

        # Check for unclear domain or purpose
        elif "help" in conversation_text and specific_count == 0:
            needs_more_info = True
            follow_up_message = "I can help you train Georgia! What specific area would you like Georgia to assist with? For example, are you looking for help with business processes, data analysis, communication, or something else?"

            suggested_questions = [
                "What's the main purpose for Georgia?",
                "What industry or domain is this for?",
                "What are the key features you need Georgia to have?",
            ]

        # Check for missing technical details if it's a complex request
        elif any(term in conversation_text for term in ["integration", "api", "database", "system"]) and "how" not in conversation_text:
            needs_more_info = True
            follow_up_message = "I can see you want to train Georgia with some technical integrations. To build this properly, I'll need some more details about your technical requirements."

            suggested_questions = [
                "What APIs or systems should Georgia connect to?",
                "What data formats will you be working with?",
                "Are there any specific authentication requirements?",
                "What's your preferred way of receiving results?",
            ]

        return {
            "needs_more_info": needs_more_info,
            "follow_up_message": follow_up_message,
            "suggested_questions": suggested_questions,
            "analysis": {
                "word_count": word_count,
                "vague_count": vague_count,
                "specific_count": specific_count,
                "conversation_text": conversation_text[:100] + "..." if len(conversation_text) > 100 else conversation_text,
            },
        }

    except Exception as e:
        logger.error(f"Error analyzing conversation completeness: {e}")
        return {"needs_more_info": False, "follow_up_message": None, "suggested_questions": [], "analysis": {"error": str(e)}}


async def analyze_agent_capabilities(
    dana_code: str, messages: list[dict[str, Any]], multi_file_project: dict[str, Any] = None
) -> dict[str, Any]:
    """
    Analyze the generated Dana code and conversation to extract agent capabilities using LLM.

    Args:
        dana_code: Generated Dana agent code (main file content)
        messages: Original conversation messages
        multi_file_project: Multi-file project data if available

    Returns:
        Dictionary containing summary, knowledge, workflow, and tools
    """
    try:
        # Extract conversation context
        conversation_text = "\n".join([f"{msg.get('role', '')}: {msg.get('content', '')}" for msg in messages])

        # For multi-file projects, get additional context from all files
        all_code_content = dana_code
        if multi_file_project and multi_file_project.get("files"):
            # Combine all file contents for comprehensive analysis
            all_files_content = []
            for file_info in multi_file_project["files"]:
                all_files_content.append(f"# File: {file_info['filename']}\n{file_info['content']}")
            all_code_content = "\n\n".join(all_files_content)

        # Try to use LLM to analyze the agent capabilities
        try:
            # Create LLM resource with proper configuration
            llm_config = {"model": "gpt-4o", "temperature": 0.7, "max_tokens": 2000}
            llm = LLMResource(
                name="agent_capabilities_analyzer", description="LLM for analyzing Dana agent capabilities", config=llm_config
            )

            # Initialize the LLM resource
            await llm.initialize()

            # Check if LLM is available before proceeding
            if not hasattr(llm, "_is_available") or not llm._is_available:
                logger.warning("LLM resource is not available, falling back to manual analysis")
                raise Exception("LLM not available")

            analysis_prompt = f"""
Analyze the following Dana agent code and conversation context to generate a focused, accurate summary.

**Conversation Context:**
{conversation_text}

**Dana Agent Code:**
{all_code_content}

Generate a brief, focused markdown summary that includes ONLY information that actually exists in the code or conversation:

1. **Agent Overview**: Name and description (only if explicitly defined)
2. **Core Capabilities**: What the agent can actually do based on the code
3. **Knowledge Sources**: What knowledge bases or documents it actually uses (only if present in code)
4. **Workflow Process**: How the agent actually works (only if defined in code)

IMPORTANT RULES:
- Only include information that is explicitly present in the code or conversation
- Do NOT generate information about future integrations or capabilities
- Do NOT include generic capabilities that aren't specifically implemented
- Do NOT mention tools or integrations unless they are actually used in the code
- Keep the summary concise and factual
- If a section has no relevant information, omit it entirely

Focus on analyzing:
- What the agent actually does based on the code structure
- What resources it actually uses (RAG, LLM, etc.)
- What functions and workflows are actually implemented
- What knowledge domains are actually referenced
- Do not include the headline
- Do not mention Dana Code or Conversation Context in the summary

Generate a brief, accurate summary that reflects the current state of the agent, not future possibilities.
"""

            # Create a request for the LLM
            request = BaseRequest(arguments={"prompt": analysis_prompt, "messages": [{"role": "user", "content": analysis_prompt}]})

            result = await llm.query(request)

            if result and result.success:
                # Extract content from response
                markdown_summary = ""
                if hasattr(result, "content") and result.content:
                    if isinstance(result.content, dict):
                        # Handle OpenAI-style response format
                        if "choices" in result.content:
                            markdown_summary = result.content["choices"][0]["message"]["content"]
                        elif "response" in result.content:
                            markdown_summary = result.content["response"]
                        elif "content" in result.content:
                            markdown_summary = result.content["content"]
                    elif isinstance(result.content, str):
                        markdown_summary = result.content

                if markdown_summary:
                    logger.info("Successfully generated agent capabilities summary using LLM")
                    # Extract basic structured data for backward compatibility
                    capabilities = {
                        "summary": markdown_summary,
                        "knowledge": _extract_knowledge_domains_from_code(all_code_content, conversation_text),
                        "workflow": _extract_workflow_steps_from_code(all_code_content, conversation_text),
                        "tools": _extract_agent_tools_from_code(all_code_content),
                    }
                    return capabilities
                else:
                    logger.warning("LLM returned empty response, falling back to manual analysis")
                    raise Exception("Empty LLM response")
            else:
                logger.warning(f"LLM analysis failed: {result.error if hasattr(result, 'error') else 'Unknown error'}")
                raise Exception("LLM query failed")

        except Exception as llm_error:
            logger.warning(f"LLM analysis failed ({llm_error}), falling back to manual analysis")
            # Fallback to manual analysis if LLM fails
            capabilities = {
                "summary": _extract_summary_from_code_and_conversation(dana_code, conversation_text),
                "knowledge": _extract_knowledge_domains_from_code(all_code_content, conversation_text),
                "workflow": _extract_workflow_steps_from_code(all_code_content, conversation_text),
                "tools": _extract_agent_tools_from_code(all_code_content),
            }
            return capabilities

    except Exception as e:
        logger.error(f"Error analyzing agent capabilities: {e}")
        return {"summary": "Unable to analyze agent capabilities", "knowledge": [], "workflow": [], "tools": []}


def _extract_summary_from_code_and_conversation(dana_code: str, conversation_text: str) -> str:
    """Extract a comprehensive markdown summary of what the agent does based on actual code."""
    # Extract agent name and description from code
    lines = dana_code.split("\n")
    agent_name = None
    agent_description = None

    for line in lines:
        if line.strip().startswith("agent ") and line.strip().endswith(":"):
            # Extract agent name
            agent_name = line.strip().replace("agent ", "").replace(":", "").strip()
        elif "description : str =" in line:
            agent_description = line.split("=")[1].strip().strip('"')
            break

    # Analyze what the agent actually does based on the solve function
    solve_function_content = _extract_solve_function_content(dana_code)

    # Build comprehensive markdown summary
    markdown_summary = []

    # Header with agent name
    if agent_name:
        markdown_summary.append(f"# {agent_name}")
    else:
        markdown_summary.append("# Dana Agent")

    # Description section
    if agent_description:
        markdown_summary.append(f"\n## Overview\n{agent_description}")
    else:
        markdown_summary.append("\n## Overview\nA specialized Dana agent that provides intelligent assistance.")

    # Analyze actual capabilities from solve function
    capabilities = []
    if "reason(" in solve_function_content:
        if "resources=" in solve_function_content:
            capabilities.append("uses knowledge base for informed responses")
        else:
            capabilities.append("uses AI reasoning for problem-solving")

    # Check for resource usage
    if 'use("rag"' in dana_code:
        capabilities.append("can access and retrieve information from documents")

    # Domain-specific capabilities
    domain_capabilities = []
    if "weather" in solve_function_content.lower():
        domain_capabilities.append("provides weather information and forecasts")
    if "data" in solve_function_content.lower() or "analysis" in solve_function_content.lower():
        domain_capabilities.append("performs data analysis and insights")
    if "email" in solve_function_content.lower():
        domain_capabilities.append("assists with email composition and management")
    if "calendar" in solve_function_content.lower() or "schedule" in solve_function_content.lower():
        domain_capabilities.append("helps with scheduling and time management")
    if "document" in solve_function_content.lower() or "file" in solve_function_content.lower():
        domain_capabilities.append("processes and analyzes documents")
    if "finance" in solve_function_content.lower() or "money" in solve_function_content.lower():
        domain_capabilities.append("provides financial advice and guidance")

    # Core capabilities section - only include if actually present
    if capabilities or domain_capabilities:
        markdown_summary.append("\n## Core Capabilities")
        all_capabilities = capabilities + domain_capabilities
        for capability in all_capabilities:
            markdown_summary.append(f"- {capability.capitalize()}")

    # Knowledge sources section - only include if actually present in code
    knowledge_sources = _extract_knowledge_domains_from_code(dana_code, conversation_text)
    if knowledge_sources and any(source.strip() for source in knowledge_sources):
        markdown_summary.append("\n## Knowledge Sources")
        for source in knowledge_sources:
            if source.strip():  # Only include non-empty sources
                markdown_summary.append(f"- {source}")

    # Workflow section - only include if actually defined
    workflow_steps = _extract_workflow_steps_from_code(dana_code, conversation_text)
    if workflow_steps and any(step.strip() for step in workflow_steps):
        markdown_summary.append("\n## Workflow Process")
        for i, step in enumerate(workflow_steps, 1):
            if step.strip():  # Only include non-empty steps
                markdown_summary.append(f"{i}. {step}")

    # Tools section - only include if actually used in code
    tools = _extract_agent_tools_from_code(dana_code)
    if tools and any(tool.strip() for tool in tools):
        markdown_summary.append("\n## Tools & Integrations")
        for tool in tools:
            if tool.strip():  # Only include non-empty tools
                markdown_summary.append(f"- {tool}")

    # Technical specifications
    markdown_summary.append("\n## Technical Specifications")

    # Check for data structures
    if "struct " in dana_code:
        markdown_summary.append("- **Data Structures**: Custom Dana structs for data handling")

    # Check for workflow patterns
    if "workflow =" in dana_code:
        markdown_summary.append("- **Architecture**: Pipeline-based workflow processing")

    # Check for multi-file structure
    if "from " in dana_code and "import " in dana_code:
        markdown_summary.append("- **Structure**: Multi-file modular architecture")

    # Check for reasoning usage
    if "reason(" in dana_code:
        markdown_summary.append("- **AI Integration**: Uses Dana's built-in reasoning capabilities")

    return "\n".join(markdown_summary)


def _extract_knowledge_domains_from_code(dana_code: str, conversation_text: str) -> list[str]:
    """Extract knowledge domains the agent can work with based on actual code."""
    domains = []

    # Analyze code for RAG resources and their sources
    if 'use("rag"' in dana_code:
        domains.append("Document-based knowledge retrieval")

        # Extract specific sources if mentioned
        import re

        sources_match = re.search(r"sources=\[([^\]]+)\]", dana_code)
        if sources_match:
            sources = sources_match.group(1)
            if "pdf" in sources.lower():
                domains.append("PDF document analysis")
            if "txt" in sources.lower():
                domains.append("Text file processing")
            if "md" in sources.lower():
                domains.append("Markdown documentation")
            if "guide" in sources.lower():
                domains.append("Reference guides and manuals")

    # Analyze agent name and description for domain expertise
    agent_name = _extract_agent_name_from_code(dana_code)
    agent_description = _extract_agent_description_from_code(dana_code)

    code_content = f"{agent_name} {agent_description}".lower()

    # Extract domains based on actual agent characteristics
    if "weather" in code_content:
        domains.append("Weather and climate information")
    if "data" in code_content or "analysis" in code_content:
        domains.append("Data analysis and statistics")
    if "email" in code_content:
        domains.append("Email communication and management")
    if "calendar" in code_content or "schedule" in code_content:
        domains.append("Time management and scheduling")
    if "document" in code_content or "file" in code_content:
        domains.append("Document processing and analysis")
    if "research" in code_content or "knowledge" in code_content:
        domains.append("Research and information gathering")
    if "finance" in code_content or "money" in code_content or "investment" in code_content:
        domains.append("Personal finance and investment")
    if "code" in code_content or "programming" in code_content:
        domains.append("Software development and programming")
    if "health" in code_content or "medical" in code_content:
        domains.append("Health and wellness information")
    if "travel" in code_content:
        domains.append("Travel planning and recommendations")
    if "customer" in code_content or "support" in code_content:
        domains.append("Customer service and support")
    if "sales" in code_content or "marketing" in code_content:
        domains.append("Sales and marketing assistance")

    # Only return domains if we actually found specific ones
    # Don't add generic defaults that don't exist in the code
    return domains


def _extract_workflow_steps_from_code(dana_code: str, conversation_text: str) -> list[str]:
    """Extract the typical workflow steps the agent follows based on actual code."""
    workflow = []

    # Analyze the solve function to understand actual workflow
    solve_function_content = _extract_solve_function_content(dana_code)

    # Check for workflow patterns in the code
    if "workflow =" in dana_code:
        # Extract workflow from multi-file structure
        workflow.append("**Input Processing**: Accept and validate user query")

        # Look for pipeline operators to understand workflow
        if "|" in dana_code:
            workflow.append("**Pipeline Processing**: Execute sequential workflow stages")

        # Analyze individual workflow steps
        if "process_request" in dana_code:
            workflow.append("**Request Analysis**: Parse and categorize user request")

        if "generate_response" in dana_code:
            workflow.append("**Response Generation**: Create appropriate response")

        if "reason(" in solve_function_content:
            workflow.append("**AI Reasoning**: Apply intelligent analysis to generate solutions")

        workflow.append("**Output Delivery**: Return formatted response to user")

    else:
        # Single-file agent workflow
        workflow.append("**Input Reception**: Receive and process user query")

        # Analyze the solve function for specific processing steps
        if "resources=" in solve_function_content:
            workflow.append("**Knowledge Retrieval**: Query knowledge base for relevant information")
            workflow.append("**Context Integration**: Apply reasoning with retrieved context")
            workflow.append("**Response Generation**: Generate informed response based on knowledge base")
        elif "reason(" in solve_function_content:
            workflow.append("**AI Processing**: Apply AI reasoning to understand the problem")
            workflow.append("**Solution Generation**: Generate appropriate response or solution")

    # Add domain-specific workflow steps based on agent characteristics
    agent_name = _extract_agent_name_from_code(dana_code)
    agent_description = _extract_agent_description_from_code(dana_code)

    code_content = f"{agent_name} {agent_description} {solve_function_content}".lower()

    # Insert specific processing steps based on agent type
    if "weather" in code_content:
        workflow.insert(-1, "**Weather Analysis**: Analyze weather patterns and conditions")
    elif "data" in code_content or "analysis" in code_content:
        workflow.insert(-1, "2. Process and analyze data patterns")
        workflow.append("4. Present insights and recommendations")
    elif "document" in code_content or "file" in code_content:
        workflow.insert(-1, "2. Process and analyze document content")
    elif "email" in code_content:
        workflow.insert(-1, "2. Analyze email context and requirements")
        workflow.append("4. Format response appropriately for email context")
    elif "calendar" in code_content or "schedule" in code_content:
        workflow.insert(-1, "2. Analyze scheduling requirements and constraints")
    elif "finance" in code_content or "money" in code_content:
        workflow.insert(-1, "2. Analyze financial situation and requirements")
        workflow.append("4. Provide personalized financial recommendations")

    # Only return workflow if we actually found specific steps
    # Don't add generic defaults that don't exist in the code
    return workflow


def _extract_agent_tools_from_code(dana_code: str) -> list[str]:
    """Extract tools and capabilities available to the agent based on actual code."""
    tools = []

    # Core Dana capabilities that are always present
    tools.append("**Dana Reasoning Engine**: Built-in AI reasoning capabilities via `reason()` function")

    # Check for specific resources and their capabilities
    if 'use("rag"' in dana_code:
        tools.append("**RAG System**: Retrieval-Augmented Generation for document-based knowledge")
        tools.append("**Document Search**: Advanced search and retrieval from knowledge base")
        tools.append("**Knowledge Querying**: Semantic search across indexed documents")

        # Extract specific source types
        import re

        sources_match = re.search(r"sources=\[([^\]]+)\]", dana_code)
        if sources_match:
            sources = sources_match.group(1)
            if "pdf" in sources.lower():
                tools.append("**PDF Processing**: Extract and analyze PDF document content")
            if "txt" in sources.lower():
                tools.append("**Text Analysis**: Process and analyze plain text files")
            if "md" in sources.lower():
                tools.append("**Markdown Parser**: Parse and process markdown documentation")

    # Check for database integrations
    if 'use("database"' in dana_code:
        tools.append("**Database Integration**: Connect to and query external databases")

    # Check for API integrations
    if 'use("api"' in dana_code:
        tools.append("**API Integration**: Connect to external APIs and services")

    # Check for workflow pipeline capabilities
    if "workflow =" in dana_code and "|" in dana_code:
        tools.append("**Pipeline Processing**: Sequential workflow execution with pipe operators")

    # Check for data structure capabilities
    if "struct " in dana_code:
        tools.append("**Data Structures**: Custom Dana structs for structured data handling")

    # Check for custom functions (beyond solve)
    custom_functions = []
    lines = dana_code.split("\n")
    for line in lines:
        if line.strip().startswith("def ") and "solve(" not in line:
            func_name = line.strip().split("(")[0].replace("def ", "")
            custom_functions.append(func_name)

    if custom_functions:
        tools.append(f"**Custom Functions**: Specialized utility functions ({', '.join(custom_functions)})")

    # Check for imports that indicate additional capabilities
    imports = []
    for line in lines:
        if line.strip().startswith("import ") or line.strip().startswith("from "):
            imports.append(line.strip())

    if imports:
        external_tools = []
        for imp in imports:
            if "json" in imp:
                external_tools.append("JSON data processing")
            elif "os" in imp:
                external_tools.append("System operations")
            elif "datetime" in imp:
                external_tools.append("Date and time handling")
            elif "requests" in imp:
                external_tools.append("HTTP requests")
            elif "pandas" in imp:
                external_tools.append("Data analysis with Pandas")
            elif "numpy" in imp:
                external_tools.append("Numerical computing")

        if external_tools:
            tools.append(f"**External Libraries**: {', '.join(external_tools)}")

    # Check for error handling
    if "try:" in dana_code or "except:" in dana_code:
        tools.append("Error handling and recovery")

    # Check for data structures
    if "list" in dana_code and "resources : list" not in dana_code:
        tools.append("List data processing")
    if "dict" in dana_code:
        tools.append("Dictionary data manipulation")

    # Check for private variables (state management)
    if "private:" in dana_code:
        tools.append("State management")

    # Analyze agent-specific capabilities based on agent type
    agent_name = _extract_agent_name_from_code(dana_code)
    agent_description = _extract_agent_description_from_code(dana_code)

    code_content = f"{agent_name} {agent_description}".lower()

    if "weather" in code_content:
        tools.append("Weather data interpretation")
    elif "data" in code_content or "analysis" in code_content:
        tools.append("Data analysis and visualization")
        tools.append("Statistical computation")
    elif "email" in code_content:
        tools.append("Email composition assistance")
        tools.append("Communication optimization")
    elif "calendar" in code_content or "schedule" in code_content:
        tools.append("Time management algorithms")
        tools.append("Scheduling optimization")
    elif "finance" in code_content or "money" in code_content:
        tools.append("Financial calculation")
        tools.append("Investment analysis")
    elif "document" in code_content or "file" in code_content:
        tools.append("Document parsing and analysis")
        tools.append("Content extraction")

    # Only return tools that are actually present in the code
    # Don't add generic capabilities that aren't specifically implemented
    return list(set(tools))  # Remove duplicates


def _extract_solve_function_content(dana_code: str) -> str:
    """Extract the content of the solve function from Dana code."""
    lines = dana_code.split("\n")
    solve_content = []
    in_solve_function = False

    for line in lines:
        if "def solve(" in line:
            in_solve_function = True
            solve_content.append(line)
            continue
        elif in_solve_function:
            if line.strip() and not line.startswith("    "):
                break
            solve_content.append(line)

    return "\n".join(solve_content)


def _extract_agent_name_from_code(dana_code: str) -> str:
    """Extract the agent name from Dana code."""
    lines = dana_code.split("\n")
    for line in lines:
        if line.strip().startswith("agent ") and line.strip().endswith(":"):
            return line.strip().replace("agent ", "").replace(":", "").strip()
    return ""


def _extract_agent_description_from_code(dana_code: str) -> str:
    """Extract the agent description from Dana code."""
    lines = dana_code.split("\n")
    for line in lines:
        if "description : str =" in line:
            return line.split("=")[1].strip().strip('"')
    return ""


def _get_fallback_template() -> str:
    """
    Get a fallback template when generation fails.

    Returns:
        Basic Dana agent template
    """
    return '''"""Basic Agent Template."""

# Agent Card declaration
agent BasicAgent:
    name : str = "Basic Agent"
    description : str = "A basic agent that can handle general queries."

# Agent's problem solver
def solve(basic_agent : BasicAgent, problem : str):
    """Solve a problem using reasoning."""
    return reason(f"Help me to answer the question: {problem}")

# Use solve() in your application
# example_input = "Hello, how can you help me?"
# response = solve(BasicAgent(), example_input)'''


async def generate_agent_files_from_prompt(
<<<<<<< HEAD
    prompt: str, messages: list[dict[str, Any]], agent_summary: dict[str, Any], multi_file: bool = False
=======
    prompt: str,
    messages: list[dict[str, Any]], 
    agent_summary: dict[str, Any],
    multi_file: bool = False,
    has_docs_folder: bool = False,
    has_knows_folder: bool = False
>>>>>>> b024aadd
) -> tuple[str, str | None, dict[str, Any] | None]:
    """
    Generate Dana agent files from a specific prompt, conversation messages, and agent summary.

    This function is designed for Phase 2 of the agent generation flow, where we have
    a refined agent description and want to generate the actual .na files.

    Args:
        prompt: Specific prompt for generating the agent files
        messages: List of conversation messages with 'role' and 'content' fields
        agent_summary: Dictionary containing agent description, capabilities, etc.
        multi_file: Whether to generate multi-file structure

    Returns:
        Tuple of (Generated Dana code as string, error message or None, multi-file project or None)
    """
    logger.info("Generating agent files from prompt for Phase 2")

    try:
        # Check if mock mode is enabled
        if os.environ.get("DANA_MOCK_AGENT_GENERATION", "").lower() == "true":
            logger.info("Using mock agent generation mode for Phase 2")
            return generate_mock_agent_code(messages, ""), None, None

        # Get agent generator instance
        generator = await get_agent_generator()

        # Check if LLM resource is available
        if generator.llm_resource is None:
            logger.warning("LLMResource is not available, using fallback template")
            return CodeHandler.get_fallback_template(), None, None

        # Check if LLM is properly initialized
        if not hasattr(generator.llm_resource, "_is_available") or not generator.llm_resource._is_available:
            logger.warning("LLMResource is not available, using fallback template")
            return CodeHandler.get_fallback_template(), None, None

        # Create enhanced prompt with context
        enhanced_prompt = _create_phase_2_prompt(prompt, messages, agent_summary, multi_file, has_docs_folder, has_knows_folder)
        print(f"Enhanced Phase 2 prompt: {enhanced_prompt}")
        logger.debug(f"Enhanced Phase 2 prompt: {enhanced_prompt[:200]}...")

        # Generate code using LLM
        request = BaseRequest(arguments={"prompt": enhanced_prompt, "messages": [{"role": "user", "content": enhanced_prompt}]})
        logger.info("Sending Phase 2 request to LLM...")

        response = await generator.llm_resource.query(request)
        logger.info(f"LLM response success: {response.success}")
        print("--------------------------------")
        print("LLM Success: ", response.success)
        print(f"LLM response: {response}")
        print(f"LLM response content: {response.content}")
        print("--------------------------------")

        if response.success:
            generated_code = response.content.get("choices", "")[0].get("message", {}).get("content", "")
            print("--------------------------------")
            print("Generated code: ", generated_code)
            print("--------------------------------")
            if not generated_code:
                # Try alternative response formats
                if isinstance(response.content, str):
                    generated_code = response.content
                elif isinstance(response.content, dict):
                    # Look for common response fields
                    for key in ["content", "text", "message", "result"]:
                        if key in response.content:
                            generated_code = response.content[key]
                            break

            logger.info(f"Generated Phase 2 code length: {len(generated_code)}")

            # Handle multi-file response (always the case)
            logger.info("Parsing multi-file response...")
            multi_file_project = CodeHandler.parse_multi_file_response(generated_code)
            logger.info(f"Parsed multi-file project: {multi_file_project}")

            # Extract main file content for backward compatibility
            main_file_content = ""
            for file_info in multi_file_project["files"]:
                if file_info["filename"] == multi_file_project["main_file"]:
                    main_file_content = file_info["content"]
                    break

            print("--------------------------------")
            print("Multi-file project: ", multi_file_project)
            print("--------------------------------")

            if main_file_content:
                print("--------------------------------")
                print("Main file content: ", main_file_content)
                print("--------------------------------")
                logger.info(f"Returning multi-file project with {len(multi_file_project['files'])} files")
                return main_file_content, None, multi_file_project
            else:
                logger.warning("No main file found in multi-file response")
                print("--------------------------------")
                print("No main file found in multi-file response")
                print("--------------------------------")
                return CodeHandler.get_fallback_template(), None, None
        else:
            logger.error(f"LLM generation failed for Phase 2: {response.error}")
            print("--------------------------------")
            print("LLM generation failed for Phase 2: ", response.error)
            print("--------------------------------")
            return CodeHandler.get_fallback_template(), None, None

    except Exception as e:
        logger.error(f"Error generating Phase 2 agent code: {e}")
        logger.exception(e)
        return CodeHandler.get_fallback_template(), str(e), None


<<<<<<< HEAD
def _create_phase_2_prompt(prompt: str, messages: list[dict[str, Any]], agent_summary: dict[str, Any], multi_file: bool) -> str:
=======
def _create_phase_2_prompt(
    prompt: str, 
    messages: list[dict[str, Any]], 
    agent_summary: dict[str, Any], 
    multi_file: bool,
    has_docs_folder: bool = False,
    has_knows_folder: bool = False
) -> str:
>>>>>>> b024aadd
    """
    Create an enhanced prompt for Phase 2 agent generation.

    Args:
        prompt: The specific prompt for generating agent files
        messages: Conversation messages for context
        agent_summary: Agent description and capabilities
        multi_file: Whether to generate multi-file structure

    Returns:
        Enhanced prompt string
    """
    # Extract conversation context
    conversation_text = "\n".join([f"{msg.get('role', '')}: {msg.get('content', '')}" for msg in messages])

    # Extract agent information
    agent_name = agent_summary.get("name", "Custom Agent")
    agent_description = agent_summary.get("description", "A specialized agent for your needs")
    capabilities = agent_summary.get("capabilities", {})
    agent_summary_description = capabilities.get("summary", "")
    knowledge_domains = capabilities.get("knowledge", [])
    workflow_steps = capabilities.get("workflow", [])
    tools = capabilities.get("tools", [])

    agent_class = agent_name.replace(" ", "")
    # Try to get docs files from agent_summary if available
    docs_files = agent_summary.get("docs_files") or agent_summary.get("knowledge_files") or []
    if not isinstance(docs_files, list):
        docs_files = []

    # Create context section
    context_section = f"""
AGENT SUMMARY:
- Name: {agent_name}
- Description: {agent_description}
- Knowledge Domains: {", ".join(knowledge_domains) if knowledge_domains else "None specified"}
- Workflow Steps: {", ".join(workflow_steps) if workflow_steps else "None specified"}
- Tools: {", ".join(tools) if tools else "None specified"}
- Summary: {agent_summary_description}

CONVERSATION CONTEXT:
{conversation_text}

SPECIFIC REQUIREMENTS:
{prompt}
"""

    main_na = f"""
from workflows import workflow
from common import RetrievalPackage

agent {agent_class}:
    name: str = "{agent_name}"
    description: str = "Get from agent description and summary"


def solve(self : {agent_class}, query: str) -> str:
    package = RetrievalPackage(query=query)
    return workflow(package)

this_agent = {agent_class}()
<<<<<<< HEAD
"""

    methods_na = """
=======
'''
    
    methods_na = f'''
>>>>>>> b024aadd
from knowledge import knowledge
from knowledge import doc
from common import QUERY_GENERATION_PROMPT
from common import QUERY_DECISION_PROMPT
from common import ANSWER_PROMPT
from common import RetrievalPackage

def search_document(package: RetrievalPackage) -> RetrievalPackage:
    query = package.refined_query
    package.retrieval_result = str(doc.query(query))
    return package

def refine_query(package: RetrievalPackage) -> RetrievalPackage:
    package.refined_query = reason(QUERY_GENERATION_PROMPT.format(user_input=package.query, context=package.context, filenames=doc.filenames), temperature=0.1)
    return package

def get_answer(package: RetrievalPackage) -> str:
<<<<<<< HEAD
    prompt = ANSWER_PROMPT.format(user_input=package.query, retrieved_docs=package.retrieval_result)
    return reason(prompt)
"""

    workflows_na = """
from methods import should_use_rag
=======
    prompt = ANSWER_PROMPT.format(user_input=package.query, retrieved_docs=package.retrieval_result, context=package.context, original_problem=package.original_problem)
    return reason(prompt, resources=[knowledge], temperature=0.1)
'''

    workflows_na = '''
>>>>>>> b024aadd
from methods import refine_query
from methods import search_document
from methods import get_answer

<<<<<<< HEAD
workflow = should_use_rag | refine_query | search_document | get_answer
"""
=======
workflow = refine_query | search_document | get_answer
'''
>>>>>>> b024aadd

    # Build knowledge.na with rag_resource and comments about docs files
    knowledges_na_lines = [
        '"""',
        "Knowledge sources for this agent. The following files are available in the ./docs folder:",
    ]
    if docs_files:
        for f in docs_files:
            knowledges_na_lines.append(f"- {f}")
    else:
<<<<<<< HEAD
        knowledges_na_lines.append("- (No files currently listed. Add files to ./docs to make them available.)")
=======
        knowledges_na_lines.append('- (No files currently listed. Add files to ./docs to make them available.)')
    if not has_docs_folder:
        knowledges_na_lines.append('- (No files currently listed. Add files to ./docs to make them available.)')
    if not has_knows_folder:
        knowledges_na_lines.append('- (No files currently listed. Add files to ./knows to make them available.)')
>>>>>>> b024aadd
    knowledges_na_lines.append('"""\n')
    if has_docs_folder:
        knowledges_na_lines.append('doc = use("rag", sources=["./docs"])')
    if has_knows_folder:
        knowledges_na_lines.append('knowledge = use("rag", sources=["./knows"])')
    knowledges_na = "\n".join(knowledges_na_lines)

    tools_na = ""  # No rag_resource here; left intentionally empty or for other tools

    common_na = '''

struct RetrievalPackage:
   query: str
   refined_query: str = ""
   should_use_rag: bool = False
   retrieval_result: str = "<empty>"
   context: str = ""
   original_problem: str = ""
    
QUERY_GENERATION_PROMPT = """
You are **QuerySmith**, an expert search-query engineer for a Retrieval-Augmented Generation (RAG) pipeline.

────────────────────────────────────────────────────────────
GOAL  
Return **one** concise search query (≤ 12 tokens) that retrieves ONLY information **missing** from the Current Context and most relevant to the topics hinted at by the available filenames.

────────────────────────────────────────────────────────────
INPUTS  
• USER_REQUEST – the user’s current question.  
• CURRENT_CONTEXT – any information already known.  
• AVAILABLE_FILES – *optional* list of filenames (with extensions) that suggest additional topics.

────────────────────────────────────────────────────────────
WORKFLOW  

0. **Context Sufficiency Test**  
   • If CURRENT_CONTEXT already answers USER_REQUEST completely, output a blank line and stop.

1. **Filename Topic Mining**  
   • Strip extensions from AVAILABLE_FILES.  
   • Split remaining names on delimiters (space, underscore, dash).  
   • Retain meaningful topic words/phrases; ignore ordinals, dates, version tags.

2. **Gap-Focused Concept Extraction**  
   • From USER_REQUEST, pull entities, actions, qualifiers **not covered** in CURRENT_CONTEXT.  
   • Add relevant topic words mined in Step 1 that fill these gaps.

3. **Term Refinement**  
   • Keep the most discriminative nouns/verbs; drop stop-words and redundancies.  
   • Substitute stronger, widely-used synonyms when they improve recall.

4. **Context Packing**  
   • Order terms by importance; wrap multi-word entities in quotes.

5. **Final Polish**  
   • Convert to lowercase; no punctuation except quotes; ≤ 12 tokens; **no** explanatory text.

────────────────────────────────────────────────────────────
OUTPUT  
Return **only** the final query string on a single line (or a blank line if Step 0 triggered).  
No markdown, labels, or commentary.

────────────────────────────────────────────────────────────
CURRENT_CONTEXT:
{context}

AVAILABLE_FILES:
{filenames}

USER_REQUEST:
{user_input}
"""
    

QUERY_DECISION_PROMPT = """
You are **RetrievalGate**, a binary decision agent guarding a Retrieval-Augmented Generation (RAG) pipeline.

Task  
Analyze the USER_REQUEST below and decide whether external document retrieval is required to answer it accurately.

Decision Rules  
1. External-Knowledge Need – Does the request demand up-to-date facts, statistics, citations, or niche info unlikely to be in the model's parameters?  
2. Internal Sufficiency – Could the model satisfy the request with its own reasoning, creativity, or general knowledge?  
3. Explicit User Cue – If the user explicitly asks to "look up," "cite," "fetch," "search," or mentions a source/corpus, retrieval is required.  
4. Ambiguity Buffer – When uncertain, default to retrieval (erring on completeness).

Output Format  
Return **only** one lowercase Boolean literal on a single line:  
- `true`  → retrieval is needed  
- `false` → retrieval is not needed

---

USER_REQUEST: 
{user_input}
"""

ANSWER_PROMPT = """
You are **RAGResponder**, an expert answer-composer for a Retrieval-Augmented Generation (RAG) pipeline.

────────────────────────────────────────────────────────────
INPUTS
• ORIGINAL_PROBLEM – the user’s original question.
• USER_REQUEST – the user’s current question.  
• CURRENT_CONTEXT – *optional* conversation or system knowledge already at hand.  
• RETRIEVED_DOCS – *optional* list of objects, each with:
    · doc_id      · metadata  
    · content

────────────────────────────────────────────────────────────
OBJECTIVE  
Provide one clear, complete answer that satisfies USER_REQUEST while avoiding redundancy.

────────────────────────────────────────────────────────────
WORKFLOW  

0. **Context Sufficiency Test**  
   • If CURRENT_CONTEXT fully answers USER_REQUEST, use it and skip Steps 1-3.  

1. **Context Integration**  
   • Read CURRENT_CONTEXT first; extract any directly relevant facts.  
   • Treat these facts as authoritative and **do not cite** them.

2. **Retrieval Grounding (if needed)**  
   • If gaps remain, scan RETRIEVED_DOCS in ranked order.  
   • Pull only the information that fills those gaps.  
   • Cite each borrowed fact inline as **[doc_id]**.

3. **Knowledge Fallback**  
   • If unanswered aspects persist after Step 2, rely on internal knowledge.  
   • Answer confidently but avoid invented specifics.

4. **Answer Composition**  
   • Merge insights from all sources into a cohesive response.  
   • Prefer short paragraphs, bullets, or headings for readability.  
   • Maintain a neutral, informative tone unless the user requests otherwise.

5. **Citation Rules**  
   • Cite **every** external fact from RETRIEVED_DOCS with its matching [doc_id].  
   • Do **not** cite CURRENT_CONTEXT or internal knowledge.  
   • Never mention retrieval scores or quote raw snippets verbatim.

────────────────────────────────────────────────────────────
OUTPUT  
Return **only** the answer text—no markdown fences, JSON, or extra labels.  
Citations must appear inline in square brackets, e.g.:  
    Solar capacity rose 24 % in 2024 [energy_outlook_2025].

────────────────────────────────────────────────────────────
CURRENT_CONTEXT:
{context}

RETRIEVED_DOCS:
{retrieved_docs}

ORIGINAL_PROBLEM:
{original_problem}

USER_REQUEST:
{user_input}
"""

PLAN_PROMPT = """
You are a seasoned strategist and project-planning expert.

Objective  
Create a concise, actionable plan that leads directly to a complete answer to the user’s problem.

Workflow  
1. **Assess Complexity**  
   • Read the **Problem**.  
   • Decide if it is **simple** (one clear, low-risk action) or **complex** (multiple coordinated actions).  

2. **Build the Plan**  
   • **Simple** → Return a one-object JSON array:  
     {{ "step": 1, "action": <concise action>, "successMetric": <evidence problem solved> }}  

   • **Complex** → Return a 3-7-object JSON array. Each object must include:  
     {{
       "step": <number>,  
       "goal": <sub-goal bringing solution closer>,  
       "action": <specific next action>,  
       "dataRequired": [<data needed>],  
       "successMetric": <evidence step achieved>  
     }}  
   • Each step must move the solution measurably closer to fully answering the **Problem**.  
   • Use outputs from earlier steps when helpful, but only if they add clarity. 

   **Granularity Rules**  
   • **Atomicity test:** If one action hides multiple calculations or deliverables, split it into additional steps.  
     – Example red flags: “analyze,” “develop strategy,” “calculate cash flow.”  
   • Break broad finance tasks (e.g., cash-flow analysis) into their logical sub-components (e.g., operating cash flow, free cash flow, cash-conversion cycle).  
   • Keep 3-7 total steps; merge only if truly indivisible. 

3. **Formatting Rules**  
   • Output **only** the JSON array—no extra text.  
   • Use camelCase keys exactly as shown.  
   • Keep all string values ≤ 20 words.  
   • If no data are needed, use an empty list [] for **dataRequired**.

**Input Template (for the user):**  
> **Problem:** {problem}

**Output Examples**  
*Simple*  
```json
[
  {{
    "step": 1,
    "action": "Contact the vendor and request an updated invoice",
    "successMetric": "Corrected invoice received"
  }}
]
````

*Complex*

```json
[
  {{
    "step": 1,
    "goal": "Clarify scope",
    "action": "Confirm current quarterly revenue",
    "dataRequired": ["latest revenue report"],
    "successMetric": "Baseline revenue documented"
  }},
  {{
    "step": 2,
    "goal": "Project next-year revenue",
    "action": "Apply 20% quarterly growth rate",
    "dataRequired": ["baseline revenue", "growth rate"],
    "successMetric": "Projected revenue calculated"
  }},
  {{
    "step": 3,
    "goal": "Estimate operating cash flow",
    "action": "Compute OCF from projected revenue",
    "dataRequired": ["projected revenue", "operating margin"],
    "successMetric": "OCF estimated"
  }},
  {{
    "step": 4,
    "goal": "Estimate free cash flow",
    "action": "Subtract capex from OCF",
    "dataRequired": ["OCF", "planned capex"],
    "successMetric": "FCF estimated"
  }},
  {{
    "step": 5,
    "goal": "Analyze cash conversion cycle",
    "action": "Calculate CCC for next year",
    "dataRequired": ["DSO", "DIO", "DPO"],
    "successMetric": "CCC calculated"
  }},
  {{
    "step": 6,
    "goal": "Determine cash need",
    "action": "Combine FCF and CCC impacts",
    "dataRequired": ["FCF", "CCC", "current cash"],
    "successMetric": "Cash requirement finalized"
  }}
]

```
"""

'''

    # Prompt assembly
    prompt = f"""
You are Dana, an expert Dana language developer. Based on the provided summary, conversation context, and specific requirements, generate a complete multi-file training project for Georgia.

{context_section}

IMPORTANT: You MUST generate EXACTLY 6 files: main.na, workflows.na, methods.na, common.na, knowledge.na, and tools.na. Even if some files only contain comments, all 6 files must be present.

The main agent declaration must use the exact name: {agent_name} (do not invent a new name). Remember, you are Dana training Georgia.

Use the following as templates for each file. Adapt the agent/function names and details to match the agent description and requirements, but follow the structure and style shown. The rag_resource must be defined in knowledge.na, not tools.na.

---
main.na (example):
{main_na}
---
methods.na (example):
{methods_na}
---
workflows.na (example):
{workflows_na}
---
knowledge.na (example):
{knowledges_na}
---
tools.na (example):
{tools_na}
---
common.na (example):
{common_na}
---

RESPONSE FORMAT:
You MUST return a valid JSON object with the following structure:
{{
  "main.na": "content of main.na file",
  "workflows.na": "content of workflows.na file", 
  "methods.na": "content of methods.na file",
  "common.na": "content of common.na file",
  "knowledge.na": "content of knowledge.na file",
  "tools.na": "content of tools.na file"
}}

IMPORTANT: 
- Generate ONLY a valid JSON object - NO markdown code blocks, NO ```json, NO explanatory text!
- The JSON values must contain pure Dana code content for each file
- Ensure all string values are properly escaped (quotes, newlines, etc.)
- All 6 files must be present in the JSON object

Use the agent summary and conversation context to ensure the generated code matches the intended functionality and requirements.

Generate only the JSON object, no explanations or markdown formatting.
"""
    return prompt


# Missing functions that were previously imported from deleted files


def get_multi_file_agent_generation_prompt(intentions: str, current_code: str = "", has_docs_folder: bool = False) -> str:
    """
    Returns the multi-file agent generation prompt for the LLM.
    """
    rag_import_block = "from tools import rag_resource\n"
    rag_search_block = "    package.retrieval_result = str(rag_resource.query(query))"

    return f'''
You are Dana, an expert Dana language developer. Based on the user's intentions, generate a training project for Georgia that follows the modular, workflow-based pattern.

User Intentions:
{intentions}

IMPORTANT: You MUST generate EXACTLY 6 files: main.na, workflows.na, methods.na, common.na, knowledge.na, and tools.na. Even if some files only contain comments, all 6 files must be present.

Generate a multi-file Dana training project for Georgia with the following structure, following the established patterns:

1. **main.na**        - Main agent definition and orchestration (entrypoint)
2. **workflows.na**   - Workflow orchestration using pipe operators
3. **methods.na**     - Core processing methods and utilities
4. **common.na**      - Shared data structures, prompt templates, and constants (must include structs and constants)
5. **knowledge.na**  - Knowledge base/resource configurations (describe or define knowledge sources, or explain if not needed)
6. **tools.na**       - Tool/resource definitions and integrations (always define rag_resource for ./docs)

RESPONSE FORMAT:
You MUST generate ALL 6 files in this exact format with FILE_START and FILE_END markers. Do not skip any files.
IMPORTANT: Generate ONLY pure Dana code between the markers - NO markdown code blocks, NO ```python, NO ```dana, NO explanatory text!

FILE_START:main.na
from workflows import workflow
from common import RetrievalPackage

agent RetrievalExpertAgent:
    name: str = "RetrievalExpertAgent"
    description: str = "A retrieval expert agent that can answer questions about documents"

def solve(self : RetrievalExpertAgent, query: str) -> str:
    package = RetrievalPackage(query=query)
    return workflow(package)

this_agent = RetrievalExpertAgent()

FILE_END:main.na

FILE_START:workflows.na
from methods import should_use_rag
from methods import refine_query
from methods import search_document
from methods import get_answer

workflow = should_use_rag | refine_query | search_document | get_answer
FILE_END:workflows.na

FILE_START:methods.na
{rag_import_block}from common import QUERY_GENERATION_PROMPT
from common import QUERY_DECISION_PROMPT
from common import ANSWER_PROMPT
from common import RetrievalPackage

def search_document(package: RetrievalPackage) -> RetrievalPackage:
    query = package.query
    if package.refined_query != "":
        query = package.refined_query
{rag_search_block}
    return package

def refine_query(package: RetrievalPackage) -> RetrievalPackage:
    if package.should_use_rag:
        package.refined_query = reason(QUERY_GENERATION_PROMPT.format(user_input=package.query))
    return package

def should_use_rag(package: RetrievalPackage) -> RetrievalPackage:
    package.should_use_rag = reason(QUERY_DECISION_PROMPT.format(user_input=package.query))
    return package

def get_answer(package: RetrievalPackage) -> str:
    prompt = ANSWER_PROMPT.format(user_input=package.query, retrieved_docs=package.retrieval_result)
    return reason(prompt)
FILE_END:methods.na

FILE_START:common.na
QUERY_GENERATION_PROMPT = """
You are **QuerySmith**, an expert search-query engineer for a Retrieval-Augmented Generation (RAG) pipeline.

**Task**  
Given the USER_REQUEST below, craft **one** concise query string (≤ 12 tokens) that will maximize recall of the most semantically relevant documents.

**Process**  
1. **Extract Core Concepts** – identify the main entities, actions, and qualifiers.  
2. **Select High-Signal Terms** – keep nouns/verbs with the strongest discriminative power; drop stop-words and vague modifiers.  
3. **Synonym Check** – if a well-known synonym outperforms the original term in typical search engines, substitute it.  
4. **Context Packing** – arrange terms from most to least important; group multi-word entities in quotes ("like this").  
5. **Final Polish** – ensure the string is lowercase, free of punctuation except quotes, and contains **no** explanatory text.

**Output Format**  
Return **only** the final query string on a single line. No markdown, labels, or additional commentary.

---

USER_REQUEST: 
{{user_input}}
"""

QUERY_DECISION_PROMPT = """
You are **RetrievalGate**, a binary decision agent guarding a Retrieval-Augmented Generation (RAG) pipeline.

Task  
Analyze the USER_REQUEST below and decide whether external document retrieval is required to answer it accurately.

Decision Rules  
1. External-Knowledge Need – Does the request demand up-to-date facts, statistics, citations, or niche info unlikely to be in the model's parameters?  
2. Internal Sufficiency – Could the model satisfy the request with its own reasoning, creativity, or general knowledge?  
3. Explicit User Cue – If the user explicitly asks to "look up," "cite," "fetch," "search," or mentions a source/corpus, retrieval is required.  
4. Ambiguity Buffer – When uncertain, default to retrieval (erring on completeness).

Output Format  
Return **only** one lowercase Boolean literal on a single line:  
- `true`  → retrieval is needed  
- `false` → retrieval is not needed

---

USER_REQUEST: 
{{user_input}}
"""

ANSWER_PROMPT = """
You are **RAGResponder**, an expert answer-composer for a Retrieval-Augmented Generation pipeline.

────────────────────────────────────────
INPUTS
• USER_REQUEST: The user's natural-language question.  
• RETRIEVED_DOCS: *Optional* — multiple objects, each with:
    - metadata
    - content
  If no external retrieval was performed, RETRIEVED_DOCS will be empty.

────────────────────────────────────────
TASK  
Produce a single, well-structured answer that satisfies USER_REQUEST.

────────────────────────────────────────
GUIDELINES  
1. **Grounding Strategy**  
   • If RETRIEVED_DOCS is **non-empty**, read the top-scoring snippets first.  
   • Extract only the facts truly relevant to the question.  
   • Integrate those facts into your reasoning and cite them inline as **[doc_id]**.

2. **Fallback Strategy**  
   • If RETRIEVED_DOCS is **empty**, rely on your internal knowledge.  
   • Answer confidently but avoid invented specifics (no hallucinations).

3. **Citation Rules**  
   • Cite **every** external fact or quotation with its matching [doc_id].  
   • Do **not** cite when drawing solely from internal knowledge.  
   • Never reference retrieval *scores* or expose raw snippets.

4. **Answer Quality**  
   • Prioritize clarity, accuracy, and completeness.  
   • Use short paragraphs, bullets, or headings if it helps readability.  
   • Maintain a neutral, informative tone unless the user requests otherwise.

────────────────────────────────────────
OUTPUT FORMAT  
Return **only** the answer text—no markdown fences, JSON, or additional labels.
Citations must appear inline in square brackets, e.g.:
    Solar power capacity grew by 24 % in 2024 [energy_outlook_2025].

────────────────────────────────────────
USER_REQUEST: 
{{user_input}}
RETRIEVED_DOCS: 
{{retrieved_docs}}
"""

struct RetrievalPackage:
    query: str
    refined_query: str = ""
    should_use_rag: bool = False
    retrieval_result: str = "<empty>"
FILE_END:common.na

FILE_START:knowledge.na
"""Knowledge base/resource configurations.

Knowledge Description:
- Describe the knowledge sources, databases, RAG resources, and their roles in the agent.
- If no knowledge sources are needed, explain why the agent works without them.
"""

# Example knowledge resource definitions (include only if needed):
# knowledge_base = use("rag", sources=["./docs"])
# database = use("database", connection_string="...")
# api_knowledge = use("api", endpoint="...")

FILE_END:knowledge.na

FILE_START:tools.na
"""Tool/resource definitions and integrations."""

# Define rag_resource for document retrieval
rag_resource = use("rag", sources=["./docs"])

FILE_END:tools.na
'''


def generate_mock_agent_code(messages, current_code=""):
    """
    Generate mock Dana agent code based on user requirements for testing or mock mode.
    Args:
        messages: List of conversation messages
        current_code: Current Dana code to improve upon (default empty string)
    Returns:
        Mock Dana agent code as a string
    """
    # Extract requirements from messages
    all_content = ""
    for msg in messages:
        if msg.get("role") == "user":
            all_content = all_content + " " + msg.get("content", "")
    requirements_lower = all_content.lower()

    # Simple keyword-based agent generation
    if "weather" in requirements_lower:
        # Weather agents don't typically need RAG - they can use general knowledge
        return '''"""Weather information agent."""

# Agent Card declaration
agent WeatherAgent:
    name : str = "Weather Information Agent"
    description : str = "Provides weather information and recommendations"
    resources : list = []

# Agent's problem solver
def solve(weather_agent : WeatherAgent, problem : str):
    return reason(f"Get weather information for: {{problem}}")'''
    elif "help" in requirements_lower or "assistant" in requirements_lower:
        return '''"""General assistant agent."""

# Agent Card declaration
agent AssistantAgent:
    name : str = "General Assistant Agent"
    description : str = "A helpful assistant that can answer questions and provide guidance"
    resources : list = []

# Agent's problem solver
def solve(assistant_agent : AssistantAgent, problem : str):
    return reason(f"I'm here to help! Let me assist you with: {{problem}}")'''
    elif "data" in requirements_lower or "analysis" in requirements_lower:
        # Data analysis might need RAG for statistical methods and guides
        return '''"""Data analysis agent."""

# Agent resources for data analysis knowledge
data_knowledge = use("rag", sources=["data_analysis_guide.md", "statistical_methods.pdf"])

# Agent Card declaration
agent DataAgent:
    name : str = "Data Analysis Agent"
    description : str = "Analyzes data and provides insights using knowledge base"
    resources : list = [data_knowledge]

# Agent's problem solver
def solve(data_agent : DataAgent, problem : str):
    return reason(f"Analyze this data and provide insights: {{problem}}", resources=data_agent.resources)'''
    elif "document" in requirements_lower or "file" in requirements_lower or "pdf" in requirements_lower:
        # Document processing definitely needs RAG
        return '''"""Document processing agent."""

# Agent resources for document processing
document_knowledge = use("rag", sources=["document_processing_guide.md", "file_formats.pdf"])

# Agent Card declaration
agent DocumentAgent:
    name : str = "Document Processing Agent"
    description : str = "Processes and analyzes documents and files"
    resources : list = [document_knowledge]

# Agent's problem solver
def solve(document_agent : DocumentAgent, problem : str):
    return reason(f"Help me process this document: {{problem}}", resources=document_agent.resources)'''
    elif "email" in requirements_lower:
        # Email agents need RAG for email templates and best practices
        return '''"""Email assistant agent."""

# Agent resources for email knowledge
email_knowledge = use("rag", sources=["email_templates.md", "communication_best_practices.pdf"])

# Agent Card declaration
agent EmailAgent:
    name : str = "Email Assistant Agent"
    description : str = "Assists with email composition and communication"
    resources : list = [email_knowledge]

# Agent's problem solver
def solve(email_agent : EmailAgent, problem : str):
    return reason(f"Help with email: {{problem}}", resources=email_agent.resources)'''
    elif "knowledge" in requirements_lower or "research" in requirements_lower or "information" in requirements_lower:
        # Knowledge/research agents need RAG
        return '''"""Knowledge and research agent."""

# Agent resources for knowledge base
knowledge_base = use("rag", sources=["general_knowledge.txt", "research_database.pdf"])

# Agent Card declaration
agent KnowledgeAgent:
    name : str = "Knowledge and Research Agent"
    description : str = "Provides information and research capabilities using knowledge base"
    resources : list = [knowledge_base]

# Agent's problem solver
def solve(knowledge_agent : KnowledgeAgent, problem : str):
    return reason(f"Research and provide information about: {{problem}}", resources=knowledge_agent.resources)'''
    else:
        return '''"""Custom assistant agent."""

# Agent Card declaration
agent CustomAgent:
    name : str = "Custom Assistant Agent"
    description : str = "An agent that can help with various tasks"
    resources : list = []

# Agent's problem solver
def solve(custom_agent : CustomAgent, problem : str):
    return reason(f"Help me with: {{problem}}")'''<|MERGE_RESOLUTION|>--- conflicted
+++ resolved
@@ -1541,16 +1541,12 @@
 
 
 async def generate_agent_files_from_prompt(
-<<<<<<< HEAD
-    prompt: str, messages: list[dict[str, Any]], agent_summary: dict[str, Any], multi_file: bool = False
-=======
     prompt: str,
-    messages: list[dict[str, Any]], 
+    messages: list[dict[str, Any]],
     agent_summary: dict[str, Any],
     multi_file: bool = False,
     has_docs_folder: bool = False,
-    has_knows_folder: bool = False
->>>>>>> b024aadd
+    has_knows_folder: bool = False,
 ) -> tuple[str, str | None, dict[str, Any] | None]:
     """
     Generate Dana agent files from a specific prompt, conversation messages, and agent summary.
@@ -1664,18 +1660,14 @@
         return CodeHandler.get_fallback_template(), str(e), None
 
 
-<<<<<<< HEAD
-def _create_phase_2_prompt(prompt: str, messages: list[dict[str, Any]], agent_summary: dict[str, Any], multi_file: bool) -> str:
-=======
 def _create_phase_2_prompt(
-    prompt: str, 
-    messages: list[dict[str, Any]], 
-    agent_summary: dict[str, Any], 
+    prompt: str,
+    messages: list[dict[str, Any]],
+    agent_summary: dict[str, Any],
     multi_file: bool,
     has_docs_folder: bool = False,
-    has_knows_folder: bool = False
+    has_knows_folder: bool = False,
 ) -> str:
->>>>>>> b024aadd
     """
     Create an enhanced prompt for Phase 2 agent generation.
 
@@ -1711,9 +1703,9 @@
 AGENT SUMMARY:
 - Name: {agent_name}
 - Description: {agent_description}
-- Knowledge Domains: {", ".join(knowledge_domains) if knowledge_domains else "None specified"}
-- Workflow Steps: {", ".join(workflow_steps) if workflow_steps else "None specified"}
-- Tools: {", ".join(tools) if tools else "None specified"}
+- Knowledge Domains: {', '.join(knowledge_domains) if knowledge_domains else 'None specified'}
+- Workflow Steps: {', '.join(workflow_steps) if workflow_steps else 'None specified'}
+- Tools: {', '.join(tools) if tools else 'None specified'}
 - Summary: {agent_summary_description}
 
 CONVERSATION CONTEXT:
@@ -1737,15 +1729,9 @@
     return workflow(package)
 
 this_agent = {agent_class}()
-<<<<<<< HEAD
 """
 
-    methods_na = """
-=======
-'''
-    
-    methods_na = f'''
->>>>>>> b024aadd
+    methods_na = f"""
 from knowledge import knowledge
 from knowledge import doc
 from common import QUERY_GENERATION_PROMPT
@@ -1763,31 +1749,17 @@
     return package
 
 def get_answer(package: RetrievalPackage) -> str:
-<<<<<<< HEAD
-    prompt = ANSWER_PROMPT.format(user_input=package.query, retrieved_docs=package.retrieval_result)
-    return reason(prompt)
-"""
-
-    workflows_na = """
-from methods import should_use_rag
-=======
     prompt = ANSWER_PROMPT.format(user_input=package.query, retrieved_docs=package.retrieval_result, context=package.context, original_problem=package.original_problem)
     return reason(prompt, resources=[knowledge], temperature=0.1)
-'''
-
-    workflows_na = '''
->>>>>>> b024aadd
+"""
+
+    workflows_na = """
 from methods import refine_query
 from methods import search_document
 from methods import get_answer
 
-<<<<<<< HEAD
-workflow = should_use_rag | refine_query | search_document | get_answer
+workflow = refine_query | search_document | get_answer
 """
-=======
-workflow = refine_query | search_document | get_answer
-'''
->>>>>>> b024aadd
 
     # Build knowledge.na with rag_resource and comments about docs files
     knowledges_na_lines = [
@@ -1798,15 +1770,11 @@
         for f in docs_files:
             knowledges_na_lines.append(f"- {f}")
     else:
-<<<<<<< HEAD
         knowledges_na_lines.append("- (No files currently listed. Add files to ./docs to make them available.)")
-=======
-        knowledges_na_lines.append('- (No files currently listed. Add files to ./docs to make them available.)')
     if not has_docs_folder:
-        knowledges_na_lines.append('- (No files currently listed. Add files to ./docs to make them available.)')
+        knowledges_na_lines.append("- (No files currently listed. Add files to ./docs to make them available.)")
     if not has_knows_folder:
-        knowledges_na_lines.append('- (No files currently listed. Add files to ./knows to make them available.)')
->>>>>>> b024aadd
+        knowledges_na_lines.append("- (No files currently listed. Add files to ./knows to make them available.)")
     knowledges_na_lines.append('"""\n')
     if has_docs_folder:
         knowledges_na_lines.append('doc = use("rag", sources=["./docs"])')
@@ -2138,6 +2106,7 @@
     """
     Returns the multi-file agent generation prompt for the LLM.
     """
+    rag_tools_block = 'rag_resource = use("rag", sources=["./docs"])'
     rag_import_block = "from tools import rag_resource\n"
     rag_search_block = "    package.retrieval_result = str(rag_resource.query(query))"
 
