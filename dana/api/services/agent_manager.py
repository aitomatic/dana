"""
Agent Manager for handling all agent-related operations with consistency.
"""

import logging
import re
import shutil
import time
from datetime import datetime, UTC
from pathlib import Path
from typing import Any
from dana.common.types import BaseRequest

from fastapi import HTTPException

from .agent_generator import (
    analyze_agent_capabilities,
    analyze_conversation_completeness,
    generate_agent_files_from_prompt,
)
from dana.api.core.schemas import AgentCapabilities, DanaFile, MultiFileProject


class AgentManager:
    """
    Centralized manager for all agent-related operations.

    Handles:
    - Agent creation and lifecycle management
    - Phase 1: Description refinement
    - Phase 2: Code generation
    - Knowledge file management
    - Folder and file consistency
    - Agent metadata management
    """

    def __init__(self):
        self.logger = logging.getLogger(__name__)
        self.agents_dir = Path("agents")
        self.agents_dir.mkdir(exist_ok=True)

    async def create_agent_description(
        self, messages: list[dict[str, Any]], agent_id: int | None = None, existing_agent_data: dict[str, Any] | None = None
    ) -> dict[str, Any]:
        """
        Phase 1: Create or update agent description based on conversation.

        Args:
            messages: Conversation messages
            agent_id: Existing agent ID (if updating)
            existing_agent_data: Existing agent data (if updating)

        Returns:
            Agent description response with metadata
        """
        self.logger.info(f"Creating agent description with {len(messages)} messages")

        # Extract agent requirements from conversation
        agent_requirements = await self._extract_agent_requirements(messages)

        # Merge with existing data if provided
        if existing_agent_data:
            agent_requirements = self._merge_agent_requirements(agent_requirements, existing_agent_data)

        # Analyze conversation completeness
        conversation_analysis = await analyze_conversation_completeness(messages)

        # Generate intelligent response
        response_message = await self._generate_intelligent_response(messages, agent_requirements, conversation_analysis)

        # Determine readiness for code generation
        ready_for_code_generation = self._is_ready_for_code_generation(agent_requirements, conversation_analysis)

        # Generate or use existing agent ID and folder
        agent_name = agent_requirements.get("name", "Custom Agent")
        folder_path = None
        if existing_agent_data and existing_agent_data.get("folder_path"):
            folder_path = existing_agent_data["folder_path"]
            agent_id = existing_agent_data.get("id", agent_id)
            # Ensure the folder exists on disk
            agent_folder = Path(folder_path)
            agent_folder.mkdir(parents=True, exist_ok=True)
        else:
            if not agent_id:
                agent_id = int(time.time() * 1000)
            agent_folder = self._create_agent_folder(agent_id, agent_name)
            folder_path = str(agent_folder)

        # Create agent metadata
        agent_metadata = {
            "id": agent_id,
            "name": agent_name,
            "description": agent_requirements.get("description", "A specialized agent for your needs"),
            "folder_path": folder_path,
            "generation_phase": "description",
            "agent_description_draft": agent_requirements,
            "generation_metadata": {
                "conversation_context": messages,
                "created_at": datetime.now(UTC).isoformat(),
                "updated_at": datetime.now(UTC).isoformat(),
            },
        }

        # Analyze capabilities
        capabilities = await self._analyze_capabilities_for_description(messages)

        return {
            "success": True,
            "agent_id": agent_id,
            "agent_name": agent_name,
            "agent_description": agent_requirements.get("description"),
            "agent_folder": folder_path,
            "capabilities": capabilities,
            "ready_for_code_generation": ready_for_code_generation,
            "needs_more_info": conversation_analysis.get("needs_more_info", False),
            "follow_up_message": response_message if conversation_analysis.get("needs_more_info", False) else None,
            "suggested_questions": conversation_analysis.get("suggested_questions", []),
            "agent_metadata": agent_metadata,
        }

    async def generate_agent_code(self, agent_metadata: dict[str, Any], messages: list[dict[str, Any]], prompt: str = "") -> dict[str, Any]:
        """
        Phase 2: Generate agent code and store in the agent folder.

        Args:
            agent_metadata: Complete agent metadata from Phase 1
            messages: Conversation messages
            prompt: Specific prompt for code generation

        Returns:
            Code generation response with file paths
        """
        self.logger.info(f"Generating agent code for agent {agent_metadata.get('id')}")

        agent_folder = Path(agent_metadata.get("folder_path"))
        agent_name = agent_metadata.get("name")
        agent_description = agent_metadata.get("description")

<<<<<<< HEAD
        # Generate code using the agent generator
=======
        # Detect docs/knows folders
        has_docs_folder = (agent_folder / "docs").exists()
        has_knows_folder = (agent_folder / "knows").exists()

        # Generate code using the agent generator, passing folder flags in the prompt
>>>>>>> b024aadd
        dana_code, syntax_error, multi_file_project = await generate_agent_files_from_prompt(
            prompt,
            messages,
            agent_metadata,
            True,  # Always multi-file
<<<<<<< HEAD
=======
            has_docs_folder=has_docs_folder,
            has_knows_folder=has_knows_folder
>>>>>>> b024aadd
        )

        if syntax_error:
            raise HTTPException(status_code=500, detail=f"Code generation failed: {syntax_error}")

        # Store files in the agent folder
        stored_files = await self._store_multi_file_project(agent_folder, agent_name, agent_description, multi_file_project)

        # Analyze capabilities from generated code
        capabilities = await analyze_agent_capabilities(dana_code, messages, multi_file_project)

        # Create multi-file project object
        multi_file_project_obj = self._create_multi_file_project_object(multi_file_project)

        # Update agent metadata
        agent_metadata.update(
            {
                "generation_phase": "code_generated",
                "generated_code": dana_code,
                "stored_files": stored_files,
                "updated_at": datetime.now(UTC).isoformat(),
            }
        )

        return {
            "success": True,
            "dana_code": dana_code,
            "agent_name": agent_name,
            "agent_description": agent_description,
            "capabilities": capabilities,
            "auto_stored_files": stored_files,
            "multi_file_project": multi_file_project_obj,
            "agent_id": agent_metadata.get("id"),
            "agent_folder": str(agent_folder),
            "phase": "code_generated",
            "ready_for_code_generation": True,
            "agent_metadata": agent_metadata,
        }

    async def upload_knowledge_file(
        self, file_content: bytes, filename: str, agent_metadata: dict[str, Any], conversation_context: list[dict[str, Any]]
    ) -> dict[str, Any]:
        """
        Upload and store knowledge file for an agent.

        Args:
            file_content: File content as bytes
            filename: Name of the file
            agent_metadata: Agent metadata
            conversation_context: Current conversation context

        Returns:
            Upload response with updated capabilities
        """
        self.logger.info(f"Uploading knowledge file {filename} for agent {agent_metadata.get('id')}")
        print(f"Uploading knowledge file {filename} for agent {agent_metadata.get('id')}")
        print(f"Agent metadata: {agent_metadata}")

        agent_folder_path_str = agent_metadata.get("folder_path")
        if not agent_folder_path_str:
            raise HTTPException(status_code=400, detail="Agent metadata must include a valid 'folder_path' for knowledge upload.")
        agent_folder = Path(agent_folder_path_str)

        # Create docs folder
        docs_folder = agent_folder / "docs"
        docs_folder.mkdir(exist_ok=True)

        # Save the file
        file_path = docs_folder / filename
        with open(file_path, "wb") as f:
            f.write(file_content)

        # Update tools.na with RAG resource
        await self._update_tools_with_rag(agent_folder)

        # Clear RAG cache to force re-indexing
        await self._clear_rag_cache(agent_folder)

        # Add upload message to conversation context
        updated_context = conversation_context + [{"role": "user", "content": f"Uploaded knowledge file: {filename}"}]

        # Regenerate agent capabilities with new knowledge
        updated_capabilities = await self._regenerate_agent_with_knowledge(updated_context, agent_metadata, agent_folder, filename)

        # Check if ready for code generation
        ready_for_code_generation = await self._check_ready_for_code_generation(updated_context, agent_metadata)

        # Update agent metadata with the correct ready_for_code_generation value
        if updated_capabilities:
            updated_capabilities["ready_for_code_generation"] = ready_for_code_generation

        # Generate response about the upload
        upload_response = await self._generate_upload_response(filename, agent_folder, updated_capabilities, updated_context)

        # Update agent metadata
        agent_metadata.update(
            {"knowledge_files": agent_metadata.get("knowledge_files", []) + [filename], "updated_at": datetime.now(UTC).isoformat()}
        )

        # Extract the capabilities in the format expected by frontend
        frontend_capabilities = None
        if updated_capabilities and isinstance(updated_capabilities, dict):
            capabilities = updated_capabilities.get("capabilities", {})
            if isinstance(capabilities, dict):
                frontend_capabilities = {
                    "summary": capabilities.get("summary", ""),
                    "knowledge": capabilities.get("knowledge", []),
                    "workflow": capabilities.get("workflow", []),
                    "tools": capabilities.get("tools", []),
                }
            else:
                # Fallback if capabilities is not in expected format
                frontend_capabilities = {
                    "summary": "Enhanced agent capabilities with document processing",
                    "knowledge": [
                        f"**Document Processing**: Process and analyze {filename}",
                        "**Knowledge Retrieval**: Access information from uploaded documents",
                    ],
                    "workflow": [
                        "**Input Reception**: Receive and process user query",
                        "**Document Analysis**: Analyze relevant documents using RAG system",
                        "**Response Generation**: Generate informed responses based on document knowledge",
                    ],
                    "tools": [
                        "**RAG System**: Retrieve and analyze document content",
                        "**Dana Reasoning Engine**: Process and reason about information",
                    ],
                }

        return {
            "success": True,
            "file_path": str(file_path),
            "message": f"File {filename} uploaded successfully",
            "updated_capabilities": frontend_capabilities,
            "generated_response": upload_response,
            "ready_for_code_generation": ready_for_code_generation,
            "agent_metadata": agent_metadata,
        }

    async def update_agent_description(self, agent_metadata: dict[str, Any], messages: list[dict[str, Any]]) -> dict[str, Any]:
        """
        Update agent description during Phase 1.

        Args:
            agent_metadata: Current agent metadata
            messages: New conversation messages

        Returns:
            Updated agent description response
        """
        self.logger.info(f"Updating agent description for agent {agent_metadata.get('id')}")

        # Merge existing conversation with new messages
        existing_context = agent_metadata.get("generation_metadata", {}).get("conversation_context", [])
        all_messages = existing_context + messages

        # Create new description
        return await self.create_agent_description(all_messages, agent_metadata.get("id"), agent_metadata)

    def get_agent_folder(self, agent_id: int) -> Path | None:
        """
        Get agent folder by ID.

        Args:
            agent_id: Agent ID

        Returns:
            Agent folder path or None if not found
        """
        for folder in self.agents_dir.iterdir():
            if folder.is_dir() and folder.name.startswith(f"agent_{agent_id}_"):
                return folder
        return None

    def _create_agent_folder(self, agent_id: int, agent_name: str) -> Path:
        """Create agent folder with consistent naming."""
        sanitized_name = re.sub(r"[^a-zA-Z0-9_\-]", "_", agent_name.lower())
        folder_name = f"agent_{agent_id}_{sanitized_name}"
        agent_folder = self.agents_dir / folder_name
        agent_folder.mkdir(exist_ok=True)
        return agent_folder

    async def _extract_agent_requirements(self, messages: list[dict[str, Any]]) -> dict[str, Any]:
        """Extract agent requirements from conversation messages using LLM."""
        try:
            # Use LLM to intelligently extract agent requirements
            from .agent_generator import get_agent_generator

            agent_generator = await get_agent_generator()

            if agent_generator and agent_generator.llm_resource:
                # Create a prompt for extracting agent requirements
                conversation_text = "\n".join([f"{msg.get('role', 'user')}: {msg.get('content', '')}" for msg in messages])

                prompt = f"""
You are an expert at analyzing conversations and extracting agent requirements.

CONVERSATION:
{conversation_text}

TASK:
Extract the agent requirements from this conversation. Pay special attention to:
1. The agent's name (if mentioned)
2. The agent's purpose and description
3. Key capabilities the user wants
4. Knowledge domains the agent should have
5. Workflows the agent should perform

RESPONSE FORMAT (JSON):
{{
    "name": "Extracted agent name (be specific, don't use generic names like 'Custom Agent')",
    "description": "Clear description of what the agent does",
    "capabilities": ["capability1", "capability2", "capability3"],
    "knowledge_domains": ["domain1", "domain2"],
    "workflows": ["workflow1", "workflow2"]
}}

IMPORTANT:
- If the user mentions a specific name (like "Georgia", "Alex", "Helper", etc.), use that name
- If no specific name is mentioned, create a descriptive name based on the agent's purpose
- Avoid generic names like "Custom Agent" or "Assistant"
- Make the description specific and actionable
- Extract real capabilities from the conversation
"""

                # Create request for LLM
                from dana.common.types import BaseRequest

                request = BaseRequest(arguments={"prompt": prompt, "messages": [{"role": "user", "content": prompt}]})

                response = await agent_generator.llm_resource.query(request)

                if response.success:
                    # Extract the response content
                    content = response.content
                    if isinstance(content, dict):
                        if "choices" in content:
                            llm_response = content["choices"][0]["message"]["content"]
                        elif "content" in content:
                            llm_response = content["content"]
                        else:
                            llm_response = str(content)
                    else:
                        llm_response = str(content)

                    # Try to parse JSON response
                    try:
                        import json

                        # Extract JSON from the response (handle markdown code blocks)
                        if "```json" in llm_response:
                            json_start = llm_response.find("```json") + 7
                            json_end = llm_response.find("```", json_start)
                            json_str = llm_response[json_start:json_end].strip()
                        elif "```" in llm_response:
                            json_start = llm_response.find("```") + 3
                            json_end = llm_response.find("```", json_start)
                            json_str = llm_response[json_start:json_end].strip()
                        else:
                            json_str = llm_response.strip()

                        requirements = json.loads(json_str)

                        # Ensure required fields are present
                        requirements.setdefault("name", "Custom Agent")
                        requirements.setdefault("description", "A specialized agent for your needs")
                        requirements.setdefault("capabilities", [])
                        requirements.setdefault("knowledge_domains", [])
                        requirements.setdefault("workflows", [])

                        self.logger.info(f"LLM extracted requirements: {requirements}")
                        print("--------------------------------")
                        print("LLM EXTRACTED AGENT REQUIREMENTS:")
                        print(f"  Name: {requirements.get('name')}")
                        print(f"  Description: {requirements.get('description')}")
                        print(f"  Capabilities: {requirements.get('capabilities')}")
                        print("--------------------------------")
                        return requirements

                    except json.JSONDecodeError as e:
                        self.logger.warning(f"Failed to parse LLM response as JSON: {e}")
                        self.logger.warning(f"LLM response: {llm_response}")

        except Exception as e:
            self.logger.warning(f"Failed to use LLM for requirements extraction: {e}")

        # Fallback to simple extraction based on conversation content
        all_content = ""
        for msg in messages:
            if msg.get("role") == "user":
                all_content += " " + msg.get("content", "")

        content_lower = all_content.lower()

        # Extract basic requirements
        requirements = {
            "name": "Custom Agent",
            "description": "A specialized agent for your needs",
            "capabilities": [],
            "knowledge_domains": [],
            "workflows": [],
        }

        # Simple keyword-based extraction as fallback
        if "weather" in content_lower:
            requirements["name"] = "Weather Agent"
            requirements["description"] = "Provides weather information and recommendations"
            requirements["capabilities"] = ["weather lookup", "forecasting", "recommendations"]
        elif "data" in content_lower or "analysis" in content_lower:
            requirements["name"] = "Data Analysis Agent"
            requirements["description"] = "Analyzes data and provides insights"
            requirements["capabilities"] = ["data processing", "statistical analysis", "visualization"]
        elif "document" in content_lower or "file" in content_lower:
            requirements["name"] = "Document Processing Agent"
            requirements["description"] = "Processes and analyzes documents"
            requirements["capabilities"] = ["document parsing", "text extraction", "content analysis"]
        elif "email" in content_lower:
            requirements["name"] = "Email Assistant Agent"
            requirements["description"] = "Assists with email composition and management"
            requirements["capabilities"] = ["email composition", "template management", "communication"]
        elif "help" in content_lower or "assistant" in content_lower:
            requirements["name"] = "General Assistant Agent"
            requirements["description"] = "A helpful assistant for various tasks"
            requirements["capabilities"] = ["general assistance", "task management", "information retrieval"]

        return requirements

    def _merge_agent_requirements(self, new_requirements: dict[str, Any], existing_data: dict[str, Any]) -> dict[str, Any]:
        """Merge new requirements with existing agent data."""
        existing_requirements = existing_data.get("agent_description_draft", {})

        # Merge capabilities, knowledge domains, and workflows
        existing_capabilities = existing_requirements.get("capabilities", [])
        new_capabilities = new_requirements.get("capabilities", [])
        merged_capabilities = list(set(existing_capabilities + new_capabilities))

        existing_knowledge = existing_requirements.get("knowledge_domains", [])
        new_knowledge = new_requirements.get("knowledge_domains", [])
        merged_knowledge = list(set(existing_knowledge + new_knowledge))

        existing_workflows = existing_requirements.get("workflows", [])
        new_workflows = new_requirements.get("workflows", [])
        merged_workflows = list(set(existing_workflows + new_workflows))

        # Update requirements with merged data
        new_requirements.update({"capabilities": merged_capabilities, "knowledge_domains": merged_knowledge, "workflows": merged_workflows})

        # Use existing name/description if new ones are defaults
        if new_requirements.get("name") == "Custom Agent" and existing_requirements.get("name"):
            new_requirements["name"] = existing_requirements["name"]

        if new_requirements.get("description") == "A specialized agent for your needs" and existing_requirements.get("description"):
            new_requirements["description"] = existing_requirements["description"]

        return new_requirements

    async def _generate_intelligent_response(
        self, messages: list[dict[str, Any]], agent_requirements: dict[str, Any], conversation_analysis: dict[str, Any]
    ) -> str:
        """Generate intelligent response based on conversation context."""
        # Simple response generation based on conversation analysis
        if conversation_analysis.get("needs_more_info", False):
            agent_name = agent_requirements.get("name", "Custom Agent")
            return f"I'd like to understand more about your requirements for the {agent_name}. Could you provide more specific details about what you need this agent to do?"

        return "I have enough information to proceed with agent generation."

    def _is_ready_for_code_generation(self, agent_requirements: dict[str, Any], conversation_analysis: dict[str, Any]) -> bool:
        """Check if agent is ready for code generation."""
        needs_more_info = conversation_analysis.get("needs_more_info", False)
        has_name = bool(agent_requirements.get("name") and agent_requirements.get("name") != "Custom Agent")
        has_description = bool(
            agent_requirements.get("description") and agent_requirements.get("description") != "A specialized agent for your needs"
        )
        has_capabilities = len(agent_requirements.get("capabilities", [])) > 0

        return not needs_more_info and has_name and has_description and has_capabilities

    async def _analyze_capabilities_for_description(self, messages: list[dict[str, Any]]) -> AgentCapabilities | None:
        """Analyze capabilities for Phase 1 description."""
        try:
            capabilities_data = await analyze_agent_capabilities("", messages, None)
            return AgentCapabilities(
                summary=capabilities_data.get("summary"),
                knowledge=capabilities_data.get("knowledge", []),
                workflow=capabilities_data.get("workflow", []),
                tools=capabilities_data.get("tools", []),
            )
        except Exception as e:
            self.logger.warning(f"Failed to analyze capabilities: {e}")
            return None

    async def _store_multi_file_project(
        self, agent_folder: Path, agent_name: str, agent_description: str, multi_file_project: dict[str, Any]
    ) -> list[str]:
        """Store multi-file project in agent folder."""
        stored_files = []

        for file_info in multi_file_project.get("files", []):
            filename = file_info["filename"]
            content = file_info["content"]

            file_path = agent_folder / filename
            with open(file_path, "w", encoding="utf-8") as f:
                f.write(content)

            stored_files.append(str(file_path))

        self.logger.info(f"Stored {len(stored_files)} files in {agent_folder}")
        return stored_files

    def _create_multi_file_project_object(self, multi_file_project: dict[str, Any]) -> MultiFileProject:
        """Create MultiFileProject object from dictionary."""
        dana_files = [
            DanaFile(
                filename=file_info["filename"],
                content=file_info["content"],
                file_type=file_info["file_type"],
                description=file_info.get("description"),
                dependencies=file_info.get("dependencies", []),
            )
            for file_info in multi_file_project["files"]
        ]

        return MultiFileProject(
            name=multi_file_project["name"],
            description=multi_file_project["description"],
            files=dana_files,
            main_file=multi_file_project["main_file"],
            structure_type=multi_file_project.get("structure_type", "complex"),
        )

    async def _update_tools_with_rag(self, agent_folder: Path):
        """Update tools.na with RAG resource declaration."""
        tools_file = agent_folder / "tools.na"
        rag_declaration = 'rag_resource = use("rag", sources=["./docs"])'

        if tools_file.exists():
            with open(tools_file, encoding="utf-8") as f:
                content = f.read()

            if rag_declaration not in content:
                content = re.sub(r"^.*rag_resource\s*=.*$", "", content, flags=re.MULTILINE)
                if not content.endswith("\n"):
                    content += "\n"
                content += rag_declaration + "\n"

                with open(tools_file, "w", encoding="utf-8") as f:
                    f.write(content)
        else:
            with open(tools_file, "w", encoding="utf-8") as f:
                f.write(rag_declaration + "\n")

    async def _clear_rag_cache(self, agent_folder: Path):
        """Clear RAG cache to force re-indexing."""
        rag_cache_dir = agent_folder / ".cache"
        if rag_cache_dir.exists() and rag_cache_dir.is_dir():
            shutil.rmtree(rag_cache_dir)
            self.logger.info(f"Cleared RAG cache at {rag_cache_dir}")

    async def _regenerate_agent_with_knowledge(
        self, conversation_context: list[dict[str, Any]], agent_metadata: dict[str, Any], agent_folder: Path, uploaded_filename: str
    ) -> dict[str, Any] | None:
        """Regenerate agent capabilities with new knowledge using LLM."""
        try:
            # Update agent metadata with new knowledge
            agent_metadata["knowledge_files"] = agent_metadata.get("knowledge_files", []) + [uploaded_filename]
            agent_metadata["updated_at"] = datetime.now(UTC).isoformat()

            # Get existing agent information
            existing_name = agent_metadata.get("name", agent_metadata.get("agent_name", "Custom Agent"))
            existing_description = agent_metadata.get(
                "description", agent_metadata.get("agent_description", "A specialized agent for your needs")
            )

            # Debug: Check if capabilities are in agent_metadata
            if "capabilities" in agent_metadata:
                print("✅ Capabilities found in agent_metadata:")
                print(f"  capabilities: {agent_metadata['capabilities']}")
            else:
                print("❌ No capabilities found in agent_metadata")
            print("--------------------------------")

            # Try to get capabilities from different possible locations
            existing_capabilities = {}
            if "capabilities" in agent_metadata:
                existing_capabilities = agent_metadata["capabilities"]
            elif "agent_description_draft" in agent_metadata:
                draft = agent_metadata["agent_description_draft"]
                if isinstance(draft, dict):
                    existing_capabilities = {
                        "summary": f"Agent capabilities from {existing_name}",
                        "knowledge": draft.get("capabilities", []),
                        "workflow": draft.get("workflows", []),
                        "tools": ["Dana Reasoning Engine"],
                    }
            elif "agent_data" in agent_metadata:
                agent_data = agent_metadata["agent_data"]
                if isinstance(agent_data, dict) and "agent_description_draft" in agent_data:
                    draft = agent_data["agent_description_draft"]
                    if isinstance(draft, dict):
                        existing_capabilities = {
                            "summary": f"Agent capabilities from {existing_name}",
                            "knowledge": draft.get("capabilities", []),
                            "workflow": draft.get("workflows", []),
                            "tools": ["Dana Reasoning Engine"],
                        }

            # Generate new summary using the same approach as /describe API
            new_summary_text = await self._generate_consistent_summary_with_knowledge(
                existing_name, existing_description, existing_capabilities, uploaded_filename, conversation_context
            )

            print("--------------------------------")
            print("SUMMARY UPDATE COMPLETE")
            print(f"  Agent: {existing_name}")
            print(f"  Summary: {new_summary_text[:100]}...")
            print("--------------------------------")

            # Update agent metadata with LLM-generated summary
            agent_metadata.update(
                {
                    "name": existing_name,
                    "agent_name": existing_name,
                    "description": existing_description,
                    "agent_description": existing_description,
                    "capabilities": {
                        "summary": new_summary_text,
                        "knowledge": existing_capabilities.get("knowledge", []) + [f"Document processing: {uploaded_filename}"],
                        "workflow": existing_capabilities.get("workflow", []) + ["Document analysis using RAG system"],
                        "tools": existing_capabilities.get("tools", []) + ["RAG System"],
                    },
                    "ready_for_code_generation": True,
                }
            )

            # Fix duplicate knowledge files
            if "knowledge_files" in agent_metadata:
                knowledge_files = agent_metadata["knowledge_files"]
                if isinstance(knowledge_files, list):
                    # Remove duplicates while preserving order
                    seen = set()
                    unique_files = []
                    for file in knowledge_files:
                        if file not in seen:
                            seen.add(file)
                            unique_files.append(file)
                    agent_metadata["knowledge_files"] = unique_files

            return agent_metadata

        except Exception as e:
            self.logger.error(f"Error regenerating agent with knowledge: {e}")
            # Fallback to simple update
            if "capabilities" not in agent_metadata:
                agent_metadata["capabilities"] = {}
            if isinstance(agent_metadata["capabilities"], dict):
                if "knowledge" not in agent_metadata["capabilities"]:
                    agent_metadata["capabilities"]["knowledge"] = []
                agent_metadata["capabilities"]["knowledge"].append(f"Document processing: {uploaded_filename}")
            elif isinstance(agent_metadata["capabilities"], list):
                if "knowledge processing" not in agent_metadata["capabilities"]:
                    agent_metadata["capabilities"].append("knowledge processing")
            return agent_metadata

    async def _generate_consistent_summary_with_knowledge(
        self,
        existing_name: str,
        existing_description: str,
        existing_capabilities: dict[str, Any],
        uploaded_filename: str,
        conversation_context: list[dict[str, Any]],
    ) -> str:
        """Generate new agent summary that incorporates new knowledge."""
        print("--------------------------------")
        print("Generating consistent summary with knowledge")
        print("existing_name: ", existing_name)
        print("existing_description: ", existing_description)
        print("existing_capabilities: ", existing_capabilities)
        print("uploaded_filename: ", uploaded_filename)
        print("conversation_context: ", conversation_context)
        print("--------------------------------")

        try:
            # Use LLM to regenerate summary with new knowledge
            from .agent_generator import get_agent_generator

            agent_generator = await get_agent_generator()

            if agent_generator and agent_generator.llm_resource:
                # Get existing summary text
                old_summary_text = ""
                if existing_capabilities and isinstance(existing_capabilities, dict):
                    old_summary_text = existing_capabilities.get("summary", "")

                # Simple prompt focused only on regenerating the summary
                prompt = f"""
You are tasked with regenerating an agent summary to incorporate new knowledge.

**Existing Agent Summary:**
{old_summary_text}

**New Knowledge Added:**
Document: {uploaded_filename}

**Existing Agent Information:**
- Name: {existing_name}
- Description: {existing_description}

**Task:**
Generate an updated summary that incorporates the new knowledge from '{uploaded_filename}' while preserving the existing structure and information.

**Requirements:**
1. Keep the existing summary format and structure
2. Preserve all existing information
3. Add new capabilities related to the uploaded document
4. Enhance the summary to reflect the agent's ability to process and analyze the new document

**Response:**
Return ONLY the updated summary text. Do not include any JSON formatting, markdown code blocks, or additional text.
"""

                # Create request for LLM
                from dana.common.types import BaseRequest

                request = BaseRequest(arguments={"prompt": prompt, "messages": [{"role": "user", "content": prompt}]})

                response = await agent_generator.llm_resource.query(request)

                if response.success:
                    # Extract the response content
                    content = response.content
                    if isinstance(content, dict):
                        if "choices" in content:
                            llm_response = content["choices"][0]["message"]["content"]
                        elif "content" in content:
                            llm_response = content["content"]
                        else:
                            llm_response = str(content)
                    else:
                        llm_response = str(content)

                    # Clean up the response to get just the summary text
                    summary_text = llm_response.strip()

                    # Remove markdown code blocks if present
                    if summary_text.startswith("```") and summary_text.endswith("```"):
                        summary_text = summary_text[3:-3].strip()
                    elif summary_text.startswith("```json") and "```" in summary_text[7:]:
                        json_end = summary_text.find("```", 7)
                        summary_text = summary_text[7:json_end].strip()

                    print("--------------------------------")
                    print("LLM generated summary:")
                    print(f"  Summary: {summary_text[:100]}...")
                    print("--------------------------------")

                    return summary_text

            # Fallback: Return a simple enhanced summary
            enhanced_summary = (
                f"{old_summary_text}\n\nEnhanced with knowledge from {uploaded_filename} for document processing and analysis capabilities."
            )
            return enhanced_summary

        except Exception as e:
            self.logger.error(f"Error generating consistent summary: {e}")
            # Fallback: Return a simple enhanced summary
            old_summary_text = ""
            if existing_capabilities and isinstance(existing_capabilities, dict):
                old_summary_text = existing_capabilities.get("summary", "")
            enhanced_summary = (
                f"{old_summary_text}\n\nEnhanced with knowledge from {uploaded_filename} for document processing and analysis capabilities."
            )
            return enhanced_summary

    async def _generate_llm_summary_with_knowledge(
        self,
        existing_name: str,
        existing_description: str,
        existing_capabilities: dict[str, Any],
        uploaded_filename: str,
        conversation_context: list[dict[str, Any]],
    ) -> dict[str, Any]:
        """Generate new agent summary using LLM that combines existing info with new knowledge."""
        print("--------------------------------")
        print("Generating LLM summary with knowledge")
        print("existing_name: ", existing_name)
        print("existing_description: ", existing_description)
        print("existing_capabilities: ", existing_capabilities)
        print("uploaded_filename: ", uploaded_filename)
        print("conversation_context: ", conversation_context)
        print("--------------------------------")
        try:
            # Create a focused prompt for LLM
            prompt = f"""
You are an expert at updating agent descriptions and capabilities when new knowledge is added.

EXISTING AGENT INFORMATION:
- Name: {existing_name}
- Description: {existing_description}

EXISTING CAPABILITIES:
{self._format_existing_capabilities(existing_capabilities)}

NEW KNOWLEDGE ADDED:
- Document: {uploaded_filename}

CONVERSATION CONTEXT:
{self._format_conversation_context(conversation_context)}

TASK:
Generate an updated agent summary that combines the existing capabilities with new knowledge from '{uploaded_filename}'.

REQUIREMENTS:
1. Keep the existing agent name unless it needs to be more specific
2. Enhance the description to mention the new document and how it improves the agent's capabilities
3. Create a comprehensive capabilities summary that includes both existing and new capabilities
4. Format all capabilities in markdown style with **bold** headers
5. Generate a follow-up message explaining how to use the new knowledge
6. Suggest relevant questions users can ask about the new document

RESPONSE FORMAT (JSON):
{{
    "name": "Updated agent name",
    "description": "Enhanced description that includes the new knowledge",
    "capabilities": {{
        "summary": "Comprehensive capability summary including existing and new knowledge",
        "knowledge": [
            "**Existing Knowledge**: [List existing knowledge capabilities]",
            "**Document Processing**: Process and analyze {uploaded_filename}",
            "**Knowledge Retrieval**: Access information from uploaded documents",
            "**Content Analysis**: Extract insights and answer questions about document content"
        ],
        "workflow": [
            "**Existing Workflow**: [List existing workflow capabilities]",
            "**Document Analysis**: Analyze relevant documents using RAG system",
            "**Response Generation**: Generate informed responses based on document knowledge"
        ],
        "tools": [
            "**Existing Tools**: [List existing tools]",
            "**RAG System**: Retrieve and analyze document content",
            "**Document Processor**: Handle various document formats"
        ]
    }},
    "follow_up_message": "Guidance on how to use the new knowledge",
    "suggested_questions": [
        "What information is available in {uploaded_filename}?",
        "Can you analyze the content of {uploaded_filename}?",
        "What insights can you provide from {uploaded_filename}?"
    ],
    "ready_for_code_generation": true
}}

IMPORTANT: 
- Format all capability items in markdown style with **bold** headers
- Include both existing capabilities and new document processing capabilities
- Create a comprehensive summary that reflects the agent's enhanced capabilities
"""

            print("--------------------------------")
            print(prompt)

            print("--------------------------------")
            # Use the agent generator's LLM to generate the summary
            from .agent_generator import get_agent_generator

            agent_generator = await get_agent_generator()

            if agent_generator and agent_generator.llm_resource:
                # Create request for LLM

                request = BaseRequest(arguments={"prompt": prompt, "messages": [{"role": "user", "content": prompt}]})

                response = await agent_generator.llm_resource.query(request)

                if response.success:
                    # Extract the response content
                    content = response.content
                    if isinstance(content, dict):
                        if "choices" in content:
                            llm_response = content["choices"][0]["message"]["content"]
                        elif "content" in content:
                            llm_response = content["content"]
                        else:
                            llm_response = str(content)
                    else:
                        llm_response = str(content)

                    # Try to parse JSON response
                    try:
                        import json

                        # Extract JSON from the response (handle markdown code blocks)
                        if "```json" in llm_response:
                            json_start = llm_response.find("```json") + 7
                            json_end = llm_response.find("```", json_start)
                            json_str = llm_response[json_start:json_end].strip()
                        elif "```" in llm_response:
                            json_start = llm_response.find("```") + 3
                            json_end = llm_response.find("```", json_start)
                            json_str = llm_response[json_start:json_end].strip()
                        else:
                            json_str = llm_response.strip()

                        summary_data = json.loads(json_str)

                        # Ensure required fields are present
                        summary_data.setdefault("name", existing_name)
                        summary_data.setdefault("description", existing_description)
                        summary_data.setdefault("capabilities", existing_capabilities)
                        summary_data.setdefault("follow_up_message", "")
                        summary_data.setdefault("suggested_questions", [])
                        summary_data.setdefault("ready_for_code_generation", True)

                        return summary_data

                    except json.JSONDecodeError as e:
                        self.logger.error(f"Failed to parse LLM JSON response: {e}")
                        self.logger.error(f"LLM response: {llm_response}")
                        print(f"Failed to parse LLM JSON response: {e}")
                        print(f"LLM response: {llm_response}")
                        # Fallback to simple enhancement
                        return self._fallback_summary_enhancement(
                            existing_name, existing_description, existing_capabilities, uploaded_filename
                        )
                else:
                    self.logger.error(f"LLM query failed: {response.error}")
                    print(f"LLM query failed: {response.error}")
                    return self._fallback_summary_enhancement(existing_name, existing_description, existing_capabilities, uploaded_filename)
            else:
                self.logger.warning("LLM resource not available, using fallback enhancement")
                print("LLM resource not available, using fallback enhancement")
                return self._fallback_summary_enhancement(existing_name, existing_description, existing_capabilities, uploaded_filename)

        except Exception as e:
            self.logger.error(f"Error generating LLM summary: {e}")
            print(f"Error generating LLM summary: {e}")
            return self._fallback_summary_enhancement(existing_name, existing_description, existing_capabilities, uploaded_filename)

    def _format_conversation_context(self, conversation_context: list[dict[str, Any]]) -> str:
        """Format conversation context for LLM prompt."""
        formatted = []
        for msg in conversation_context:
            role = msg.get("role", "unknown")
            content = msg.get("content", "")
            formatted.append(f"{role}: {content}")
        return "\n".join(formatted)

    def _format_existing_capabilities(self, existing_capabilities: dict[str, Any]) -> str:
        """Format existing capabilities for LLM prompt."""
        if not existing_capabilities:
            return "No existing capabilities found."

        formatted = []
        if isinstance(existing_capabilities, dict):
            for category, items in existing_capabilities.items():
                if category == "summary":
                    formatted.append(f"SUMMARY: {items}")
                elif isinstance(items, list) and items:
                    formatted.append(f"{category.upper()}:")
                    for item in items:
                        # Clean up the item if it's already in markdown format
                        if item.startswith("**") and ":" in item:
                            formatted.append(f"  - {item}")
                        else:
                            # Convert to markdown format if not already
                            formatted.append(f"  - **{category.title()}**: {item}")
                elif items:
                    formatted.append(f"{category.upper()}: {items}")
        elif isinstance(existing_capabilities, list):
            formatted.append("CAPABILITIES:")
            for item in existing_capabilities:
                formatted.append(f"  - {item}")
        else:
            formatted.append(f"CAPABILITIES: {existing_capabilities}")

        return "\n".join(formatted) if formatted else "No existing capabilities found."

    def _fallback_summary_enhancement(
        self, existing_name: str, existing_description: str, existing_capabilities: dict[str, Any], uploaded_filename: str
    ) -> dict[str, Any]:
        """Fallback summary enhancement when LLM is not available."""
        enhanced_description = f"{existing_description} The agent has been enhanced with knowledge from '{uploaded_filename}' to provide more comprehensive and accurate responses."

        # Merge existing capabilities with new knowledge capabilities
        enhanced_capabilities = self._merge_capabilities_with_knowledge(existing_capabilities, uploaded_filename)

        return {
            "name": existing_name,
            "description": enhanced_description,
            "capabilities": enhanced_capabilities,
            "follow_up_message": f"The agent '{existing_name}' now has access to '{uploaded_filename}'. You can ask questions about this document or request the agent to analyze its content.",
            "suggested_questions": [
                f"What information is available in {uploaded_filename}?",
                f"Can you analyze the content of {uploaded_filename}?",
                f"What insights can you provide from {uploaded_filename}?",
            ],
            "ready_for_code_generation": True,
        }

    def _merge_capabilities_with_knowledge(self, existing_capabilities: dict[str, Any], uploaded_filename: str) -> dict[str, Any]:
        """Merge existing capabilities with new knowledge capabilities."""
        # Start with existing capabilities
        merged_capabilities = existing_capabilities.copy() if isinstance(existing_capabilities, dict) else {}

        # Ensure all required fields exist
        if "summary" not in merged_capabilities:
            merged_capabilities["summary"] = "Enhanced agent capabilities"
        if "knowledge" not in merged_capabilities:
            merged_capabilities["knowledge"] = []
        if "workflow" not in merged_capabilities:
            merged_capabilities["workflow"] = []
        if "tools" not in merged_capabilities:
            merged_capabilities["tools"] = []

        # Add new knowledge capabilities
        new_knowledge = [
            f"**Document Processing**: Process and analyze {uploaded_filename}",
            "**Knowledge Retrieval**: Access information from uploaded documents",
            "**Content Analysis**: Extract insights and answer questions about document content",
        ]

        # Merge knowledge capabilities (avoid duplicates)
        existing_knowledge = merged_capabilities.get("knowledge", [])
        if isinstance(existing_knowledge, list):
            for item in new_knowledge:
                if item not in existing_knowledge:
                    existing_knowledge.append(item)
        else:
            existing_knowledge = new_knowledge
        merged_capabilities["knowledge"] = existing_knowledge

        # Add new workflow capabilities if not present
        new_workflow = [
            "**Document Analysis**: Analyze relevant documents using RAG system",
            "**Response Generation**: Generate informed responses based on document knowledge",
        ]

        existing_workflow = merged_capabilities.get("workflow", [])
        if isinstance(existing_workflow, list):
            for item in new_workflow:
                if item not in existing_workflow:
                    existing_workflow.append(item)
        else:
            existing_workflow = new_workflow
        merged_capabilities["workflow"] = existing_workflow

        # Add new tools if not present
        new_tools = ["**RAG System**: Retrieve and analyze document content", "**Document Processor**: Handle various document formats"]

        existing_tools = merged_capabilities.get("tools", [])
        if isinstance(existing_tools, list):
            for item in new_tools:
                if item not in existing_tools:
                    existing_tools.append(item)
        else:
            existing_tools = new_tools
        merged_capabilities["tools"] = existing_tools

        # Update summary
        merged_capabilities["summary"] = (
            f"This agent specializes in providing tailored assistance, now with enhanced capabilities for understanding and applying knowledge from {uploaded_filename}."
        )

        return merged_capabilities

    def _enhance_description_with_knowledge(self, existing_description: str, filename: str, requirements: dict[str, Any]) -> str:
        """Enhance existing description with new knowledge information."""
        if existing_description == "A specialized agent for your needs":
            # If it's the default description, create a more specific one
            return f"A specialized agent that can process and analyze the document '{filename}' to provide informed responses and insights."

        # Enhance existing description
        knowledge_enhancement = (
            f" The agent has been enhanced with knowledge from '{filename}' to provide more comprehensive and accurate responses."
        )

        # Avoid duplication
        if filename not in existing_description:
            return existing_description + knowledge_enhancement
        else:
            return existing_description

    def _enhance_capabilities_with_knowledge(self, existing_capabilities: Any, filename: str) -> dict[str, Any]:
        """Enhance existing capabilities with knowledge processing."""
        return self._merge_capabilities_with_knowledge(existing_capabilities, filename)

    def _generate_knowledge_follow_up(self, filename: str, requirements: dict[str, Any]) -> str:
        """Generate follow-up message about the new knowledge."""
        agent_name = requirements.get("name", "the agent")
        return f"The agent '{agent_name}' now has access to '{filename}'. You can ask questions about this document or request the agent to analyze its content. The agent will use this knowledge to provide more informed and accurate responses."

    async def _check_ready_for_code_generation(self, conversation_context: list[dict[str, Any]], agent_metadata: dict[str, Any]) -> bool:
        """Check if agent is ready for code generation after knowledge upload."""
        agent_requirements = await self._extract_agent_requirements(conversation_context)
        conversation_analysis = await analyze_conversation_completeness(conversation_context)

        has_name = bool(agent_requirements.get("name") and agent_requirements.get("name") != "Custom Agent")
        has_description = bool(
            agent_requirements.get("description") and agent_requirements.get("description") != "A specialized agent for your needs"
        )
        has_capabilities = len(agent_requirements.get("capabilities", [])) > 0
        has_knowledge = len(conversation_context) > 2

        return (
            not conversation_analysis.get("needs_more_info", True) and has_name and has_description and has_capabilities and has_knowledge
        )

    async def _generate_upload_response(
        self, filename: str, agent_folder: Path, updated_capabilities: dict[str, Any] | None, conversation_context: list[dict[str, Any]]
    ) -> str:
        """Generate response about uploaded file."""
        try:
            if updated_capabilities and isinstance(updated_capabilities, dict):
                # Generate a comprehensive response based on the updated agent capabilities
                agent_name = updated_capabilities.get("agent_name", updated_capabilities.get("name", "the agent"))
                agent_description = updated_capabilities.get("agent_description", updated_capabilities.get("description", ""))
                follow_up_message = updated_capabilities.get("follow_up_message", "")

                response_parts = [f"✅ Successfully uploaded '{filename}' to {agent_name}'s knowledge base."]

                # Add description update if it changed
                if agent_description and agent_description != "A specialized agent for your needs":
                    if "enhanced with knowledge" in agent_description or filename in agent_description:
                        response_parts.append(f"📝 Updated agent description: {agent_description}")

                # Add capabilities information
                capabilities = updated_capabilities.get("capabilities", {})
                if isinstance(capabilities, dict) and capabilities.get("knowledge"):
                    knowledge_items = capabilities["knowledge"]
                    if knowledge_items:
                        response_parts.append(f"🧠 Enhanced capabilities: {', '.join(knowledge_items)}")

                # Add follow-up guidance
                if follow_up_message:
                    response_parts.append(f"💡 {follow_up_message}")
                else:
                    response_parts.append("💡 The agent can now process and analyze this document to provide more informed responses.")

                return " ".join(response_parts)
            else:
                return f"✅ Successfully uploaded '{filename}' to the agent's knowledge base."

        except Exception as e:
            self.logger.error(f"Error generating upload response: {e}")
            return f"✅ Successfully uploaded '{filename}' to the agent's knowledge base."


# Global agent manager instance
_agent_manager = None


def get_agent_manager() -> AgentManager:
    """Get global agent manager instance."""
    global _agent_manager
    if _agent_manager is None:
        _agent_manager = AgentManager()
    return _agent_manager<|MERGE_RESOLUTION|>--- conflicted
+++ resolved
@@ -136,25 +136,18 @@
         agent_name = agent_metadata.get("name")
         agent_description = agent_metadata.get("description")
 
-<<<<<<< HEAD
-        # Generate code using the agent generator
-=======
         # Detect docs/knows folders
         has_docs_folder = (agent_folder / "docs").exists()
         has_knows_folder = (agent_folder / "knows").exists()
 
         # Generate code using the agent generator, passing folder flags in the prompt
->>>>>>> b024aadd
         dana_code, syntax_error, multi_file_project = await generate_agent_files_from_prompt(
             prompt,
             messages,
             agent_metadata,
             True,  # Always multi-file
-<<<<<<< HEAD
-=======
             has_docs_folder=has_docs_folder,
-            has_knows_folder=has_knows_folder
->>>>>>> b024aadd
+            has_knows_folder=has_knows_folder,
         )
 
         if syntax_error:
