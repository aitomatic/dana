--- conflicted
+++ resolved
@@ -5,14 +5,9 @@
 from typing import Any
 
 import yaml
-<<<<<<< HEAD
 from dana.api.core.schemas import IntentDetectionRequest, IntentDetectionResponse, DomainKnowledgeTree, MessageData
-=======
-
-from dana.api.core.schemas import DomainKnowledgeTree, IntentDetectionRequest, IntentDetectionResponse, MessageData
->>>>>>> 9ec12ec1
 from dana.common.mixins.loggable import Loggable
-from dana.common.sys_resource.llm.legacy_llm_resource import LegacyLLMResource
+from dana.common.sys_resource.llm.legacy_llm_resource import LegacyLLMResource as LLMResource
 from dana.common.types import BaseRequest
 
 logger = logging.getLogger(__name__)
@@ -23,11 +18,7 @@
 
     def __init__(self):
         super().__init__()
-<<<<<<< HEAD
         self.llm = LLMResource()
-=======
-        self.llm = LegacyLLMResource()
->>>>>>> 9ec12ec1
 
     async def detect_intent(self, request: IntentDetectionRequest) -> IntentDetectionResponse:
         """Detect user intent using LLM analysis - now supports multiple intents."""
@@ -94,27 +85,6 @@
             self.error(f"Error detecting intent: {e}")
             # Return fallback intent
             return IntentDetectionResponse(intent="general_query", entities={}, explanation=f"Error in intent detection: {str(e)}")
-<<<<<<< HEAD
-=======
-
-    async def generate_followup_message(self, user_message: str, agent: Any, knowledge_topics: list[str]) -> str:
-        """Generate a domain-aware, constructive follow-up message for the smart chat flow."""
-        agent_name = getattr(agent, "name", None) or (agent.get("name") if isinstance(agent, dict) else None) or "(no name)"
-        agent_description = (
-            getattr(agent, "description", None) or (agent.get("description") if isinstance(agent, dict) else None) or "(no description)"
-        )
-        agent_config = getattr(agent, "config", None) or (agent.get("config") if isinstance(agent, dict) else None) or {}
-        specialties = agent_config.get("specialties", None) or "(not set)"
-        skills = agent_config.get("skills", None) or "(not set)"
-
-        # Analyze domain knowledge structure for better suggestions
-        domain_analysis = self._analyze_domain_knowledge(knowledge_topics)
-        ", ".join(knowledge_topics) if knowledge_topics else "(none yet)"
-
-        # Build domain-aware, LLM-generated follow-up prompt
-        context_prompt = f"""
-You are a creative and insightful agent designer with deep domain expertise. Analyze the user's recent action and the agent's current domain knowledge, then ask ONE engaging question that will help them build a better agent.
->>>>>>> 9ec12ec1
 
     async def generate_followup_message(self, user_message: str, agent: Any, knowledge_topics: list[str]) -> str:
         """Generate a contextually aware, empathetic follow-up message for the smart chat flow."""
@@ -148,21 +118,12 @@
                 "messages": [
                     {
                         "role": "system",
-<<<<<<< HEAD
                         "content": "You are an encouraging agent-building coach. Acknowledge progress, then ask one specific, helpful question about their next step.",
                     },
                     {"role": "user", "content": context_prompt},
                 ],
                 "temperature": 0.5,
                 "max_tokens": 80,
-=======
-                        "content": "You are a creative, insightful agent designer who asks engaging, thought-provoking questions. Be specific, helpful, and genuinely interested in helping users build amazing agents.",
-                    },
-                    {"role": "user", "content": context_prompt},
-                ],
-                "temperature": 0.9,
-                "max_tokens": 150,
->>>>>>> 9ec12ec1
             }
         )
         try:
@@ -186,65 +147,7 @@
             elif len(knowledge_topics) < 3:
                 return f"Nice work building {agent_name}'s knowledge! What related topic should we add next?"
             else:
-<<<<<<< HEAD
                 return f"Your {domain or 'agent'} is looking good! What aspect would you like to deepen?"
-=======
-                return "What unexpected capability would make users say 'wow' when using this agent?"
-
-    def _analyze_domain_knowledge(self, knowledge_topics: list[str]) -> str:
-        """Analyze domain knowledge structure to provide insights for follow-up suggestions."""
-        if not knowledge_topics:
-            return "No domain knowledge yet - agent is a blank slate ready for specialization."
-
-        # Analyze the knowledge structure
-        topic_count = len(knowledge_topics)
-        main_domains = []
-        subdomains = []
-
-        # Categorize topics by depth/complexity
-        for topic in knowledge_topics:
-            if topic.lower() in ["root", "domain knowledge", "untitled"]:
-                continue
-            if len(topic.split()) <= 2:  # Simple topics
-                main_domains.append(topic)
-            else:  # Complex/multi-word topics
-                subdomains.append(topic)
-
-        # Build domain analysis
-        analysis = f"Agent has {topic_count} knowledge areas:\n"
-
-        if main_domains:
-            analysis += f"• Main domains: {', '.join(main_domains[:3])}"
-            if len(main_domains) > 3:
-                analysis += f" and {len(main_domains) - 3} more"
-            analysis += "\n"
-
-        if subdomains:
-            analysis += f"• Specialized areas: {', '.join(subdomains[:3])}"
-            if len(subdomains) > 3:
-                analysis += f" and {len(subdomains) - 3} more"
-            analysis += "\n"
-
-        # Add domain-specific insights
-        if any("finance" in topic.lower() or "financial" in topic.lower() for topic in knowledge_topics):
-            analysis += "• Finance-focused agent with quantitative capabilities\n"
-        elif any("tech" in topic.lower() or "software" in topic.lower() or "programming" in topic.lower() for topic in knowledge_topics):
-            analysis += "• Technology-focused agent with technical expertise\n"
-        elif any("health" in topic.lower() or "medical" in topic.lower() for topic in knowledge_topics):
-            analysis += "• Healthcare-focused agent with medical knowledge\n"
-        elif any("market" in topic.lower() or "business" in topic.lower() for topic in knowledge_topics):
-            analysis += "• Business-focused agent with market insights\n"
-
-        # Suggest potential gaps or next steps
-        if topic_count < 3:
-            analysis += "• Knowledge structure is still developing - many opportunities for expansion\n"
-        elif topic_count < 8:
-            analysis += "• Good foundation established - ready for deeper specialization\n"
-        else:
-            analysis += "• Comprehensive knowledge base - consider advanced applications and edge cases\n"
-
-        return analysis
->>>>>>> 9ec12ec1
 
     def _build_intent_detection_prompt(
         self, user_message: str, chat_history: list[MessageData], domain_tree: DomainKnowledgeTree | None
