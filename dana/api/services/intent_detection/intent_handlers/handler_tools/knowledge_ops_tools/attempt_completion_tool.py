from dana.api.services.intent_detection.intent_handlers.handler_tools.base_tool import (
    BaseTool,
    BaseToolInformation,
    InputSchema,
    BaseArgument,
    ToolResult,
)
import re
from typing import Optional


class AttemptCompletionTool(BaseTool):
    def __init__(self):
        tool_info = BaseToolInformation(
            name="attempt_completion",
            description="Present information to the user. Use for: 1) Final results after workflow completion, 2) Direct answers to agent information requests ('Tell me about Sofia'), 3) System capability questions ('What can you help me with?'), 4) Out-of-scope request redirection. DO NOT use for knowledge structure questions - use explore_knowledge instead.",
            input_schema=InputSchema(
                type="object",
                properties=[
                    BaseArgument(
                        name="summary",
                        type="string",
                        description="Summary of what was accomplished, highlight the key points using bold markdown (e.g. **key points**). OR direct answer/explanation to user's question",
                        example="✅ Successfully generated 10 knowledge artifacts OR Sofia is your Personal Finance Advisor that I'm helping you build OR I specialize in building knowledge for Sofia through structure design and content generation",
                    ),
                ],
                required=["summary"],
            ),
        )
        super().__init__(tool_info)

    async def _execute(self, summary: str) -> ToolResult:
<<<<<<< HEAD
        # Context-validated completion detection - check actual state, not just phrases
        # First, check for obvious non-completion indicators
        if any(
            phrase in summary.lower()
            for phrase in [
                "would be generated",
                "will be generated",
                "preview",
                "overview",
                "sample content",
                "brief description",
                "what would be",
                "sample facts",
                "sample procedures",
                "no new artifacts",
                "already processed",
                "deemed complete",
            ]
        ):
            is_completion = False
        else:
            # Check for completion indicators
            completion_indicators = [
                "knowledge generation complete",
                "workflow is now complete",
                "all knowledge has been generated",
                "generation workflow complete",
                "successfully generated",
                "workflow finished",
            ]

            # Only mark as completion if summary contains strong completion language
            # AND doesn't contain contradictory information
            is_completion = any(phrase in summary.lower() for phrase in completion_indicators)

        if is_completion:
            # Format as workflow completion
            content = f"""🎉 Knowledge Generation Complete

{summary}

✅ All knowledge has been:
- Generated with high accuracy
- Validated for quality  
- Stored to vector database
- Made available for agent usage

The knowledge generation workflow is now complete. Your agent has been enhanced with new domain expertise!"""
        else:
            # Format as direct information response
            content = f"""{summary}"""

        return ToolResult(name="attempt_completion", result=content, require_user=True)
=======
        return ToolResult(
            name="attempt_completion", 
            result=summary, 
            require_user=True
        )
>>>>>>> 742f4c52
<|MERGE_RESOLUTION|>--- conflicted
+++ resolved
@@ -30,64 +30,8 @@
         super().__init__(tool_info)
 
     async def _execute(self, summary: str) -> ToolResult:
-<<<<<<< HEAD
-        # Context-validated completion detection - check actual state, not just phrases
-        # First, check for obvious non-completion indicators
-        if any(
-            phrase in summary.lower()
-            for phrase in [
-                "would be generated",
-                "will be generated",
-                "preview",
-                "overview",
-                "sample content",
-                "brief description",
-                "what would be",
-                "sample facts",
-                "sample procedures",
-                "no new artifacts",
-                "already processed",
-                "deemed complete",
-            ]
-        ):
-            is_completion = False
-        else:
-            # Check for completion indicators
-            completion_indicators = [
-                "knowledge generation complete",
-                "workflow is now complete",
-                "all knowledge has been generated",
-                "generation workflow complete",
-                "successfully generated",
-                "workflow finished",
-            ]
-
-            # Only mark as completion if summary contains strong completion language
-            # AND doesn't contain contradictory information
-            is_completion = any(phrase in summary.lower() for phrase in completion_indicators)
-
-        if is_completion:
-            # Format as workflow completion
-            content = f"""🎉 Knowledge Generation Complete
-
-{summary}
-
-✅ All knowledge has been:
-- Generated with high accuracy
-- Validated for quality  
-- Stored to vector database
-- Made available for agent usage
-
-The knowledge generation workflow is now complete. Your agent has been enhanced with new domain expertise!"""
-        else:
-            # Format as direct information response
-            content = f"""{summary}"""
-
-        return ToolResult(name="attempt_completion", result=content, require_user=True)
-=======
         return ToolResult(
-            name="attempt_completion", 
-            result=summary, 
+            name="attempt_completion",
+            result=summary,
             require_user=True
-        )
->>>>>>> 742f4c52
+        )