--- conflicted
+++ resolved
@@ -5,8 +5,6 @@
     InputSchema,
     ToolResult,
 )
-import re
-from typing import Optional
 
 
 class AttemptCompletionTool(BaseTool):
@@ -30,12 +28,4 @@
         super().__init__(tool_info)
 
     async def _execute(self, summary: str) -> ToolResult:
-<<<<<<< HEAD
-        return ToolResult(
-            name="attempt_completion",
-            result=summary,
-            require_user=True
-        )
-=======
-        return ToolResult(name="attempt_completion", result=summary, require_user=True)
->>>>>>> cc9c4b7e
+        return ToolResult(name="attempt_completion", result=summary, require_user=True)