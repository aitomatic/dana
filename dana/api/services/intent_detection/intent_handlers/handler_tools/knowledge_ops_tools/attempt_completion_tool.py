--- conflicted
+++ resolved
@@ -28,12 +28,4 @@
         super().__init__(tool_info)
 
     async def _execute(self, summary: str) -> ToolResult:
-<<<<<<< HEAD
-        return ToolResult(
-            name="attempt_completion",
-            result=summary,
-            require_user=True
-        )
-=======
-        return ToolResult(name="attempt_completion", result=summary, require_user=True)
->>>>>>> 816474df
+        return ToolResult(name="attempt_completion", result=summary, require_user=True)