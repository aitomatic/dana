--- conflicted
+++ resolved
@@ -62,13 +62,6 @@
         )
         super().__init__(tool_info)
 
-<<<<<<< HEAD
-    async def _execute(self, question: str, user_message: str = "", context: str = "", decision_logic: str = "", options: list[str] = None, workflow_phase: str = "") -> ToolResult:
-        """
-        Execute sophisticated question with context, decision logic, and formatted options.
-        """
-        # Build sophisticated, context-rich response
-=======
     async def _execute(
         self,
         question: str,
@@ -81,14 +74,10 @@
         """
         Execute sophisticated question with context, decision logic, and formatted options.
         """
->>>>>>> cc9c4b7e
         content = self._build_sophisticated_response(user_message, question, context, decision_logic, options, workflow_phase)
 
         return ToolResult(name="ask_question", result=content, require_user=True)
 
-<<<<<<< HEAD
-    def _build_sophisticated_response(self, user_message: str, question: str, context: str = "", decision_logic: str = "", options: list[str] = None, workflow_phase: str = "") -> str:
-=======
     def _build_sophisticated_response(
         self,
         user_message: str,
@@ -98,7 +87,6 @@
         options: list[str] = None,
         workflow_phase: str = "",
     ) -> str:
->>>>>>> cc9c4b7e
         """
         Build a sophisticated, context-rich response with HTML button-style options.
         """
@@ -121,9 +109,5 @@
                 response_parts.append(f"<button class='option-button' data-option='{i}'>{i}. {option}</button>")
             response_parts.append("</div>")
             response_parts.append("")  # Empty line for spacing
-<<<<<<< HEAD
-
-=======
->>>>>>> cc9c4b7e
         # Join all parts with proper spacing
         return "\n".join(response_parts)