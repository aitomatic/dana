--- conflicted
+++ resolved
@@ -192,46 +192,26 @@
     def _build_structured_response(self, user_message: str, topic: str, structure_content: str) -> str:
         """Build a structured response with user message and knowledge structure."""
         response_parts = []
-<<<<<<< HEAD
-        
-=======
-
->>>>>>> cc9c4b7e
+
         # Add user message first (acknowledgment and context)
         if user_message:
             response_parts.append(f"{user_message}")
             response_parts.append("")  # Empty line for spacing
-<<<<<<< HEAD
-        
+
         # Add the main structure header
         response_parts.append(f"🏗️ **Proposed Knowledge Structure:** {topic.title()}")
         response_parts.append("")  # Empty line for spacing
-        
+
         # Add the structure content
         response_parts.append(structure_content)
         response_parts.append("")  # Empty line for spacing
-        
-=======
-
-        # Add the main structure header
-        response_parts.append(f"🏗️ **Proposed Knowledge Structure:** {topic.title()}")
-        response_parts.append("")  # Empty line for spacing
-
-        # Add the structure content
-        response_parts.append(structure_content)
-        response_parts.append("")  # Empty line for spacing
-
->>>>>>> cc9c4b7e
+
         # Add next steps and guidelines
         response_parts.append("""💡 **Next Steps:**
 - Review the proposed structure above carefully
 - Identify any areas you'd like to modify, expand, or remove  
 - Once satisfied, we'll add this structure to your knowledge tree
 """)
-<<<<<<< HEAD
-        
-=======
-
->>>>>>> cc9c4b7e
+
         # Join all parts with proper spacing
         return "\n".join(response_parts)