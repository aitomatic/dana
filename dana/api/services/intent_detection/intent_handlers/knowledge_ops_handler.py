--- conflicted
+++ resolved
@@ -309,17 +309,10 @@
             result = await tool.execute(**params)
 
             # Convert ToolResult to MessageData
-<<<<<<< HEAD
             content = result.result
             if tool_name in ("attempt_completion", "ask_question"):
                 content = f"{thinking_content}\n\n{content}"
             message_data = MessageData(role="user", content=content, require_user=result.require_user, treat_as_tool=True)
-=======
-            # NOTE : If tool requires user input, we treat it as a regular message, else we add the tool name for clarity
-            output_content = f"Tool `{tool_name}` result: \n{result.result}" if not result.require_user else result.result
-            treat_as_tool = not result.require_user
-            message_data = MessageData(role="user", content=output_content, require_user=result.require_user, treat_as_tool=treat_as_tool)
->>>>>>> a09ec240
 
             # If this was a modify_tree operation, reload the tree structure
             if tool_name == "modify_tree":
