--- conflicted
+++ resolved
@@ -19,11 +19,7 @@
     generation_phase = Column(String, default="description", nullable=False)  # 'description', 'code_generated'
     agent_description_draft = Column(JSON, nullable=True)  # Structured description data during Phase 1
     generation_metadata = Column(JSON, nullable=True)  # Conversation context and requirements
-<<<<<<< HEAD
 
-=======
-     
->>>>>>> b024aadd
     created_at = Column(DateTime, default=lambda: datetime.now(UTC))
     updated_at = Column(DateTime, default=lambda: datetime.now(UTC), onupdate=lambda: datetime.now(UTC))
     documents = relationship("Document", back_populates="agent")
