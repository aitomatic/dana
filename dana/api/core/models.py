--- conflicted
+++ resolved
@@ -53,13 +53,8 @@
     topic = relationship("Topic", back_populates="documents")
     agent = relationship("Agent", back_populates="documents")
     # Self-referential relationship for extraction files
-<<<<<<< HEAD
-    source_document = relationship("Document", remote_side=[id], foreign_keys=[source_document_id])
-    extraction_files = relationship("Document", foreign_keys=[source_document_id])
-=======
     source_document = relationship("Document", remote_side=[id], foreign_keys=[source_document_id], back_populates="extraction_files")
     extraction_files = relationship("Document", foreign_keys=[source_document_id], back_populates="source_document")
->>>>>>> e1a080a8
 
 
 class Conversation(Base):
