--- conflicted
+++ resolved
@@ -45,53 +45,59 @@
 
 class CodeGenerationError(DanaAPIException):
     """Raised when code generation fails."""
-<<<<<<< HEAD
 
-=======
     pass
 
 
 class DomainKnowledgeError(DanaAPIException):
     """Raised when domain knowledge operations fail."""
+
     pass
 
 
 class AgentGenerationError(DanaAPIException):
     """Raised when agent generation fails."""
+
     pass
 
 
 class LLMServiceError(DanaAPIException):
     """Raised when LLM service operations fail."""
+
     pass
 
 
 class ConfigurationError(DanaAPIException):
     """Raised when configuration is invalid."""
+
     pass
 
 
 class AuthenticationError(DanaAPIException):
     """Raised when authentication fails."""
+
     pass
 
 
 class AuthorizationError(DanaAPIException):
     """Raised when authorization fails."""
+
     pass
 
 
 class RateLimitError(DanaAPIException):
     """Raised when rate limit is exceeded."""
+
     pass
 
 
 class TimeoutError(DanaAPIException):
     """Raised when operations timeout."""
+
     pass
 
 
 class NetworkError(DanaAPIException):
     """Raised when network operations fail."""
->>>>>>> b024aadd
+
     pass