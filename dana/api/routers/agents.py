"""
Agent routers - consolidated routing for agent-related endpoints.
Thin routing layer that delegates business logic to services.
"""

import logging
<<<<<<< HEAD

from fastapi import APIRouter, Depends, File, Form, HTTPException, UploadFile
from sqlalchemy.orm import Session
=======
from typing import List
import os
import asyncio
import json
import base64
import traceback
import uuid
from pathlib import Path

from fastapi import (
    APIRouter,
    Depends,
    HTTPException,
    File,
    Form,
    UploadFile,
    Query,
    BackgroundTasks,
    Body,
)
from sqlalchemy.orm import Session, sessionmaker
from sqlalchemy.orm.attributes import flag_modified
>>>>>>> b024aadd

from dana.api.core.database import get_db, engine
from dana.api.core.schemas import (
<<<<<<< HEAD
    AgentCodeGenerationRequest,
    AgentCreate,
    AgentDeployRequest,
    AgentDeployResponse,
    AgentDescriptionRequest,
    AgentDescriptionResponse,
    AgentGenerationRequest,
    AgentGenerationResponse,
    AgentRead,
    CodeFixRequest,
    CodeFixResponse,
    CodeValidationRequest,
    CodeValidationResponse,
    DanaSyntaxCheckRequest,
    DanaSyntaxCheckResponse,
    ProcessAgentDocumentsRequest,
    ProcessAgentDocumentsResponse,
)
from dana.api.services.agent_manager import AgentManager, get_agent_manager
from dana.api.services.agent_service import AgentService, get_agent_service
=======
    AgentCreate,
    AgentRead,
    CodeValidationRequest,
    CodeValidationResponse,
    CodeFixRequest,
    CodeFixResponse,
    DocumentRead,
)
from dana.api.services.agent_manager import get_agent_manager, AgentManager
from dana.api.services.document_service import get_document_service, DocumentService
from dana.api.services.domain_knowledge_service import (
    get_domain_knowledge_service,
    DomainKnowledgeService,
)
from dana.api.services.domain_knowledge_version_service import (
    get_domain_knowledge_version_service,
    DomainKnowledgeVersionService,
)
from dana.api.services.agent_deletion_service import get_agent_deletion_service, AgentDeletionService
from dana.api.core.models import Agent, AgentChatHistory, Document, Conversation
from datetime import datetime, timezone
from dana.api.services.knowledge_status_manager import (
    KnowledgeStatusManager,
    KnowledgeGenerationManager,
)
from dana.api.services.avatar_service import AvatarService
from dana.api.server.server import ws_manager
import shutil
>>>>>>> b024aadd

logger = logging.getLogger(__name__)

router = APIRouter(prefix="/agents", tags=["agents"])


<<<<<<< HEAD
@router.post("/generate", response_model=AgentGenerationResponse)
async def generate_agent(request: AgentGenerationRequest, agent_service=Depends(get_agent_service)):
    """
    Generate Dana agent code from conversation messages.

    Args:
        request: Agent generation request with messages and options
        agent_service: Agent service dependency

    Returns:
        AgentGenerationResponse with generated code and analysis
    """
    try:
        logger.info(f"Received agent generation request with {len(request.messages)} messages")

        # Convert messages to dict format
        messages = [{"role": msg.role, "content": msg.content} for msg in request.messages]

        # Check the phase and handle accordingly
        if request.phase == "description":
            # Phase 1: Focus on description refinement, don't generate code
            conversation_analysis = await agent_service.analyze_conversation_completeness(messages)

            # Extract basic agent info from conversation
            agent_name = "Generated Agent"  # Default name
            agent_description = "A generated agent based on your requirements"  # Default description

            return AgentGenerationResponse(
                success=True,
                dana_code=None,  # No code in description phase
                agent_name=agent_name,
                agent_description=agent_description,
                capabilities=None,
                multi_file_project=None,
                needs_more_info=conversation_analysis.get("needs_more_info", False),
                follow_up_message=conversation_analysis.get("follow_up_message"),
                suggested_questions=conversation_analysis.get("suggested_questions", []),
                phase="description",
                ready_for_code_generation=False,
            )
        else:
            # Phase 2: Generate actual code
            dana_code, error, conversation_analysis, multi_file_project = await agent_service.generate_agent_code(
                messages=messages, current_code=request.current_code or "", multi_file=request.multi_file
            )

            if error:
                logger.error(f"Error in agent generation: {error}")
                return AgentGenerationResponse(success=False, error=error)

            # Analyze agent capabilities
            capabilities = await agent_service.analyze_agent_capabilities(
                dana_code=dana_code, messages=messages, multi_file_project=multi_file_project
            )

            # Extract agent name and description from generated code
            agent_name, agent_description = _extract_agent_info_from_code(dana_code)

            return AgentGenerationResponse(
                success=True,
                dana_code=dana_code,
                agent_name=agent_name,
                agent_description=agent_description,
                capabilities=capabilities,
                multi_file_project=multi_file_project,
                needs_more_info=conversation_analysis.get("needs_more_info", False),
                follow_up_message=conversation_analysis.get("follow_up_message"),
                suggested_questions=conversation_analysis.get("suggested_questions", []),
                phase="code_generation",
                ready_for_code_generation=True,
            )

=======
def clear_agent_cache(agent_folder_path: str) -> None:
    """
    Remove the .cache folder from an agent's directory to force RAG rebuild.

    Args:
        agent_folder_path: Path to the agent's folder
    """
    try:
        cache_folder = os.path.join(agent_folder_path, ".cache")
        if os.path.exists(cache_folder):
            shutil.rmtree(cache_folder)
            logger.info(f"Cleared cache folder: {cache_folder}")
        else:
            logger.debug(f"Cache folder does not exist: {cache_folder}")
>>>>>>> b024aadd
    except Exception as e:
        logger.warning(f"Failed to clear cache folder {cache_folder}: {e}")
        # Don't raise exception - cache clearing shouldn't block the main operation


<<<<<<< HEAD
@router.post("/describe", response_model=AgentDescriptionResponse)
async def refine_agent_description(request: AgentDescriptionRequest, db: Session = Depends(get_db)):
    """
    Phase 1: Refine agent description based on conversation.

    This endpoint focuses on understanding user requirements and refining
    the agent description without generating code.

    Args:
        request: Agent description refinement request
        db: Database session

    Returns:
        AgentDescriptionResponse with refined description
    """
    try:
        logger.info(f"Received agent description request with {len(request.messages)} messages")

        # Use AgentManager for consistent handling (same as old endpoint)
        agent_manager = get_agent_manager()

        # Convert messages to the format expected by AgentManager
        messages_dict = [{"role": msg.role, "content": msg.content} for msg in request.messages]

        # Create agent description using AgentManager
        result = await agent_manager.create_agent_description(
            messages=messages_dict, agent_id=request.agent_id, existing_agent_data=request.agent_data
        )

        # Convert capabilities to dict if it's an AgentCapabilities object
        capabilities = result["capabilities"]
        if capabilities is not None:
            if hasattr(capabilities, "dict"):
                # Convert AgentCapabilities object to dict for Pydantic serialization
                capabilities_dict = capabilities.dict()
            elif hasattr(capabilities, "__dict__"):
                # Fallback to convert object attributes to dict
                capabilities_dict = {
                    "summary": getattr(capabilities, "summary", None),
                    "knowledge": getattr(capabilities, "knowledge", None),
                    "workflow": getattr(capabilities, "workflow", None),
                    "tools": getattr(capabilities, "tools", None),
                }
            elif isinstance(capabilities, dict):
                # Already a dict
                capabilities_dict = capabilities
            else:
                # Convert any other object to dict
                try:
                    capabilities_dict = {
                        "summary": str(capabilities) if capabilities else None,
                        "knowledge": [],
                        "workflow": [],
                        "tools": [],
                    }
                except Exception:
                    capabilities_dict = None
        else:
            capabilities_dict = capabilities

        # Convert to AgentDescriptionResponse (same format as old endpoint)
        return AgentDescriptionResponse(
            success=result["success"],
            agent_id=result["agent_id"] or 0,
            agent_name=result["agent_name"],
            agent_description=result["agent_description"],
            capabilities=capabilities_dict,
            follow_up_message=result["follow_up_message"],
            suggested_questions=result["suggested_questions"],
            ready_for_code_generation=result["ready_for_code_generation"],
            agent_folder=result["agent_folder"],  # <-- Ensure this is included
            error=result.get("error"),
        )

    except Exception as e:
        logger.error(f"Error in describe_agent endpoint: {e}", exc_info=True)
        return AgentDescriptionResponse(success=False, agent_id=0, error=f"Failed to process agent description: {str(e)}")


@router.post("/generate-code", response_model=AgentGenerationResponse)
async def generate_agent_code(request: AgentCodeGenerationRequest, agent_service=Depends(get_agent_service)):
    """
    Phase 2: Generate agent code from refined description.

    Args:
        request: Agent code generation request
        agent_service: Agent service dependency

    Returns:
        AgentGenerationResponse with generated code
    """
    try:
        logger.info(f"Received Phase 2 agent code generation request for agent {request.agent_id}")

        # This would typically load agent data from database
        # For now, use placeholder data
        agent_summary = {"name": "Generated Agent", "description": "A generated agent", "capabilities": {}}

        # Generate code using service
        dana_code, error, multi_file_project = await agent_service.generate_agent_files_from_prompt(
            prompt="Generate agent code based on description",
            messages=[],  # Would load from agent's conversation history
            agent_summary=agent_summary,
            multi_file=request.multi_file,
        )

        if error:
            logger.error(f"Error in Phase 2 generation: {error}")
            return AgentGenerationResponse(success=False, error=error)

        return AgentGenerationResponse(success=True, dana_code=dana_code, multi_file_project=multi_file_project, agent_id=request.agent_id)

    except Exception as e:
        logger.error(f"Error in agent code generation endpoint: {e}")
        raise HTTPException(status_code=500, detail=str(e))
=======
async def _auto_generate_basic_agent_code(
    agent_id: int,
    agent_name: str,
    agent_description: str,
    agent_config: dict,
    agent_manager,
) -> str | None:
    """Auto-generate basic Dana code for a newly created agent."""
    try:
        logger.info(
            f"Auto-generating basic Dana code for agent {agent_id}: {agent_name}"
        )

        # Create agent folder
        agents_dir = Path("agents")
        agents_dir.mkdir(exist_ok=True)

        # Create unique folder name
        safe_name = agent_name.lower().replace(" ", "_").replace("-", "_")
        safe_name = "".join(c for c in safe_name if c.isalnum() or c == "_")
        folder_name = f"agent_{agent_id}_{safe_name}"
        agent_folder = agents_dir / folder_name
        agent_folder.mkdir(exist_ok=True)

        # Create docs folder
        docs_folder = agent_folder / "docs"
        docs_folder.mkdir(exist_ok=True)

        # Generate basic Dana files
        await _create_basic_dana_files(agent_folder)

        # Generate domain_knowledge.json based on agent config
        try:
            domain_knowledge_path = agent_folder / "domain_knowledge.json"
            domain = agent_config.get("domain", "General")

            # Create a basic domain knowledge structure for new agents with UUID
            root_uuid = str(uuid.uuid4())
            basic_domain_knowledge = {"root": {"id": root_uuid, "topic": domain, "children": []}}

            with open(domain_knowledge_path, "w", encoding="utf-8") as f:
                json.dump(basic_domain_knowledge, f, indent=2, ensure_ascii=False)

            logger.info(f"Created basic domain_knowledge.json for {domain}")
        except Exception as e:
            logger.error(f"Error creating domain_knowledge.json: {e}")

        logger.info(
            f"Successfully created agent folder and basic Dana code at: {agent_folder}"
        )
        return str(agent_folder)

    except Exception as e:
        logger.error(f"Error auto-generating basic Dana code: {e}")
        raise e


def _add_uuids_to_domain_knowledge(domain_data: dict) -> dict:
    """Add UUIDs to existing domain knowledge structure"""

    def add_uuid_to_node(node: dict, path_so_far: list[str] = None) -> dict:
        if path_so_far is None:
            path_so_far = []

        topic_name = node.get("topic", "")

        # Build current path for stable UUID generation
        if topic_name.lower() not in ["root", "untitled"]:
            current_path = path_so_far + [topic_name]
        else:
            current_path = path_so_far

        # Generate stable UUID based on path
        path_str = " - ".join(current_path) if current_path else "root"
        namespace = uuid.UUID('6ba7b810-9dad-11d1-80b4-00c04fd430c8')
        node_uuid = str(uuid.uuid5(namespace, path_str))

        # Create enhanced node with UUID
        enhanced_node = {
            "id": node_uuid,
            "topic": topic_name,
            "children": []
        }
>>>>>>> b024aadd

        # Process children recursively
        for child in node.get("children", []):
            enhanced_child = add_uuid_to_node(child, current_path)
            enhanced_node["children"].append(enhanced_child)

<<<<<<< HEAD
@router.post("/deploy", response_model=AgentDeployResponse)
async def deploy_agent(request: AgentDeployRequest, db: Session = Depends(get_db)):
    """
    Deploy an agent with generated code.

    Args:
        request: Agent deployment request
        db: Database session

    Returns:
        AgentDeployResponse with deployment status
    """
    try:
        logger.info(f"Received agent deployment request for: {request.name}")

        # Create agent record in database
        from dana.api.core.models import Agent

        agent = Agent(name=request.name, description=request.description, config=request.config, generation_phase="code_generated")

        if request.dana_code:
            # Single file deployment
            # Save code to file system and update agent record
            pass
        elif request.multi_file_project:
            # Multi-file deployment
            # Save all files and update agent record
            pass

        db.add(agent)
        db.commit()
        db.refresh(agent)

        agent_read = AgentRead(
            id=agent.id,
            name=agent.name,
            description=agent.description,
            config=agent.config,
            generation_phase=agent.generation_phase,
            created_at=agent.created_at,
            updated_at=agent.updated_at,
        )

        return AgentDeployResponse(success=True, agent=agent_read)

    except Exception as e:
        logger.error(f"Error in agent deployment endpoint: {e}")
        raise HTTPException(status_code=500, detail=str(e))
=======
        return enhanced_node
>>>>>>> b024aadd

    if "root" not in domain_data:
        return domain_data

    # Preserve other fields and add UUID to root
    result = domain_data.copy()
    result["root"] = add_uuid_to_node(domain_data["root"])

    return result


def _ensure_domain_knowledge_has_uuids(domain_knowledge_path: str):
    """Ensure domain knowledge file has UUIDs, add them if missing"""

<<<<<<< HEAD
@router.post("/syntax-check", response_model=DanaSyntaxCheckResponse)
async def check_dana_syntax(request: DanaSyntaxCheckRequest):
    """
    Check Dana code syntax for errors.

    Args:
        request: Syntax check request

    Returns:
        DanaSyntaxCheckResponse with syntax validation results
    """
    try:
        logger.info("Received Dana syntax check request")

        # This would use DanaSandbox to validate syntax
        # Placeholder implementation
        return DanaSyntaxCheckResponse(success=True, output="Syntax is valid")
=======
    try:
        with open(domain_knowledge_path, "r", encoding="utf-8") as f:
            domain_data = json.load(f)

        # Check if root already has UUID
        if "root" in domain_data and domain_data["root"].get("id"):
            return  # Already has UUIDs

        # Add UUIDs
        enhanced_data = _add_uuids_to_domain_knowledge(domain_data)

        # Save back to file
        with open(domain_knowledge_path, "w", encoding="utf-8") as f:
            json.dump(enhanced_data, f, indent=2, ensure_ascii=False)

        logger.info(f"Added UUIDs to domain knowledge at {domain_knowledge_path}")
>>>>>>> b024aadd

    except Exception as e:
        logger.error(f"Error adding UUIDs to domain knowledge: {e}")


async def _create_basic_dana_files(
    agent_folder,  # Path object
):
    """Create basic Dana files for the agent."""

    # TODO: Correct the content
    # Create main.na - the entry point
    main_content = """

from workflows import workflow
from common import RetrievalPackage

agent RetrievalExpertAgent:
    name: str = "RetrievalExpertAgent"
    description: str = "A retrieval expert agent that can answer questions about documents"

def solve(self : RetrievalExpertAgent, query: str) -> str:
    package = RetrievalPackage(query=query)
    return workflow(package)

this_agent = RetrievalExpertAgent()

# Example usage
# print(this_agent.solve("What is Dana language?"))
"""

    # Create common.na - shared utilities
    common_content = '''
struct RetrievalPackage:
    query: str
    refined_query: str = ""
    should_use_rag: bool = False
    retrieval_result: str = "<empty>"
QUERY_GENERATION_PROMPT = """
You are **QuerySmith**, an expert search-query engineer for a Retrieval-Augmented Generation (RAG) pipeline.

**Task**
Given the USER_REQUEST below, craft **one** concise query string (≤ 12 tokens) that will maximize recall of the most semantically relevant documents.

**Process**
1. **Extract Core Concepts** – identify the main entities, actions, and qualifiers.
2. **Select High-Signal Terms** – keep nouns/verbs with the strongest discriminative power; drop stop-words and vague modifiers.
3. **Synonym Check** – if a well-known synonym outperforms the original term in typical search engines, substitute it.
4. **Context Packing** – arrange terms from most to least important; group multi-word entities in quotes (“like this”).
5. **Final Polish** – ensure the string is lowercase, free of punctuation except quotes, and contains **no** explanatory text.

**Output Format**
Return **only** the final query string on a single line. No markdown, labels, or additional commentary.

---

USER_REQUEST:
{user_input}
"""

QUERY_DECISION_PROMPT = """
You are **RetrievalGate**, a binary decision agent guarding a Retrieval-Augmented Generation (RAG) pipeline.

Task
Analyze the USER_REQUEST below and decide whether external document retrieval is required to answer it accurately.

Decision Rules
1. External-Knowledge Need – Does the request demand up-to-date facts, statistics, citations, or niche info unlikely to be in the model’s parameters?
2. Internal Sufficiency – Could the model satisfy the request with its own reasoning, creativity, or general knowledge?
3. Explicit User Cue – If the user explicitly asks to “look up,” “cite,” “fetch,” “search,” or mentions a source/corpus, retrieval is required.
4. Ambiguity Buffer – When uncertain, default to retrieval (erring on completeness).

Output Format
Return **only** one lowercase Boolean literal on a single line:
- `true`  → retrieval is needed
- `false` → retrieval is not needed

---

USER_REQUEST:
{user_input}
"""

ANSWER_PROMPT = """
You are **RAGResponder**, an expert answer-composer for a Retrieval-Augmented Generation pipeline.

────────────────────────────────────────
INPUTS
• USER_REQUEST: The user’s natural-language question.
• RETRIEVED_DOCS: *Optional* — multiple objects, each with:
    - metadata
    - content
  If no external retrieval was performed, RETRIEVED_DOCS will be empty.

────────────────────────────────────────
TASK
Produce a single, well-structured answer that satisfies USER_REQUEST.

────────────────────────────────────────
GUIDELINES
1. **Grounding Strategy**
   • If RETRIEVED_DOCS is **non-empty**, read the top-scoring snippets first.
   • Extract only the facts truly relevant to the question.
   • Integrate those facts into your reasoning and cite them inline as **[doc_id]**.

2. **Fallback Strategy**
   • If RETRIEVED_DOCS is **empty**, rely on your internal knowledge.
   • Answer confidently but avoid invented specifics (no hallucinations).

3. **Citation Rules**
   • Cite **every** external fact or quotation with its matching [doc_id].
   • Do **not** cite when drawing solely from internal knowledge.
   • Never reference retrieval *scores* or expose raw snippets.

4. **Answer Quality**
   • Prioritize clarity, accuracy, and completeness.
   • Use short paragraphs, bullets, or headings if it helps readability.
   • Maintain a neutral, informative tone unless the user requests otherwise.

────────────────────────────────────────
OUTPUT FORMAT
Return **only** the answer text—no markdown fences, JSON, or additional labels.
Citations must appear inline in square brackets, e.g.:
    Solar power capacity grew by 24 % in 2024 [energy_outlook_2025].

────────────────────────────────────────
RETRIEVED_DOCS:
{retrieved_docs}

────────────────────────────────────────
USER_REQUEST:
{user_input}
"""
'''

    # Create tools.na - agent tools and capabilities
    tools_content = """
"""

    # Create knowledge.na - knowledge base
    knowledge_content = """
# Primary knowledge from documents
doc_knowledge = use("rag", sources=["./docs"])

# Contextual knowledge from generated knowledge files
contextual_knowledge = use("rag", sources=["./knows"])
"""

    methods_content = """
from knowledge import doc_knowledge
from knowledge import contextual_knowledge
from common import QUERY_GENERATION_PROMPT
from common import QUERY_DECISION_PROMPT
from common import ANSWER_PROMPT
from common import RetrievalPackage

def search_document(package: RetrievalPackage) -> RetrievalPackage:
    query = package.query
    if package.refined_query != "":
        query = package.refined_query

    # Query both knowledge sources
    doc_result = str(doc_knowledge.query(query))
    contextual_result = str(contextual_knowledge.query(query))

    package.retrieval_result = doc_result + contextual_result
    return package

def refine_query(package: RetrievalPackage) -> RetrievalPackage:
    if package.should_use_rag:
        package.refined_query = reason(QUERY_GENERATION_PROMPT.format(user_input=package.query))
    return package

def should_use_rag(package: RetrievalPackage) -> RetrievalPackage:
    package.should_use_rag = reason(QUERY_DECISION_PROMPT.format(user_input=package.query))
    return package

def get_answer(package: RetrievalPackage) -> str:
    prompt = ANSWER_PROMPT.format(user_input=package.query, retrieved_docs=package.retrieval_result)
    return reason(prompt)
"""

    # Create workflows.na - agent workflows
    workflows_content = """
from methods import should_use_rag
from methods import refine_query
from methods import search_document
from methods import get_answer

workflow = should_use_rag | refine_query | search_document | get_answer
"""

    # Write all files
    with open(agent_folder / "main.na", "w") as f:
        f.write(main_content)

    with open(agent_folder / "common.na", "w") as f:
        f.write(common_content)

    with open(agent_folder / "methods.na", "w") as f:
        f.write(methods_content)

    with open(agent_folder / "tools.na", "w") as f:
        f.write(tools_content)

    with open(agent_folder / "knowledge.na", "w") as f:
        f.write(knowledge_content)

    with open(agent_folder / "workflows.na", "w") as f:
        f.write(workflows_content)


@router.post("/validate-code", response_model=CodeValidationResponse)
async def validate_code(request: CodeValidationRequest):
    """
    Validate Dana code for errors and provide suggestions.

    Args:
        request: Code validation request

    Returns:
        CodeValidationResponse with validation results
    """
    try:
        logger.info("Received code validation request")

        # This would use CodeHandler to validate code
        # Placeholder implementation
<<<<<<< HEAD
        return CodeValidationResponse(success=True, is_valid=True, errors=[], warnings=[], suggestions=[])
=======
        return CodeValidationResponse(
            success=True, is_valid=True, errors=[], warnings=[], suggestions=[]
        )
>>>>>>> b024aadd

    except Exception as e:
        logger.error(f"Error in code validation endpoint: {e}")
        raise HTTPException(status_code=500, detail=str(e))


@router.post("/fix-code", response_model=CodeFixResponse)
async def fix_code(request: CodeFixRequest):
    """
    Automatically fix Dana code errors.

    Args:
        request: Code fix request

    Returns:
        CodeFixResponse with fixed code
    """
    try:
        logger.info("Received code fix request")

        # This would use the agent service to fix code
        # Placeholder implementation
        return CodeFixResponse(
            success=True,
            fixed_code=request.code,  # Placeholder - would contain actual fixes
            applied_fixes=[],
            remaining_errors=[],
        )

    except Exception as e:
        logger.error(f"Error in code fix endpoint: {e}")
        raise HTTPException(status_code=500, detail=str(e))


<<<<<<< HEAD
@router.post("/process-documents", response_model=ProcessAgentDocumentsResponse)
async def process_agent_documents(request: ProcessAgentDocumentsRequest, agent_service=Depends(get_agent_service)):
    """
    Process documents for agent knowledge base.

    Args:
        request: Document processing request

    Returns:
        ProcessAgentDocumentsResponse with processing results
    """
    try:
        logger.info(f"Received document processing request for folder: {request.document_folder}")

        # Process documents using agent service
        result = await agent_service.process_agent_documents(request)

        return ProcessAgentDocumentsResponse(
            success=result["success"],
            message=result.get("message", "Documents processed successfully"),
            agent_name=result.get("agent_name"),
            agent_description=result.get("agent_description"),
            processing_details=result.get("processing_details", {}),
            dana_code=result.get("dana_code"),
            multi_file_project=result.get("multi_file_project"),
            error=result.get("error"),
        )

    except Exception as e:
        logger.error(f"Error in document processing endpoint: {e}")
        return ProcessAgentDocumentsResponse(
            success=False, message="Document processing failed", error=f"Failed to process documents: {str(e)}"
        )


# CRUD Operations for Agents
@router.get("/", response_model=list[AgentRead])
async def list_agents(skip: int = 0, limit: int = 100, db: Session = Depends(get_db)):
    """List all agents with pagination."""
    try:
        from dana.api.core.models import Agent

=======
# CRUD Operations for Agents
@router.get("/", response_model=List[AgentRead])
async def list_agents(skip: int = 0, limit: int = 100, db: Session = Depends(get_db)):
    """List all agents with pagination."""
    try:
>>>>>>> b024aadd
        agents = db.query(Agent).offset(skip).limit(limit).all()
        return [
            AgentRead(
                id=agent.id,
                name=agent.name,
                description=agent.description,
                config=agent.config,
                generation_phase=agent.generation_phase,
                created_at=agent.created_at,
                updated_at=agent.updated_at,
            )
            for agent in agents
        ]
    except Exception as e:
        logger.error(f"Error listing agents: {e}")
        raise HTTPException(status_code=500, detail=str(e))


@router.get("/prebuilt")
async def get_prebuilt_agents():
    """
    Get the list of pre-built agents from the JSON file.
    These agents are displayed in the Explore tab for users to browse.
    """
    try:
        # Load prebuilt agents from the assets file
        assets_path = (
            Path(__file__).parent.parent / "server" / "assets" / "prebuilt_agents.json"
        )

        if not assets_path.exists():
            logger.warning(f"Prebuilt agents file not found at {assets_path}")
            return []

        with open(assets_path, "r", encoding="utf-8") as f:
            prebuilt_agents = json.load(f)

        # Add mock IDs and additional UI properties for compatibility
        for i, agent in enumerate(
            prebuilt_agents, start=1000
        ):  # Start from 1000 to avoid conflicts
            # agent["id"] =
            agent["is_prebuilt"] = True

            # Add UI-specific properties based on domain
            domain = agent.get("config", {}).get("domain", "Other")
            agent["avatarColor"] = {
                "Finance": "from-purple-400 to-green-400",
                "Semiconductor": "from-green-400 to-blue-400",
                "Research": "from-purple-400 to-pink-400",
                "Sales": "from-yellow-400 to-purple-400",
                "Engineering": "from-blue-400 to-green-400",
            }.get(domain, "from-gray-400 to-gray-600")

            # Add rating and accuracy for UI display
            agent["rating"] = 5  # Vary between 4.8-5.0
            agent["accuracy"] = 97 + (i % 4)  # Vary between 97-100

            # Add details from specialties and skills
            specialties = agent.get("config", {}).get("specialties", [])
            skills = agent.get("config", {}).get("skills", [])

            if specialties and skills:
                agent["details"] = (
                    f"Expert in {', '.join(specialties[:2])} with advanced skills in {', '.join(skills[:2])}"
                )
            elif specialties:
                agent["details"] = f"Specialized in {', '.join(specialties[:3])}"
            else:
                agent["details"] = (
                    "Domain expert with comprehensive knowledge and experience"
                )

        logger.info(f"Loaded {len(prebuilt_agents)} prebuilt agents")
        return prebuilt_agents

    except Exception as e:
        logger.error(f"Error loading prebuilt agents: {e}")
        raise HTTPException(status_code=500, detail="Failed to load prebuilt agents")


@router.get("/{agent_id}", response_model=AgentRead)
async def get_agent(agent_id: int, db: Session = Depends(get_db)):
    """Get an agent by ID."""
    try:
<<<<<<< HEAD
        from dana.api.core.models import Agent

=======
>>>>>>> b024aadd
        agent = db.query(Agent).filter(Agent.id == agent_id).first()
        if not agent:
            raise HTTPException(status_code=404, detail="Agent not found")

        return AgentRead(
            id=agent.id,
            name=agent.name,
            description=agent.description,
            config=agent.config,
            generation_phase=agent.generation_phase,
            created_at=agent.created_at,
            updated_at=agent.updated_at,
        )
    except HTTPException:
        raise
    except Exception as e:
        logger.error(f"Error getting agent {agent_id}: {e}")
        raise HTTPException(status_code=500, detail=str(e))


@router.post("/", response_model=AgentRead)
<<<<<<< HEAD
async def create_agent(agent: AgentCreate, db: Session = Depends(get_db)):
    """Create a new agent."""
    try:
        from dana.api.core.models import Agent

        db_agent = Agent(name=agent.name, description=agent.description, config=agent.config)
=======
async def create_agent(
    agent: AgentCreate,
    db: Session = Depends(get_db),
    agent_manager: AgentManager = Depends(get_agent_manager),
):
    """Create a new agent with auto-generated basic Dana code."""
    try:
        # Create the agent in database first
        db_agent = Agent(
            name=agent.name, description=agent.description, config=agent.config
        )
>>>>>>> b024aadd

        db.add(db_agent)
        db.commit()
        db.refresh(db_agent)

<<<<<<< HEAD
=======
        # Auto-generate basic Dana code and agent folder
        try:
            folder_path = await _auto_generate_basic_agent_code(
                agent_id=db_agent.id,
                agent_name=agent.name,
                agent_description=agent.description,
                agent_config=agent.config or {},
                agent_manager=agent_manager,
            )

            # Update agent with folder path
            if folder_path:
                # Update config with folder_path
                updated_config = db_agent.config.copy() if db_agent.config else {}
                updated_config["folder_path"] = folder_path

                # Update database record
                db_agent.config = updated_config
                db_agent.generation_phase = "code_generated"

                # Force update by marking as dirty
                flag_modified(db_agent, "config")

                db.commit()
                db.refresh(db_agent)
                logger.info(
                    f"Updated agent {db_agent.id} with folder_path: {folder_path}"
                )
                logger.info(f"Agent config after update: {db_agent.config}")

        except Exception as code_gen_error:
            logger.error(
                f"Failed to auto-generate code for agent {db_agent.id}: {code_gen_error}"
            )
            logger.error(f"Full traceback: {traceback.format_exc()}")
            # Don't fail the agent creation if code generation fails

>>>>>>> b024aadd
        return AgentRead(
            id=db_agent.id,
            name=db_agent.name,
            description=db_agent.description,
            config=db_agent.config,
            folder_path=db_agent.config.get("folder_path") if db_agent.config else None,
            generation_phase=db_agent.generation_phase,
            created_at=db_agent.created_at,
            updated_at=db_agent.updated_at,
        )
    except Exception as e:
        logger.error(f"Error creating agent: {e}")
        raise HTTPException(status_code=500, detail=str(e))


@router.put("/{agent_id}", response_model=AgentRead)
<<<<<<< HEAD
async def update_agent(agent_id: int, agent: AgentCreate, db: Session = Depends(get_db)):
    """Update an agent."""
    try:
        from dana.api.core.models import Agent

=======
async def update_agent(
    agent_id: int, agent: AgentCreate, db: Session = Depends(get_db)
):
    """Update an agent."""
    try:
>>>>>>> b024aadd
        db_agent = db.query(Agent).filter(Agent.id == agent_id).first()
        if not db_agent:
            raise HTTPException(status_code=404, detail="Agent not found")

        db_agent.name = agent.name
        db_agent.description = agent.description
        db_agent.config = agent.config

        db.commit()
        db.refresh(db_agent)

        return AgentRead(
            id=db_agent.id,
            name=db_agent.name,
            description=db_agent.description,
            config=db_agent.config,
            generation_phase=db_agent.generation_phase,
            created_at=db_agent.created_at,
            updated_at=db_agent.updated_at,
        )
    except HTTPException:
        raise
    except Exception as e:
        logger.error(f"Error updating agent {agent_id}: {e}")
        raise HTTPException(status_code=500, detail=str(e))


@router.delete("/{agent_id}")
<<<<<<< HEAD
async def delete_agent(agent_id: int, db: Session = Depends(get_db)):
    """Delete an agent."""
    try:
        from dana.api.core.models import Agent

        db_agent = db.query(Agent).filter(Agent.id == agent_id).first()
        if not db_agent:
            raise HTTPException(status_code=404, detail="Agent not found")

        db.delete(db_agent)
        db.commit()

        return {"message": "Agent deleted successfully"}
    except HTTPException:
        raise
=======
async def delete_agent(
    agent_id: int,
    db: Session = Depends(get_db),
    deletion_service: AgentDeletionService = Depends(get_agent_deletion_service)
):
    """Delete an agent and all associated resources."""
    try:
        result = await deletion_service.delete_agent_comprehensive(agent_id, db)
        return result
    except ValueError as e:
        raise HTTPException(status_code=404, detail=str(e))
>>>>>>> b024aadd
    except Exception as e:
        logger.error(f"Error deleting agent {agent_id}: {e}")
        raise HTTPException(status_code=500, detail=str(e))


<<<<<<< HEAD
# Additional endpoints expected by UI
@router.post("/generate-from-prompt", response_model=AgentGenerationResponse)
async def generate_agent_from_prompt(
    request: dict, agent_service: AgentService = Depends(get_agent_service), agent_manager: AgentManager = Depends(get_agent_manager)
=======
@router.delete("/{agent_id}/soft")
async def soft_delete_agent(
    agent_id: int,
    db: Session = Depends(get_db),
    deletion_service: AgentDeletionService = Depends(get_agent_deletion_service)
>>>>>>> b024aadd
):
    """Soft delete an agent by marking it as deleted without removing files."""
    try:
<<<<<<< HEAD
        logger.info("Received generate from prompt request")

        prompt = request.get("prompt", "")
        messages = request.get("messages", [])
        agent_summary = request.get("agent_summary", {})

        # Generate agent code using service
        result = await agent_manager.generate_agent_code(agent_metadata=agent_summary, messages=messages, prompt=prompt)

        return AgentGenerationResponse(
            success=result["success"],
            dana_code=result["dana_code"],
            agent_name=result["agent_name"],
            agent_description=result["agent_description"],
            capabilities=result["capabilities"],
            auto_stored_files=result["auto_stored_files"],
            multi_file_project=result["multi_file_project"],
            agent_id=result["agent_id"],
            agent_folder=result["agent_folder"],
            phase=result["phase"],
            ready_for_code_generation=result["ready_for_code_generation"],
            error=result.get("error"),
        )

=======
        result = await deletion_service.soft_delete_agent(agent_id, db)
        return result
    except ValueError as e:
        raise HTTPException(status_code=404, detail=str(e))
>>>>>>> b024aadd
    except Exception as e:
        logger.error(f"Error soft deleting agent {agent_id}: {e}")
        raise HTTPException(status_code=500, detail=str(e))


<<<<<<< HEAD
@router.post("/{agent_id}/update-description", response_model=AgentDescriptionResponse)
async def update_agent_description(agent_id: int, request: AgentDescriptionRequest, agent_service=Depends(get_agent_service)):
    """Update agent description."""
    try:
        logger.info(f"Received update description request for agent {agent_id}")

        # Convert messages to dict format
        messages = [{"role": msg.role, "content": msg.content} for msg in request.messages]

        # Analyze conversation completeness
        conversation_analysis = await agent_service.analyze_conversation_completeness(messages)

        return AgentDescriptionResponse(
            success=True,
            agent_id=agent_id,
            follow_up_message=conversation_analysis.get("follow_up_message"),
            suggested_questions=conversation_analysis.get("suggested_questions", []),
            ready_for_code_generation=not conversation_analysis.get("needs_more_info", False),
        )

=======
@router.post("/cleanup-orphaned-files")
async def cleanup_orphaned_files(
    db: Session = Depends(get_db),
    deletion_service: AgentDeletionService = Depends(get_agent_deletion_service)
):
    """Clean up orphaned files that don't have corresponding database records."""
    try:
        result = await deletion_service.cleanup_orphaned_files(db)
        return {
            "message": "Cleanup completed successfully",
            "cleanup_stats": result
        }
>>>>>>> b024aadd
    except Exception as e:
        logger.error(f"Error during cleanup: {e}")
        raise HTTPException(status_code=500, detail=str(e))


# Additional endpoints expected by UI


@router.post("/validate", response_model=CodeValidationResponse)
async def validate_agent_code(request: CodeValidationRequest):
    """Validate agent code."""
    try:
        logger.info("Received code validation request")

        # Placeholder implementation
<<<<<<< HEAD
        return CodeValidationResponse(success=True, is_valid=True, errors=[], warnings=[], suggestions=[])
=======
        return CodeValidationResponse(
            success=True, is_valid=True, errors=[], warnings=[], suggestions=[]
        )
>>>>>>> b024aadd

    except Exception as e:
        logger.error(f"Error in validate endpoint: {e}")
        raise HTTPException(status_code=500, detail=str(e))


@router.post("/fix", response_model=CodeFixResponse)
async def fix_agent_code(request: CodeFixRequest):
    """Fix agent code."""
    try:
        logger.info("Received code fix request")

        # Placeholder implementation
<<<<<<< HEAD
        return CodeFixResponse(success=True, fixed_code=request.code, applied_fixes=[], remaining_errors=[])
=======
        return CodeFixResponse(
            success=True, fixed_code=request.code, applied_fixes=[], remaining_errors=[]
        )
>>>>>>> b024aadd

    except Exception as e:
        logger.error(f"Error in fix endpoint: {e}")
        raise HTTPException(status_code=500, detail=str(e))


@router.post("/from-prebuilt", response_model=AgentRead)
async def create_agent_from_prebuilt(
    prebuilt_key: str = Body(..., embed=True),
    db: Session = Depends(get_db),
    agent_manager: AgentManager = Depends(get_agent_manager),
):
    """Create a new agent by cloning a prebuilt agent's files and domain_knowledge.json."""
    try:
        # Load prebuilt agents list
        assets_path = (
            Path(__file__).parent.parent / "server" / "assets" / "prebuilt_agents.json"
        )
        with open(assets_path, "r", encoding="utf-8") as f:
            prebuilt_agents = json.load(f)
        prebuilt_agent = next(
            (a for a in prebuilt_agents if a["key"] == prebuilt_key), None
        )
        if not prebuilt_agent:
            raise HTTPException(status_code=404, detail="Prebuilt agent not found")
        # Create new agent in DB
        db_agent = Agent(
            name=prebuilt_agent["name"],
            description=prebuilt_agent.get("description", ""),
            config=prebuilt_agent.get("config", {}),
        )
        db.add(db_agent)
        db.commit()
        db.refresh(db_agent)
        # Copy files from prebuilt assets folder
        prebuilt_folder = (
            Path(__file__).parent.parent / "server" / "assets" / prebuilt_agent["key"]
        )
        agents_dir = Path("agents")
        agents_dir.mkdir(exist_ok=True)
        safe_name = db_agent.name.lower().replace(" ", "_").replace("-", "_")
        safe_name = "".join(c for c in safe_name if c.isalnum() or c == "_")
        folder_name = f"agent_{db_agent.id}_{safe_name}"
        agent_folder = agents_dir / folder_name

        if prebuilt_folder.exists():
            shutil.copytree(prebuilt_folder, agent_folder)
            logger.info(
                f"Copied prebuilt agent files from {prebuilt_folder} to {agent_folder}"
            )
        else:
            # Create basic agent structure if prebuilt folder doesn't exist
            agent_folder.mkdir(exist_ok=True)
            docs_folder = agent_folder / "docs"
            docs_folder.mkdir(exist_ok=True)
            knows_folder = agent_folder / "knows"
            knows_folder.mkdir(exist_ok=True)
            logger.info(f"Created basic agent structure at {agent_folder}")

        # Ensure domain_knowledge.json is in the correct location and has UUIDs
        domain_knowledge_path = agent_folder / "domain_knowledge.json"
        if not domain_knowledge_path.exists():
            # Try to generate domain_knowledge.json from knowledge files
            try:
                from dana.common.utils.domain_knowledge_generator import (
                    DomainKnowledgeGenerator,
                )

                generator = DomainKnowledgeGenerator()
                knows_folder = agent_folder / "knows"
                domain = prebuilt_agent.get("config", {}).get("domain", "General")

                if generator.save_domain_knowledge(
                    str(knows_folder), domain, str(domain_knowledge_path)
                ):
                    logger.info(
                        f"Generated domain_knowledge.json for agent {db_agent.id}"
                    )
                else:
                    logger.warning(
                        f"Failed to generate domain_knowledge.json for agent {db_agent.id}"
                    )
            except Exception as e:
                logger.error(f"Error generating domain_knowledge.json: {e}")

        # Ensure domain_knowledge.json has UUIDs (for both existing and newly generated files)
        if domain_knowledge_path.exists():
            _ensure_domain_knowledge_has_uuids(str(domain_knowledge_path))

        # Update knowledge status for prebuilt agents - mark all topics as success
        try:
            knows_folder = agent_folder / "knows"
            status_path = knows_folder / "knowledge_status.json"

            if status_path.exists():
                from dana.api.services.knowledge_status_manager import (
                    KnowledgeStatusManager,
                )
                from datetime import datetime, timezone

                status_manager = KnowledgeStatusManager(
                    str(status_path), agent_id=str(db_agent.id)
                )
                data = status_manager.load()

                # Mark all topics as successfully generated since they're prebuilt
                updated = False
                now_str = datetime.now(timezone.utc).isoformat() + "Z"

                for entry in data.get("topics", []):
                    if entry.get("status") in (
                        "pending",
                        "failed",
                        None,
                        "in_progress",
                    ):
                        # Only mark as success if the knowledge file actually exists
                        knowledge_file = knows_folder / entry.get("file", "")
                        if knowledge_file.exists():
                            entry["status"] = "success"
                            entry["last_generated"] = now_str
                            entry["error"] = None
                            updated = True

                if updated:
                    status_manager.save(data)
                    logger.info(
                        f"Updated knowledge status for prebuilt agent {db_agent.id} - marked all topics as success"
                    )

        except Exception as e:
            logger.error(f"Error updating knowledge status for prebuilt agent: {e}")

        # Update config with folder_path
        updated_config = db_agent.config.copy() if db_agent.config else {}
        updated_config["folder_path"] = str(agent_folder)
        db_agent.config = updated_config
        db_agent.generation_phase = "code_generated"
        flag_modified(db_agent, "config")
        db.commit()
        db.refresh(db_agent)
        return AgentRead(
            id=db_agent.id,
            name=db_agent.name,
            description=db_agent.description,
            config=db_agent.config,
            generation_phase=db_agent.generation_phase,
            created_at=db_agent.created_at,
            updated_at=db_agent.updated_at,
        )
    except Exception as e:
        logger.error(f"Error creating agent from prebuilt: {e}")
        raise HTTPException(status_code=500, detail=str(e))


@router.post("/{agent_id}/documents", response_model=DocumentRead)
async def upload_agent_document(
    agent_id: int,
    file: UploadFile = File(...),
    topic_id: int | None = Form(None),
    db: Session = Depends(get_db),
    document_service: DocumentService = Depends(get_document_service),
):
    """Upload a document to a specific agent's folder."""
    try:
        # Get the agent to find its folder_path
        agent = db.query(Agent).filter(Agent.id == agent_id).first()
        if not agent:
            raise HTTPException(status_code=404, detail="Agent not found")

<<<<<<< HEAD
        # Parse conversation context and agent info
        import json

        conv_context = json.loads(conversation_context) if conversation_context else []
        agent_data = json.loads(agent_info) if agent_info else {}

        if not agent_data.get("folder_path"):
            logger.error("Missing folder_path in agent_info for knowledge upload")
            return {
                "success": False,
                "error": "Missing folder_path in agent_info. Please complete agent creation before uploading knowledge files.",
            }
=======
        # Get folder_path from agent config
        folder_path = agent.config.get("folder_path") if agent.config else None
        if not folder_path:
            # Generate folder path and save it to config
            folder_path = os.path.join("agents", f"agent_{agent_id}")
            os.makedirs(folder_path, exist_ok=True)
>>>>>>> b024aadd

            # Update config with folder_path
            updated_config = agent.config.copy() if agent.config else {}
            updated_config["folder_path"] = folder_path
            agent.config = updated_config

<<<<<<< HEAD
        # Upload file using AgentManager
        agent_manager = get_agent_manager()
        result = await agent_manager.upload_knowledge_file(
            file_content=file_content, filename=file.filename, agent_metadata=agent_data, conversation_context=conv_context
=======
            # Force update by marking as dirty
            flag_modified(agent, "config")

            db.commit()
            db.refresh(agent)

        # Use the agent's docs folder as the upload directory
        docs_folder = os.path.join(folder_path, "docs")
        os.makedirs(docs_folder, exist_ok=True)

        document = await document_service.upload_document(
            file=file.file,
            filename=file.filename,
            topic_id=topic_id,
            agent_id=agent_id,
            db_session=db,
            upload_directory=docs_folder,
>>>>>>> b024aadd
        )

        # Clear cache to force RAG rebuild with new document
        clear_agent_cache(folder_path)

        return document
    except HTTPException:
        raise
    except Exception as e:
        logger.error(f"Error uploading document to agent {agent_id}: {e}")
        raise HTTPException(status_code=500, detail=str(e))


@router.get("/{agent_id}/files")
async def list_agent_files(agent_id: int, db: Session = Depends(get_db)):
    """List all files in the agent's folder structure."""
    try:
        # Get the agent to find its folder_path
        agent = db.query(Agent).filter(Agent.id == agent_id).first()
        if not agent:
            raise HTTPException(status_code=404, detail="Agent not found")

        folder_path = agent.config.get("folder_path") if agent.config else None
        if not folder_path:
            return {"files": [], "message": "Agent folder not found"}

        # List all files in the agent folder
        agent_folder = Path(folder_path)
        if not agent_folder.exists():
            return {"files": [], "message": "Agent folder does not exist"}

        files = []
        for file_path in agent_folder.rglob("*"):
            if file_path.is_file():
                relative_path = str(file_path.relative_to(agent_folder))
                file_info = {
                    "name": file_path.name,
                    "path": relative_path,
                    "full_path": str(file_path),
                    "size": file_path.stat().st_size,
                    "modified": file_path.stat().st_mtime,
                    "type": "dana"
                    if file_path.suffix == ".na"
                    else "document"
                    if relative_path.startswith("docs/")
                    else "other",
                }
                files.append(file_info)

        # Sort files with custom ordering for .na files
        def get_file_sort_priority(file_info):
            filename = file_info["name"].lower()

            # Define the priority order for .na files
            if filename == "main.na":
                return (0, filename)
            elif filename == "workflows.na":
                return (1, filename)
            elif filename == "knowledge.na":
                return (2, filename)
            elif filename == "methods.na":
                return (3, filename)
            elif filename == "common.na":
                return (4, filename)
            elif filename == "tools.na":
                return (5, filename)
            elif filename.endswith(".na"):
                # Other .na files come after the main ones, sorted alphabetically
                return (6, filename)
            else:
                # Non-.na files come last, sorted alphabetically
                return (7, filename)

        files.sort(key=get_file_sort_priority)
        return {"files": files}

    except Exception as e:
        logger.error(f"Error listing agent files for agent {agent_id}: {e}")
        raise HTTPException(status_code=500, detail=str(e))


@router.get("/{agent_id}/files/{file_path:path}")
async def get_agent_file_content(
    agent_id: int, file_path: str, db: Session = Depends(get_db)
):
    """Get the content of a specific file in the agent's folder."""
    try:
        # Get the agent to find its folder_path
        agent = db.query(Agent).filter(Agent.id == agent_id).first()
        if not agent:
            raise HTTPException(status_code=404, detail="Agent not found")

        folder_path = agent.config.get("folder_path") if agent.config else None
        if not folder_path:
            raise HTTPException(status_code=404, detail="Agent folder not found")

        # Construct full file path and validate it's within agent folder
        agent_folder = Path(folder_path)
        full_file_path = agent_folder / file_path

        # Security check: ensure file is within agent folder
        try:
            full_file_path.resolve().relative_to(agent_folder.resolve())
        except ValueError:
            raise HTTPException(
                status_code=403, detail="Access denied: file outside agent folder"
            )

        if not full_file_path.exists():
            raise HTTPException(status_code=404, detail="File not found")

        if not full_file_path.is_file():
            raise HTTPException(status_code=400, detail="Path is not a file")

        # Read file content
        try:
            content = full_file_path.read_text(encoding="utf-8")
        except UnicodeDecodeError:
            # For binary files, return base64 encoded content
            content = base64.b64encode(full_file_path.read_bytes()).decode("utf-8")
            return {
                "content": content,
                "encoding": "base64",
                "file_path": file_path,
                "file_name": full_file_path.name,
                "file_size": full_file_path.stat().st_size,
            }

        return {
            "content": content,
            "encoding": "utf-8",
            "file_path": file_path,
            "file_name": full_file_path.name,
            "file_size": full_file_path.stat().st_size,
        }

    except HTTPException:
        raise
    except Exception as e:
        logger.error(f"Error reading agent file {file_path} for agent {agent_id}: {e}")
        raise HTTPException(status_code=500, detail=str(e))


@router.put("/{agent_id}/files/{file_path:path}")
async def update_agent_file_content(
    agent_id: int, file_path: str, request: dict, db: Session = Depends(get_db)
):
    """Update the content of a specific file in the agent's folder."""
    try:
        # Get the agent to find its folder_path
        agent = db.query(Agent).filter(Agent.id == agent_id).first()
        if not agent:
            raise HTTPException(status_code=404, detail="Agent not found")

        folder_path = agent.config.get("folder_path") if agent.config else None
        if not folder_path:
            raise HTTPException(status_code=404, detail="Agent folder not found")

        # Construct full file path and validate it's within agent folder
        agent_folder = Path(folder_path)
        full_file_path = agent_folder / file_path

        # Security check: ensure file is within agent folder
        try:
            full_file_path.resolve().relative_to(agent_folder.resolve())
        except ValueError:
            raise HTTPException(
                status_code=403, detail="Access denied: file outside agent folder"
            )

        content = request.get("content", "")
        encoding = request.get("encoding", "utf-8")

        # Create parent directories if they don't exist
        full_file_path.parent.mkdir(parents=True, exist_ok=True)

        # Write file content
        if encoding == "base64":
            full_file_path.write_bytes(base64.b64decode(content))
        else:
            full_file_path.write_text(content, encoding="utf-8")

        return {
<<<<<<< HEAD
            "success": result["success"],
            "file_path": result["file_path"],
            "message": result["message"],
            "updated_capabilities": result["updated_capabilities"],
            "generated_response": result["generated_response"],
            "ready_for_code_generation": result["ready_for_code_generation"],
            "agent_metadata": result["agent_metadata"],
=======
            "success": True,
            "message": f"File {file_path} updated successfully",
            "file_path": file_path,
            "file_size": full_file_path.stat().st_size,
>>>>>>> b024aadd
        }

    except HTTPException:
        raise
    except Exception as e:
        logger.error(f"Error updating agent file {file_path} for agent {agent_id}: {e}")
        raise HTTPException(status_code=500, detail=str(e))


@router.get("/open-file/{file_path:path}")
async def open_file(file_path: str):
    """Open file endpoint."""
    try:
        logger.info(f"Received open file request for: {file_path}")

        # Placeholder implementation
        return {"message": f"Open file endpoint for {file_path} - not yet implemented"}

    except Exception as e:
        logger.error(f"Error in open file endpoint: {e}")
        raise HTTPException(status_code=500, detail=str(e))


@router.get("/{agent_id}/chat-history")
async def get_agent_chat_history(
    agent_id: int,
    type: str = Query(
        None,
        description="Filter by message type: 'chat_with_dana_build', 'smart_chat', or 'all' for both types",
    ),
    db: Session = Depends(get_db),
):
    """
    Get chat history for an agent.

    Args:
        agent_id: Agent ID
        type: Message type filter ('chat_with_dana_build', 'smart_chat', 'all', or None for default 'smart_chat')

    Returns:
        List of chat messages with sender and text
    """
    query = db.query(AgentChatHistory).filter(AgentChatHistory.agent_id == agent_id)

    # Filter by type: default to 'smart_chat' if None, or filter by specific type unless 'all'
    filter_type = type or "smart_chat"
    if filter_type != "all":
        query = query.filter(AgentChatHistory.type == filter_type)

    history = query.order_by(AgentChatHistory.created_at).all()

    return [
        {
            "sender": h.sender,
            "text": h.text,
            "type": h.type,
            "created_at": h.created_at.isoformat(),
        }
        for h in history
    ]


def run_generation(agent_id: int):
    # This function runs in a background thread
    SessionLocal = sessionmaker(autocommit=False, autoflush=False, bind=engine)
    db_thread = SessionLocal()
    try:
        agent = db_thread.query(Agent).filter(Agent.id == agent_id).first()
        if not agent:
            print(f"[generate-knowledge] Agent {agent_id} not found")
            return
        folder_path = agent.config.get("folder_path") if agent.config else None
        if not folder_path:
            folder_path = os.path.join("agents", f"agent_{agent_id}")
            os.makedirs(folder_path, exist_ok=True)
            print(f"[generate-knowledge] Created default folder_path: {folder_path}")
        knows_folder = os.path.join(folder_path, "knows")
        os.makedirs(knows_folder, exist_ok=True)
        print(f"[generate-knowledge] Using knows folder: {knows_folder}")

        role = (
            agent.config.get("role")
            if agent.config and agent.config.get("role")
            else (agent.description or "Domain Expert")
        )
        topic = (
            agent.config.get("topic")
            if agent.config and agent.config.get("topic")
            else (agent.name or "General Topic")
        )
        print(f"[generate-knowledge] Using topic: {topic}, role: {role}")

        from dana.api.services.domain_knowledge_service import DomainKnowledgeService

        domain_service_thread = DomainKnowledgeService()
        tree = asyncio.run(
            domain_service_thread.get_agent_domain_knowledge(agent_id, db_thread)
        )
        if not tree:
            print(
                f"[generate-knowledge] Domain knowledge tree not found for agent {agent_id}"
            )
            return
        print(f"[generate-knowledge] Loaded domain knowledge tree for agent {agent_id}")

        def collect_leaf_paths(node, path_so_far, is_root=False):
            # Skip adding root topic to path to match original knowledge status format
            if is_root:
                path = path_so_far
            else:
                path = path_so_far + [node.topic]

            if not getattr(node, "children", []):
                return [(path, node)]
            leaves = []
            for child in getattr(node, "children", []):
                leaves.extend(collect_leaf_paths(child, path, is_root=False))
            return leaves

        leaf_paths = collect_leaf_paths(tree.root, [], is_root=True)
        print(f"[generate-knowledge] Collected {len(leaf_paths)} leaf topics from tree")

        # 1. Build or update knowledge_status.json
        status_path = os.path.join(knows_folder, "knowledge_status.json")
        status_manager = KnowledgeStatusManager(status_path, agent_id=str(agent_id))
        now_str = datetime.now(timezone.utc).isoformat() + "Z"
        # Add/update all leaves
        for path, _ in leaf_paths:
            area_name = " - ".join(path)
            safe_area = area_name.replace("/", "_").replace(" ", "_").replace("-", "_")
            file_name = f"{safe_area}.json"
            status_manager.add_or_update_topic(
                path=area_name,
                file=file_name,
                last_topic_update=now_str,
                status="preserve_existing",  # Preserve existing status, set to pending if null
            )
        # Remove topics that are no longer in the tree
        all_paths = set([" - ".join(path) for path, _ in leaf_paths])
        for entry in status_manager.load()["topics"]:
            if entry["path"] not in all_paths:
                status_manager.remove_topic(entry["path"])

        # 2. Only queue topics with status 'pending', 'failed', or null
        pending = status_manager.get_pending_failed_or_null()
        print(
            f"[generate-knowledge] {len(pending)} topics to generate (pending, failed, or null)"
        )

        # 3. Use KnowledgeGenerationManager to run the queue
        manager = KnowledgeGenerationManager(
            status_manager, max_concurrent=4, ws_manager=ws_manager
        )

        async def main():
            for entry in pending:
                await manager.add_topic(entry)
            await manager.run()
            print("[generate-knowledge] All queued topics processed and saved.")

        asyncio.run(main())
    finally:
        db_thread.close()


@router.post("/{agent_id}/generate-knowledge")
async def generate_agent_knowledge(
    agent_id: int,
    background_tasks: BackgroundTasks,
    db: Session = Depends(get_db),
    domain_service: DomainKnowledgeService = Depends(get_domain_knowledge_service),
):
    """
    Start asynchronous background generation of domain knowledge for all leaf topics in the agent's domain knowledge tree using ManagerAgent.
    Each leaf's knowledge is saved as a separate JSON file in the agent's knows folder.
    The area name for LLM context is the full path (parent, grandparent, ...).
    Runs up to 4 leaf generations in parallel.
    """

    # Start the background job
    background_tasks.add_task(run_generation, agent_id)
    return {
        "success": True,
        "message": "Knowledge generation started in background. Check logs for progress.",
        "agent_id": agent_id,
    }


@router.get("/{agent_id}/knowledge-status")
async def get_agent_knowledge_status(agent_id: int, db: Session = Depends(get_db)):
    """
    Get the knowledge generation status for all topics in the agent's domain knowledge tree.
    Returns the knowledge_status.json content with status information for each topic.
    """
    try:
        # Get the agent to find its folder_path
        agent = db.query(Agent).filter(Agent.id == agent_id).first()
        if not agent:
            raise HTTPException(status_code=404, detail="Agent not found")

        folder_path = agent.config.get("folder_path") if agent.config else None
        if not folder_path:
            # Return empty status if no folder exists yet
            return {"topics": []}

        # Check if knowledge status file exists
        knows_folder = os.path.join(folder_path, "knows")
        status_path = os.path.join(knows_folder, "knowledge_status.json")

        if not os.path.exists(status_path):
            # Return empty status if no knowledge status file exists yet
            return {"topics": []}

        # Load and return the knowledge status
        status_manager = KnowledgeStatusManager(status_path, agent_id=str(agent_id))
        return status_manager.load()

    except HTTPException:
        raise
    except Exception as e:
        logger.error(f"Error getting knowledge status for agent {agent_id}: {e}")
        raise HTTPException(status_code=500, detail=str(e))


@router.post("/{agent_id}/test")
async def test_agent_by_id(agent_id: str, request: dict, db: Session = Depends(get_db)):
    """
<<<<<<< HEAD
    Extract agent name and description from generated Dana code.

    Args:
        dana_code: The generated Dana code
=======
    Test an agent by ID with a message.

    This endpoint gets the agent details from the database by ID (for integer IDs)
    or handles prebuilt agents (for string IDs), then runs the Dana file execution logic.

    Args:
        agent_id: The ID of the agent to test (integer for DB agents, string for prebuilt)
        request: Dict containing 'message' and optional context
        db: Database session
>>>>>>> b024aadd

    Returns:
        Agent response or error
    """
<<<<<<< HEAD
    lines = dana_code.split("\n")
    agent_name = None
    agent_description = None

    for i, line in enumerate(lines):
        if line.strip().startswith("agent ") and line.strip().endswith(":"):
            # Next few lines should contain name and description
            for j in range(i + 1, min(i + 5, len(lines))):
                next_line = lines[j].strip()
                if "name : str =" in next_line:
                    agent_name = next_line.split("=")[1].strip().strip('"')
                elif "description : str =" in next_line:
                    agent_description = next_line.split("=")[1].strip().strip('"')

    return agent_name, agent_description
=======
    try:
        # Get message from request
        message = request.get("message", "").strip()
        if not message:
            raise HTTPException(status_code=400, detail="Message is required")

        agent_name = None
        agent_description = None
        folder_path = None

        # Handle both integer and string agent IDs
        if agent_id.isdigit():
            # Handle regular agent (integer ID)
            agent_id_int = int(agent_id)
            agent = db.query(Agent).filter(Agent.id == agent_id_int).first()
            if not agent:
                raise HTTPException(status_code=404, detail="Agent not found")

            # Extract agent details
            agent_name = agent.name
            agent_description = agent.description or "A Dana agent"
            folder_path = agent.config.get("folder_path") if agent.config else None
        else:
            # Handle prebuilt agent (string ID)
            logger.info(f"Testing prebuilt agent: {agent_id}")

            # Load prebuilt agents list
            assets_path = (
                Path(__file__).parent.parent / "server" / "assets" / "prebuilt_agents.json"
            )

            try:
                with open(assets_path, "r", encoding="utf-8") as f:
                    prebuilt_agents = json.load(f)

                prebuilt_agent = next(
                    (a for a in prebuilt_agents if a["key"] == agent_id), None
                )

                if not prebuilt_agent:
                    raise HTTPException(status_code=404, detail="Prebuilt agent not found")

                agent_name = prebuilt_agent["name"]
                agent_description = prebuilt_agent.get("description", "A prebuilt Dana agent")

                # Check if prebuilt agent folder exists in assets
                prebuilt_folder = (
                    Path(__file__).parent.parent / "server" / "assets" / agent_id
                )

                if not prebuilt_folder.exists():
                    raise HTTPException(
                        status_code=404,
                        detail=f"Prebuilt agent folder '{agent_id}' not found"
                    )

                # Create agents directory if it doesn't exist
                agents_dir = Path("agents")
                agents_dir.mkdir(exist_ok=True)

                # Target folder in agents directory
                target_folder = agents_dir / agent_id

                # Copy prebuilt folder to agents directory if not already there
                if not target_folder.exists():
                    shutil.copytree(prebuilt_folder, target_folder)
                    logger.info(f"Copied prebuilt agent '{agent_id}' to {target_folder}")

                folder_path = str(target_folder)

            except (FileNotFoundError, json.JSONDecodeError) as e:
                logger.error(f"Error loading prebuilt agents: {e}")
                raise HTTPException(status_code=500, detail="Failed to load prebuilt agents")

        logger.info(
            f"Testing agent {agent_id} ({agent_name}) with message: '{message}'"
        )

        # Import the test logic from agent_test module
        from dana.core.runtime.modules.core import (
            initialize_module_system,
            reset_module_system,
        )
        from dana.api.routers.agent_test import AgentTestRequest, test_agent

        initialize_module_system()
        reset_module_system()

        # Create test request using agent details
        test_request = AgentTestRequest(
            agent_code="",  # Will use folder_path instead
            message=message,
            agent_name=agent_name,
            agent_description=agent_description,
            context=request.get("context", {"user_id": "test_user"}),
            folder_path=folder_path,
            websocket_id=request.get("websocket_id"),
        )

        # Call the existing test_agent function
        result = await test_agent(test_request)

        # Save chat history to database if the test was successful
        if result.success and result.agent_response:
            try:
                # Convert agent_id to int if it's a numeric string (for database agents)
                actual_agent_id = None
                if agent_id.isdigit():
                    actual_agent_id = int(agent_id)
                else:
                    # For prebuilt agents, we don't save to chat history since they don't have DB records
                    logger.info(f"Skipping chat history for prebuilt agent: {agent_id}")

                if actual_agent_id:
                    from dana.api.core.models import AgentChatHistory

                    # Save user message
                    user_chat = AgentChatHistory(
                        agent_id=actual_agent_id,
                        sender="user",
                        text=message,
                        type="test_chat"
                    )
                    db.add(user_chat)

                    # Save agent response
                    agent_chat = AgentChatHistory(
                        agent_id=actual_agent_id,
                        sender="agent",
                        text=result.agent_response,
                        type="test_chat"
                    )
                    db.add(agent_chat)

                    db.commit()
                    logger.info(f"Saved test chat history for agent {actual_agent_id}")

            except Exception as chat_error:
                logger.error(f"Failed to save chat history: {chat_error}")
                # Don't fail the request if chat history saving fails
                db.rollback()

        return {
            "success": result.success,
            "agent_response": result.agent_response,
            "error": result.error,
            "agent_id": agent_id,
            "agent_name": agent_name,
        }

    except HTTPException:
        raise
    except Exception as e:
        logger.error(f"Error testing agent {agent_id}: {e}")
        raise HTTPException(status_code=500, detail=str(e))


@router.get("/{agent_id}/domain-knowledge/versions")
async def get_domain_knowledge_versions(
    agent_id: int,
    db: Session = Depends(get_db),
    version_service: DomainKnowledgeVersionService = Depends(get_domain_knowledge_version_service),
):
    """Get all domain knowledge versions for an agent."""
    try:
        # Verify agent exists
        agent = db.query(Agent).filter(Agent.id == agent_id).first()
        if not agent:
            raise HTTPException(status_code=404, detail="Agent not found")

        versions = version_service.get_versions(agent_id)
        return {"versions": versions}

    except HTTPException:
        raise
    except Exception as e:
        logger.error(f"Error getting domain knowledge versions for agent {agent_id}: {e}")
        raise HTTPException(status_code=500, detail=str(e))


@router.post("/{agent_id}/domain-knowledge/revert")
async def revert_domain_knowledge(
    agent_id: int,
    request: dict,
    db: Session = Depends(get_db),
    version_service: DomainKnowledgeVersionService = Depends(get_domain_knowledge_version_service),
    domain_service: DomainKnowledgeService = Depends(get_domain_knowledge_service),
):
    """Revert domain knowledge to a specific version."""
    try:
        # Verify agent exists
        agent = db.query(Agent).filter(Agent.id == agent_id).first()
        if not agent:
            raise HTTPException(status_code=404, detail="Agent not found")

        target_version = request.get("version")
        if not target_version:
            raise HTTPException(status_code=400, detail="Version number is required")

        # Revert to the specified version
        reverted_tree = version_service.revert_to_version(agent_id, target_version)
        if not reverted_tree:
            raise HTTPException(status_code=404, detail="Version not found or revert failed")

        # Save the reverted tree as current
        save_success = await domain_service.save_agent_domain_knowledge(
            agent_id, reverted_tree, db, agent
        )

        if not save_success:
            raise HTTPException(status_code=500, detail="Failed to save reverted tree")

        # Clear cache to force RAG rebuild
        folder_path = agent.config.get("folder_path") if agent.config else None
        if folder_path:
            clear_agent_cache(folder_path)

        return {
            "success": True,
            "message": f"Successfully reverted to version {target_version}",
            "current_version": reverted_tree.version,
        }

    except HTTPException:
        raise
    except Exception as e:
        logger.error(f"Error reverting domain knowledge for agent {agent_id}: {e}")
        raise HTTPException(status_code=500, detail=str(e))


@router.get("/{agent_id}/avatar")
async def get_agent_avatar(agent_id: int):
    """Get agent avatar by ID."""
    try:
        # Verify agent exists
        from dana.api.core.database import get_db
        from sqlalchemy.orm import Session

        # Get database session
        db = next(get_db())
        agent = db.query(Agent).filter(Agent.id == agent_id).first()
        if not agent:
            raise HTTPException(status_code=404, detail="Agent not found")

        # Get avatar using avatar service
        avatar_service = AvatarService()
        avatar_file_path = avatar_service.get_avatar_file_path(agent_id)

        if not avatar_file_path or not avatar_file_path.exists():
            raise HTTPException(status_code=404, detail="Avatar not found")

        # Return the avatar file
        from fastapi.responses import FileResponse
        return FileResponse(
            path=str(avatar_file_path),
            media_type="image/svg+xml",
            filename=f"agent-avatar-{agent_id}.svg"
        )

    except HTTPException:
        raise
    except Exception as e:
        logger.error(f"Error getting avatar for agent {agent_id}: {e}")
        raise HTTPException(status_code=500, detail=str(e))
>>>>>>> b024aadd
<|MERGE_RESOLUTION|>--- conflicted
+++ resolved
@@ -4,11 +4,6 @@
 """
 
 import logging
-<<<<<<< HEAD
-
-from fastapi import APIRouter, Depends, File, Form, HTTPException, UploadFile
-from sqlalchemy.orm import Session
-=======
 from typing import List
 import os
 import asyncio
@@ -31,32 +26,9 @@
 )
 from sqlalchemy.orm import Session, sessionmaker
 from sqlalchemy.orm.attributes import flag_modified
->>>>>>> b024aadd
 
 from dana.api.core.database import get_db, engine
 from dana.api.core.schemas import (
-<<<<<<< HEAD
-    AgentCodeGenerationRequest,
-    AgentCreate,
-    AgentDeployRequest,
-    AgentDeployResponse,
-    AgentDescriptionRequest,
-    AgentDescriptionResponse,
-    AgentGenerationRequest,
-    AgentGenerationResponse,
-    AgentRead,
-    CodeFixRequest,
-    CodeFixResponse,
-    CodeValidationRequest,
-    CodeValidationResponse,
-    DanaSyntaxCheckRequest,
-    DanaSyntaxCheckResponse,
-    ProcessAgentDocumentsRequest,
-    ProcessAgentDocumentsResponse,
-)
-from dana.api.services.agent_manager import AgentManager, get_agent_manager
-from dana.api.services.agent_service import AgentService, get_agent_service
-=======
     AgentCreate,
     AgentRead,
     CodeValidationRequest,
@@ -85,87 +57,12 @@
 from dana.api.services.avatar_service import AvatarService
 from dana.api.server.server import ws_manager
 import shutil
->>>>>>> b024aadd
 
 logger = logging.getLogger(__name__)
 
 router = APIRouter(prefix="/agents", tags=["agents"])
 
 
-<<<<<<< HEAD
-@router.post("/generate", response_model=AgentGenerationResponse)
-async def generate_agent(request: AgentGenerationRequest, agent_service=Depends(get_agent_service)):
-    """
-    Generate Dana agent code from conversation messages.
-
-    Args:
-        request: Agent generation request with messages and options
-        agent_service: Agent service dependency
-
-    Returns:
-        AgentGenerationResponse with generated code and analysis
-    """
-    try:
-        logger.info(f"Received agent generation request with {len(request.messages)} messages")
-
-        # Convert messages to dict format
-        messages = [{"role": msg.role, "content": msg.content} for msg in request.messages]
-
-        # Check the phase and handle accordingly
-        if request.phase == "description":
-            # Phase 1: Focus on description refinement, don't generate code
-            conversation_analysis = await agent_service.analyze_conversation_completeness(messages)
-
-            # Extract basic agent info from conversation
-            agent_name = "Generated Agent"  # Default name
-            agent_description = "A generated agent based on your requirements"  # Default description
-
-            return AgentGenerationResponse(
-                success=True,
-                dana_code=None,  # No code in description phase
-                agent_name=agent_name,
-                agent_description=agent_description,
-                capabilities=None,
-                multi_file_project=None,
-                needs_more_info=conversation_analysis.get("needs_more_info", False),
-                follow_up_message=conversation_analysis.get("follow_up_message"),
-                suggested_questions=conversation_analysis.get("suggested_questions", []),
-                phase="description",
-                ready_for_code_generation=False,
-            )
-        else:
-            # Phase 2: Generate actual code
-            dana_code, error, conversation_analysis, multi_file_project = await agent_service.generate_agent_code(
-                messages=messages, current_code=request.current_code or "", multi_file=request.multi_file
-            )
-
-            if error:
-                logger.error(f"Error in agent generation: {error}")
-                return AgentGenerationResponse(success=False, error=error)
-
-            # Analyze agent capabilities
-            capabilities = await agent_service.analyze_agent_capabilities(
-                dana_code=dana_code, messages=messages, multi_file_project=multi_file_project
-            )
-
-            # Extract agent name and description from generated code
-            agent_name, agent_description = _extract_agent_info_from_code(dana_code)
-
-            return AgentGenerationResponse(
-                success=True,
-                dana_code=dana_code,
-                agent_name=agent_name,
-                agent_description=agent_description,
-                capabilities=capabilities,
-                multi_file_project=multi_file_project,
-                needs_more_info=conversation_analysis.get("needs_more_info", False),
-                follow_up_message=conversation_analysis.get("follow_up_message"),
-                suggested_questions=conversation_analysis.get("suggested_questions", []),
-                phase="code_generation",
-                ready_for_code_generation=True,
-            )
-
-=======
 def clear_agent_cache(agent_folder_path: str) -> None:
     """
     Remove the .cache folder from an agent's directory to force RAG rebuild.
@@ -180,129 +77,11 @@
             logger.info(f"Cleared cache folder: {cache_folder}")
         else:
             logger.debug(f"Cache folder does not exist: {cache_folder}")
->>>>>>> b024aadd
     except Exception as e:
         logger.warning(f"Failed to clear cache folder {cache_folder}: {e}")
         # Don't raise exception - cache clearing shouldn't block the main operation
 
 
-<<<<<<< HEAD
-@router.post("/describe", response_model=AgentDescriptionResponse)
-async def refine_agent_description(request: AgentDescriptionRequest, db: Session = Depends(get_db)):
-    """
-    Phase 1: Refine agent description based on conversation.
-
-    This endpoint focuses on understanding user requirements and refining
-    the agent description without generating code.
-
-    Args:
-        request: Agent description refinement request
-        db: Database session
-
-    Returns:
-        AgentDescriptionResponse with refined description
-    """
-    try:
-        logger.info(f"Received agent description request with {len(request.messages)} messages")
-
-        # Use AgentManager for consistent handling (same as old endpoint)
-        agent_manager = get_agent_manager()
-
-        # Convert messages to the format expected by AgentManager
-        messages_dict = [{"role": msg.role, "content": msg.content} for msg in request.messages]
-
-        # Create agent description using AgentManager
-        result = await agent_manager.create_agent_description(
-            messages=messages_dict, agent_id=request.agent_id, existing_agent_data=request.agent_data
-        )
-
-        # Convert capabilities to dict if it's an AgentCapabilities object
-        capabilities = result["capabilities"]
-        if capabilities is not None:
-            if hasattr(capabilities, "dict"):
-                # Convert AgentCapabilities object to dict for Pydantic serialization
-                capabilities_dict = capabilities.dict()
-            elif hasattr(capabilities, "__dict__"):
-                # Fallback to convert object attributes to dict
-                capabilities_dict = {
-                    "summary": getattr(capabilities, "summary", None),
-                    "knowledge": getattr(capabilities, "knowledge", None),
-                    "workflow": getattr(capabilities, "workflow", None),
-                    "tools": getattr(capabilities, "tools", None),
-                }
-            elif isinstance(capabilities, dict):
-                # Already a dict
-                capabilities_dict = capabilities
-            else:
-                # Convert any other object to dict
-                try:
-                    capabilities_dict = {
-                        "summary": str(capabilities) if capabilities else None,
-                        "knowledge": [],
-                        "workflow": [],
-                        "tools": [],
-                    }
-                except Exception:
-                    capabilities_dict = None
-        else:
-            capabilities_dict = capabilities
-
-        # Convert to AgentDescriptionResponse (same format as old endpoint)
-        return AgentDescriptionResponse(
-            success=result["success"],
-            agent_id=result["agent_id"] or 0,
-            agent_name=result["agent_name"],
-            agent_description=result["agent_description"],
-            capabilities=capabilities_dict,
-            follow_up_message=result["follow_up_message"],
-            suggested_questions=result["suggested_questions"],
-            ready_for_code_generation=result["ready_for_code_generation"],
-            agent_folder=result["agent_folder"],  # <-- Ensure this is included
-            error=result.get("error"),
-        )
-
-    except Exception as e:
-        logger.error(f"Error in describe_agent endpoint: {e}", exc_info=True)
-        return AgentDescriptionResponse(success=False, agent_id=0, error=f"Failed to process agent description: {str(e)}")
-
-
-@router.post("/generate-code", response_model=AgentGenerationResponse)
-async def generate_agent_code(request: AgentCodeGenerationRequest, agent_service=Depends(get_agent_service)):
-    """
-    Phase 2: Generate agent code from refined description.
-
-    Args:
-        request: Agent code generation request
-        agent_service: Agent service dependency
-
-    Returns:
-        AgentGenerationResponse with generated code
-    """
-    try:
-        logger.info(f"Received Phase 2 agent code generation request for agent {request.agent_id}")
-
-        # This would typically load agent data from database
-        # For now, use placeholder data
-        agent_summary = {"name": "Generated Agent", "description": "A generated agent", "capabilities": {}}
-
-        # Generate code using service
-        dana_code, error, multi_file_project = await agent_service.generate_agent_files_from_prompt(
-            prompt="Generate agent code based on description",
-            messages=[],  # Would load from agent's conversation history
-            agent_summary=agent_summary,
-            multi_file=request.multi_file,
-        )
-
-        if error:
-            logger.error(f"Error in Phase 2 generation: {error}")
-            return AgentGenerationResponse(success=False, error=error)
-
-        return AgentGenerationResponse(success=True, dana_code=dana_code, multi_file_project=multi_file_project, agent_id=request.agent_id)
-
-    except Exception as e:
-        logger.error(f"Error in agent code generation endpoint: {e}")
-        raise HTTPException(status_code=500, detail=str(e))
-=======
 async def _auto_generate_basic_agent_code(
     agent_id: int,
     agent_name: str,
@@ -312,9 +91,7 @@
 ) -> str | None:
     """Auto-generate basic Dana code for a newly created agent."""
     try:
-        logger.info(
-            f"Auto-generating basic Dana code for agent {agent_id}: {agent_name}"
-        )
+        logger.info(f"Auto-generating basic Dana code for agent {agent_id}: {agent_name}")
 
         # Create agent folder
         agents_dir = Path("agents")
@@ -350,9 +127,7 @@
         except Exception as e:
             logger.error(f"Error creating domain_knowledge.json: {e}")
 
-        logger.info(
-            f"Successfully created agent folder and basic Dana code at: {agent_folder}"
-        )
+        logger.info(f"Successfully created agent folder and basic Dana code at: {agent_folder}")
         return str(agent_folder)
 
     except Exception as e:
@@ -377,74 +152,18 @@
 
         # Generate stable UUID based on path
         path_str = " - ".join(current_path) if current_path else "root"
-        namespace = uuid.UUID('6ba7b810-9dad-11d1-80b4-00c04fd430c8')
+        namespace = uuid.UUID("6ba7b810-9dad-11d1-80b4-00c04fd430c8")
         node_uuid = str(uuid.uuid5(namespace, path_str))
 
         # Create enhanced node with UUID
-        enhanced_node = {
-            "id": node_uuid,
-            "topic": topic_name,
-            "children": []
-        }
->>>>>>> b024aadd
+        enhanced_node = {"id": node_uuid, "topic": topic_name, "children": []}
 
         # Process children recursively
         for child in node.get("children", []):
             enhanced_child = add_uuid_to_node(child, current_path)
             enhanced_node["children"].append(enhanced_child)
 
-<<<<<<< HEAD
-@router.post("/deploy", response_model=AgentDeployResponse)
-async def deploy_agent(request: AgentDeployRequest, db: Session = Depends(get_db)):
-    """
-    Deploy an agent with generated code.
-
-    Args:
-        request: Agent deployment request
-        db: Database session
-
-    Returns:
-        AgentDeployResponse with deployment status
-    """
-    try:
-        logger.info(f"Received agent deployment request for: {request.name}")
-
-        # Create agent record in database
-        from dana.api.core.models import Agent
-
-        agent = Agent(name=request.name, description=request.description, config=request.config, generation_phase="code_generated")
-
-        if request.dana_code:
-            # Single file deployment
-            # Save code to file system and update agent record
-            pass
-        elif request.multi_file_project:
-            # Multi-file deployment
-            # Save all files and update agent record
-            pass
-
-        db.add(agent)
-        db.commit()
-        db.refresh(agent)
-
-        agent_read = AgentRead(
-            id=agent.id,
-            name=agent.name,
-            description=agent.description,
-            config=agent.config,
-            generation_phase=agent.generation_phase,
-            created_at=agent.created_at,
-            updated_at=agent.updated_at,
-        )
-
-        return AgentDeployResponse(success=True, agent=agent_read)
-
-    except Exception as e:
-        logger.error(f"Error in agent deployment endpoint: {e}")
-        raise HTTPException(status_code=500, detail=str(e))
-=======
         return enhanced_node
->>>>>>> b024aadd
 
     if "root" not in domain_data:
         return domain_data
@@ -459,25 +178,6 @@
 def _ensure_domain_knowledge_has_uuids(domain_knowledge_path: str):
     """Ensure domain knowledge file has UUIDs, add them if missing"""
 
-<<<<<<< HEAD
-@router.post("/syntax-check", response_model=DanaSyntaxCheckResponse)
-async def check_dana_syntax(request: DanaSyntaxCheckRequest):
-    """
-    Check Dana code syntax for errors.
-
-    Args:
-        request: Syntax check request
-
-    Returns:
-        DanaSyntaxCheckResponse with syntax validation results
-    """
-    try:
-        logger.info("Received Dana syntax check request")
-
-        # This would use DanaSandbox to validate syntax
-        # Placeholder implementation
-        return DanaSyntaxCheckResponse(success=True, output="Syntax is valid")
-=======
     try:
         with open(domain_knowledge_path, "r", encoding="utf-8") as f:
             domain_data = json.load(f)
@@ -494,7 +194,6 @@
             json.dump(enhanced_data, f, indent=2, ensure_ascii=False)
 
         logger.info(f"Added UUIDs to domain knowledge at {domain_knowledge_path}")
->>>>>>> b024aadd
 
     except Exception as e:
         logger.error(f"Error adding UUIDs to domain knowledge: {e}")
@@ -723,13 +422,7 @@
 
         # This would use CodeHandler to validate code
         # Placeholder implementation
-<<<<<<< HEAD
         return CodeValidationResponse(success=True, is_valid=True, errors=[], warnings=[], suggestions=[])
-=======
-        return CodeValidationResponse(
-            success=True, is_valid=True, errors=[], warnings=[], suggestions=[]
-        )
->>>>>>> b024aadd
 
     except Exception as e:
         logger.error(f"Error in code validation endpoint: {e}")
@@ -764,56 +457,11 @@
         raise HTTPException(status_code=500, detail=str(e))
 
 
-<<<<<<< HEAD
-@router.post("/process-documents", response_model=ProcessAgentDocumentsResponse)
-async def process_agent_documents(request: ProcessAgentDocumentsRequest, agent_service=Depends(get_agent_service)):
-    """
-    Process documents for agent knowledge base.
-
-    Args:
-        request: Document processing request
-
-    Returns:
-        ProcessAgentDocumentsResponse with processing results
-    """
-    try:
-        logger.info(f"Received document processing request for folder: {request.document_folder}")
-
-        # Process documents using agent service
-        result = await agent_service.process_agent_documents(request)
-
-        return ProcessAgentDocumentsResponse(
-            success=result["success"],
-            message=result.get("message", "Documents processed successfully"),
-            agent_name=result.get("agent_name"),
-            agent_description=result.get("agent_description"),
-            processing_details=result.get("processing_details", {}),
-            dana_code=result.get("dana_code"),
-            multi_file_project=result.get("multi_file_project"),
-            error=result.get("error"),
-        )
-
-    except Exception as e:
-        logger.error(f"Error in document processing endpoint: {e}")
-        return ProcessAgentDocumentsResponse(
-            success=False, message="Document processing failed", error=f"Failed to process documents: {str(e)}"
-        )
-
-
-# CRUD Operations for Agents
-@router.get("/", response_model=list[AgentRead])
-async def list_agents(skip: int = 0, limit: int = 100, db: Session = Depends(get_db)):
-    """List all agents with pagination."""
-    try:
-        from dana.api.core.models import Agent
-
-=======
 # CRUD Operations for Agents
 @router.get("/", response_model=List[AgentRead])
 async def list_agents(skip: int = 0, limit: int = 100, db: Session = Depends(get_db)):
     """List all agents with pagination."""
     try:
->>>>>>> b024aadd
         agents = db.query(Agent).offset(skip).limit(limit).all()
         return [
             AgentRead(
@@ -840,9 +488,7 @@
     """
     try:
         # Load prebuilt agents from the assets file
-        assets_path = (
-            Path(__file__).parent.parent / "server" / "assets" / "prebuilt_agents.json"
-        )
+        assets_path = Path(__file__).parent.parent / "server" / "assets" / "prebuilt_agents.json"
 
         if not assets_path.exists():
             logger.warning(f"Prebuilt agents file not found at {assets_path}")
@@ -852,9 +498,7 @@
             prebuilt_agents = json.load(f)
 
         # Add mock IDs and additional UI properties for compatibility
-        for i, agent in enumerate(
-            prebuilt_agents, start=1000
-        ):  # Start from 1000 to avoid conflicts
+        for i, agent in enumerate(prebuilt_agents, start=1000):  # Start from 1000 to avoid conflicts
             # agent["id"] =
             agent["is_prebuilt"] = True
 
@@ -877,15 +521,11 @@
             skills = agent.get("config", {}).get("skills", [])
 
             if specialties and skills:
-                agent["details"] = (
-                    f"Expert in {', '.join(specialties[:2])} with advanced skills in {', '.join(skills[:2])}"
-                )
+                agent["details"] = f"Expert in {', '.join(specialties[:2])} with advanced skills in {', '.join(skills[:2])}"
             elif specialties:
                 agent["details"] = f"Specialized in {', '.join(specialties[:3])}"
             else:
-                agent["details"] = (
-                    "Domain expert with comprehensive knowledge and experience"
-                )
+                agent["details"] = "Domain expert with comprehensive knowledge and experience"
 
         logger.info(f"Loaded {len(prebuilt_agents)} prebuilt agents")
         return prebuilt_agents
@@ -899,11 +539,6 @@
 async def get_agent(agent_id: int, db: Session = Depends(get_db)):
     """Get an agent by ID."""
     try:
-<<<<<<< HEAD
-        from dana.api.core.models import Agent
-
-=======
->>>>>>> b024aadd
         agent = db.query(Agent).filter(Agent.id == agent_id).first()
         if not agent:
             raise HTTPException(status_code=404, detail="Agent not found")
@@ -925,14 +560,6 @@
 
 
 @router.post("/", response_model=AgentRead)
-<<<<<<< HEAD
-async def create_agent(agent: AgentCreate, db: Session = Depends(get_db)):
-    """Create a new agent."""
-    try:
-        from dana.api.core.models import Agent
-
-        db_agent = Agent(name=agent.name, description=agent.description, config=agent.config)
-=======
 async def create_agent(
     agent: AgentCreate,
     db: Session = Depends(get_db),
@@ -941,17 +568,12 @@
     """Create a new agent with auto-generated basic Dana code."""
     try:
         # Create the agent in database first
-        db_agent = Agent(
-            name=agent.name, description=agent.description, config=agent.config
-        )
->>>>>>> b024aadd
+        db_agent = Agent(name=agent.name, description=agent.description, config=agent.config)
 
         db.add(db_agent)
         db.commit()
         db.refresh(db_agent)
 
-<<<<<<< HEAD
-=======
         # Auto-generate basic Dana code and agent folder
         try:
             folder_path = await _auto_generate_basic_agent_code(
@@ -977,19 +599,14 @@
 
                 db.commit()
                 db.refresh(db_agent)
-                logger.info(
-                    f"Updated agent {db_agent.id} with folder_path: {folder_path}"
-                )
+                logger.info(f"Updated agent {db_agent.id} with folder_path: {folder_path}")
                 logger.info(f"Agent config after update: {db_agent.config}")
 
         except Exception as code_gen_error:
-            logger.error(
-                f"Failed to auto-generate code for agent {db_agent.id}: {code_gen_error}"
-            )
+            logger.error(f"Failed to auto-generate code for agent {db_agent.id}: {code_gen_error}")
             logger.error(f"Full traceback: {traceback.format_exc()}")
             # Don't fail the agent creation if code generation fails
 
->>>>>>> b024aadd
         return AgentRead(
             id=db_agent.id,
             name=db_agent.name,
@@ -1006,19 +623,9 @@
 
 
 @router.put("/{agent_id}", response_model=AgentRead)
-<<<<<<< HEAD
 async def update_agent(agent_id: int, agent: AgentCreate, db: Session = Depends(get_db)):
     """Update an agent."""
     try:
-        from dana.api.core.models import Agent
-
-=======
-async def update_agent(
-    agent_id: int, agent: AgentCreate, db: Session = Depends(get_db)
-):
-    """Update an agent."""
-    try:
->>>>>>> b024aadd
         db_agent = db.query(Agent).filter(Agent.id == agent_id).first()
         if not db_agent:
             raise HTTPException(status_code=404, detail="Agent not found")
@@ -1047,27 +654,8 @@
 
 
 @router.delete("/{agent_id}")
-<<<<<<< HEAD
-async def delete_agent(agent_id: int, db: Session = Depends(get_db)):
-    """Delete an agent."""
-    try:
-        from dana.api.core.models import Agent
-
-        db_agent = db.query(Agent).filter(Agent.id == agent_id).first()
-        if not db_agent:
-            raise HTTPException(status_code=404, detail="Agent not found")
-
-        db.delete(db_agent)
-        db.commit()
-
-        return {"message": "Agent deleted successfully"}
-    except HTTPException:
-        raise
-=======
 async def delete_agent(
-    agent_id: int,
-    db: Session = Depends(get_db),
-    deletion_service: AgentDeletionService = Depends(get_agent_deletion_service)
+    agent_id: int, db: Session = Depends(get_db), deletion_service: AgentDeletionService = Depends(get_agent_deletion_service)
 ):
     """Delete an agent and all associated resources."""
     try:
@@ -1075,98 +663,34 @@
         return result
     except ValueError as e:
         raise HTTPException(status_code=404, detail=str(e))
->>>>>>> b024aadd
     except Exception as e:
         logger.error(f"Error deleting agent {agent_id}: {e}")
         raise HTTPException(status_code=500, detail=str(e))
 
 
-<<<<<<< HEAD
-# Additional endpoints expected by UI
-@router.post("/generate-from-prompt", response_model=AgentGenerationResponse)
-async def generate_agent_from_prompt(
-    request: dict, agent_service: AgentService = Depends(get_agent_service), agent_manager: AgentManager = Depends(get_agent_manager)
-=======
 @router.delete("/{agent_id}/soft")
 async def soft_delete_agent(
-    agent_id: int,
-    db: Session = Depends(get_db),
-    deletion_service: AgentDeletionService = Depends(get_agent_deletion_service)
->>>>>>> b024aadd
+    agent_id: int, db: Session = Depends(get_db), deletion_service: AgentDeletionService = Depends(get_agent_deletion_service)
 ):
     """Soft delete an agent by marking it as deleted without removing files."""
     try:
-<<<<<<< HEAD
-        logger.info("Received generate from prompt request")
-
-        prompt = request.get("prompt", "")
-        messages = request.get("messages", [])
-        agent_summary = request.get("agent_summary", {})
-
-        # Generate agent code using service
-        result = await agent_manager.generate_agent_code(agent_metadata=agent_summary, messages=messages, prompt=prompt)
-
-        return AgentGenerationResponse(
-            success=result["success"],
-            dana_code=result["dana_code"],
-            agent_name=result["agent_name"],
-            agent_description=result["agent_description"],
-            capabilities=result["capabilities"],
-            auto_stored_files=result["auto_stored_files"],
-            multi_file_project=result["multi_file_project"],
-            agent_id=result["agent_id"],
-            agent_folder=result["agent_folder"],
-            phase=result["phase"],
-            ready_for_code_generation=result["ready_for_code_generation"],
-            error=result.get("error"),
-        )
-
-=======
         result = await deletion_service.soft_delete_agent(agent_id, db)
         return result
     except ValueError as e:
         raise HTTPException(status_code=404, detail=str(e))
->>>>>>> b024aadd
     except Exception as e:
         logger.error(f"Error soft deleting agent {agent_id}: {e}")
         raise HTTPException(status_code=500, detail=str(e))
 
 
-<<<<<<< HEAD
-@router.post("/{agent_id}/update-description", response_model=AgentDescriptionResponse)
-async def update_agent_description(agent_id: int, request: AgentDescriptionRequest, agent_service=Depends(get_agent_service)):
-    """Update agent description."""
-    try:
-        logger.info(f"Received update description request for agent {agent_id}")
-
-        # Convert messages to dict format
-        messages = [{"role": msg.role, "content": msg.content} for msg in request.messages]
-
-        # Analyze conversation completeness
-        conversation_analysis = await agent_service.analyze_conversation_completeness(messages)
-
-        return AgentDescriptionResponse(
-            success=True,
-            agent_id=agent_id,
-            follow_up_message=conversation_analysis.get("follow_up_message"),
-            suggested_questions=conversation_analysis.get("suggested_questions", []),
-            ready_for_code_generation=not conversation_analysis.get("needs_more_info", False),
-        )
-
-=======
 @router.post("/cleanup-orphaned-files")
 async def cleanup_orphaned_files(
-    db: Session = Depends(get_db),
-    deletion_service: AgentDeletionService = Depends(get_agent_deletion_service)
+    db: Session = Depends(get_db), deletion_service: AgentDeletionService = Depends(get_agent_deletion_service)
 ):
     """Clean up orphaned files that don't have corresponding database records."""
     try:
         result = await deletion_service.cleanup_orphaned_files(db)
-        return {
-            "message": "Cleanup completed successfully",
-            "cleanup_stats": result
-        }
->>>>>>> b024aadd
+        return {"message": "Cleanup completed successfully", "cleanup_stats": result}
     except Exception as e:
         logger.error(f"Error during cleanup: {e}")
         raise HTTPException(status_code=500, detail=str(e))
@@ -1182,13 +706,7 @@
         logger.info("Received code validation request")
 
         # Placeholder implementation
-<<<<<<< HEAD
         return CodeValidationResponse(success=True, is_valid=True, errors=[], warnings=[], suggestions=[])
-=======
-        return CodeValidationResponse(
-            success=True, is_valid=True, errors=[], warnings=[], suggestions=[]
-        )
->>>>>>> b024aadd
 
     except Exception as e:
         logger.error(f"Error in validate endpoint: {e}")
@@ -1202,13 +720,7 @@
         logger.info("Received code fix request")
 
         # Placeholder implementation
-<<<<<<< HEAD
         return CodeFixResponse(success=True, fixed_code=request.code, applied_fixes=[], remaining_errors=[])
-=======
-        return CodeFixResponse(
-            success=True, fixed_code=request.code, applied_fixes=[], remaining_errors=[]
-        )
->>>>>>> b024aadd
 
     except Exception as e:
         logger.error(f"Error in fix endpoint: {e}")
@@ -1224,14 +736,10 @@
     """Create a new agent by cloning a prebuilt agent's files and domain_knowledge.json."""
     try:
         # Load prebuilt agents list
-        assets_path = (
-            Path(__file__).parent.parent / "server" / "assets" / "prebuilt_agents.json"
-        )
+        assets_path = Path(__file__).parent.parent / "server" / "assets" / "prebuilt_agents.json"
         with open(assets_path, "r", encoding="utf-8") as f:
             prebuilt_agents = json.load(f)
-        prebuilt_agent = next(
-            (a for a in prebuilt_agents if a["key"] == prebuilt_key), None
-        )
+        prebuilt_agent = next((a for a in prebuilt_agents if a["key"] == prebuilt_key), None)
         if not prebuilt_agent:
             raise HTTPException(status_code=404, detail="Prebuilt agent not found")
         # Create new agent in DB
@@ -1244,9 +752,7 @@
         db.commit()
         db.refresh(db_agent)
         # Copy files from prebuilt assets folder
-        prebuilt_folder = (
-            Path(__file__).parent.parent / "server" / "assets" / prebuilt_agent["key"]
-        )
+        prebuilt_folder = Path(__file__).parent.parent / "server" / "assets" / prebuilt_agent["key"]
         agents_dir = Path("agents")
         agents_dir.mkdir(exist_ok=True)
         safe_name = db_agent.name.lower().replace(" ", "_").replace("-", "_")
@@ -1256,9 +762,7 @@
 
         if prebuilt_folder.exists():
             shutil.copytree(prebuilt_folder, agent_folder)
-            logger.info(
-                f"Copied prebuilt agent files from {prebuilt_folder} to {agent_folder}"
-            )
+            logger.info(f"Copied prebuilt agent files from {prebuilt_folder} to {agent_folder}")
         else:
             # Create basic agent structure if prebuilt folder doesn't exist
             agent_folder.mkdir(exist_ok=True)
@@ -1281,16 +785,10 @@
                 knows_folder = agent_folder / "knows"
                 domain = prebuilt_agent.get("config", {}).get("domain", "General")
 
-                if generator.save_domain_knowledge(
-                    str(knows_folder), domain, str(domain_knowledge_path)
-                ):
-                    logger.info(
-                        f"Generated domain_knowledge.json for agent {db_agent.id}"
-                    )
+                if generator.save_domain_knowledge(str(knows_folder), domain, str(domain_knowledge_path)):
+                    logger.info(f"Generated domain_knowledge.json for agent {db_agent.id}")
                 else:
-                    logger.warning(
-                        f"Failed to generate domain_knowledge.json for agent {db_agent.id}"
-                    )
+                    logger.warning(f"Failed to generate domain_knowledge.json for agent {db_agent.id}")
             except Exception as e:
                 logger.error(f"Error generating domain_knowledge.json: {e}")
 
@@ -1309,9 +807,7 @@
                 )
                 from datetime import datetime, timezone
 
-                status_manager = KnowledgeStatusManager(
-                    str(status_path), agent_id=str(db_agent.id)
-                )
+                status_manager = KnowledgeStatusManager(str(status_path), agent_id=str(db_agent.id))
                 data = status_manager.load()
 
                 # Mark all topics as successfully generated since they're prebuilt
@@ -1335,9 +831,7 @@
 
                 if updated:
                     status_manager.save(data)
-                    logger.info(
-                        f"Updated knowledge status for prebuilt agent {db_agent.id} - marked all topics as success"
-                    )
+                    logger.info(f"Updated knowledge status for prebuilt agent {db_agent.id} - marked all topics as success")
 
         except Exception as e:
             logger.error(f"Error updating knowledge status for prebuilt agent: {e}")
@@ -1379,39 +873,18 @@
         if not agent:
             raise HTTPException(status_code=404, detail="Agent not found")
 
-<<<<<<< HEAD
-        # Parse conversation context and agent info
-        import json
-
-        conv_context = json.loads(conversation_context) if conversation_context else []
-        agent_data = json.loads(agent_info) if agent_info else {}
-
-        if not agent_data.get("folder_path"):
-            logger.error("Missing folder_path in agent_info for knowledge upload")
-            return {
-                "success": False,
-                "error": "Missing folder_path in agent_info. Please complete agent creation before uploading knowledge files.",
-            }
-=======
         # Get folder_path from agent config
         folder_path = agent.config.get("folder_path") if agent.config else None
         if not folder_path:
             # Generate folder path and save it to config
             folder_path = os.path.join("agents", f"agent_{agent_id}")
             os.makedirs(folder_path, exist_ok=True)
->>>>>>> b024aadd
 
             # Update config with folder_path
             updated_config = agent.config.copy() if agent.config else {}
             updated_config["folder_path"] = folder_path
             agent.config = updated_config
 
-<<<<<<< HEAD
-        # Upload file using AgentManager
-        agent_manager = get_agent_manager()
-        result = await agent_manager.upload_knowledge_file(
-            file_content=file_content, filename=file.filename, agent_metadata=agent_data, conversation_context=conv_context
-=======
             # Force update by marking as dirty
             flag_modified(agent, "config")
 
@@ -1429,7 +902,6 @@
             agent_id=agent_id,
             db_session=db,
             upload_directory=docs_folder,
->>>>>>> b024aadd
         )
 
         # Clear cache to force RAG rebuild with new document
@@ -1471,11 +943,7 @@
                     "full_path": str(file_path),
                     "size": file_path.stat().st_size,
                     "modified": file_path.stat().st_mtime,
-                    "type": "dana"
-                    if file_path.suffix == ".na"
-                    else "document"
-                    if relative_path.startswith("docs/")
-                    else "other",
+                    "type": "dana" if file_path.suffix == ".na" else "document" if relative_path.startswith("docs/") else "other",
                 }
                 files.append(file_info)
 
@@ -1512,9 +980,7 @@
 
 
 @router.get("/{agent_id}/files/{file_path:path}")
-async def get_agent_file_content(
-    agent_id: int, file_path: str, db: Session = Depends(get_db)
-):
+async def get_agent_file_content(agent_id: int, file_path: str, db: Session = Depends(get_db)):
     """Get the content of a specific file in the agent's folder."""
     try:
         # Get the agent to find its folder_path
@@ -1534,9 +1000,7 @@
         try:
             full_file_path.resolve().relative_to(agent_folder.resolve())
         except ValueError:
-            raise HTTPException(
-                status_code=403, detail="Access denied: file outside agent folder"
-            )
+            raise HTTPException(status_code=403, detail="Access denied: file outside agent folder")
 
         if not full_file_path.exists():
             raise HTTPException(status_code=404, detail="File not found")
@@ -1574,9 +1038,7 @@
 
 
 @router.put("/{agent_id}/files/{file_path:path}")
-async def update_agent_file_content(
-    agent_id: int, file_path: str, request: dict, db: Session = Depends(get_db)
-):
+async def update_agent_file_content(agent_id: int, file_path: str, request: dict, db: Session = Depends(get_db)):
     """Update the content of a specific file in the agent's folder."""
     try:
         # Get the agent to find its folder_path
@@ -1596,9 +1058,7 @@
         try:
             full_file_path.resolve().relative_to(agent_folder.resolve())
         except ValueError:
-            raise HTTPException(
-                status_code=403, detail="Access denied: file outside agent folder"
-            )
+            raise HTTPException(status_code=403, detail="Access denied: file outside agent folder")
 
         content = request.get("content", "")
         encoding = request.get("encoding", "utf-8")
@@ -1613,20 +1073,10 @@
             full_file_path.write_text(content, encoding="utf-8")
 
         return {
-<<<<<<< HEAD
-            "success": result["success"],
-            "file_path": result["file_path"],
-            "message": result["message"],
-            "updated_capabilities": result["updated_capabilities"],
-            "generated_response": result["generated_response"],
-            "ready_for_code_generation": result["ready_for_code_generation"],
-            "agent_metadata": result["agent_metadata"],
-=======
             "success": True,
             "message": f"File {file_path} updated successfully",
             "file_path": file_path,
             "file_size": full_file_path.stat().st_size,
->>>>>>> b024aadd
         }
 
     except HTTPException:
@@ -1707,28 +1157,16 @@
         os.makedirs(knows_folder, exist_ok=True)
         print(f"[generate-knowledge] Using knows folder: {knows_folder}")
 
-        role = (
-            agent.config.get("role")
-            if agent.config and agent.config.get("role")
-            else (agent.description or "Domain Expert")
-        )
-        topic = (
-            agent.config.get("topic")
-            if agent.config and agent.config.get("topic")
-            else (agent.name or "General Topic")
-        )
+        role = agent.config.get("role") if agent.config and agent.config.get("role") else (agent.description or "Domain Expert")
+        topic = agent.config.get("topic") if agent.config and agent.config.get("topic") else (agent.name or "General Topic")
         print(f"[generate-knowledge] Using topic: {topic}, role: {role}")
 
         from dana.api.services.domain_knowledge_service import DomainKnowledgeService
 
         domain_service_thread = DomainKnowledgeService()
-        tree = asyncio.run(
-            domain_service_thread.get_agent_domain_knowledge(agent_id, db_thread)
-        )
+        tree = asyncio.run(domain_service_thread.get_agent_domain_knowledge(agent_id, db_thread))
         if not tree:
-            print(
-                f"[generate-knowledge] Domain knowledge tree not found for agent {agent_id}"
-            )
+            print(f"[generate-knowledge] Domain knowledge tree not found for agent {agent_id}")
             return
         print(f"[generate-knowledge] Loaded domain knowledge tree for agent {agent_id}")
 
@@ -1772,14 +1210,10 @@
 
         # 2. Only queue topics with status 'pending', 'failed', or null
         pending = status_manager.get_pending_failed_or_null()
-        print(
-            f"[generate-knowledge] {len(pending)} topics to generate (pending, failed, or null)"
-        )
+        print(f"[generate-knowledge] {len(pending)} topics to generate (pending, failed, or null)")
 
         # 3. Use KnowledgeGenerationManager to run the queue
-        manager = KnowledgeGenerationManager(
-            status_manager, max_concurrent=4, ws_manager=ws_manager
-        )
+        manager = KnowledgeGenerationManager(status_manager, max_concurrent=4, ws_manager=ws_manager)
 
         async def main():
             for entry in pending:
@@ -1854,12 +1288,6 @@
 @router.post("/{agent_id}/test")
 async def test_agent_by_id(agent_id: str, request: dict, db: Session = Depends(get_db)):
     """
-<<<<<<< HEAD
-    Extract agent name and description from generated Dana code.
-
-    Args:
-        dana_code: The generated Dana code
-=======
     Test an agent by ID with a message.
 
     This endpoint gets the agent details from the database by ID (for integer IDs)
@@ -1869,28 +1297,10 @@
         agent_id: The ID of the agent to test (integer for DB agents, string for prebuilt)
         request: Dict containing 'message' and optional context
         db: Database session
->>>>>>> b024aadd
 
     Returns:
         Agent response or error
     """
-<<<<<<< HEAD
-    lines = dana_code.split("\n")
-    agent_name = None
-    agent_description = None
-
-    for i, line in enumerate(lines):
-        if line.strip().startswith("agent ") and line.strip().endswith(":"):
-            # Next few lines should contain name and description
-            for j in range(i + 1, min(i + 5, len(lines))):
-                next_line = lines[j].strip()
-                if "name : str =" in next_line:
-                    agent_name = next_line.split("=")[1].strip().strip('"')
-                elif "description : str =" in next_line:
-                    agent_description = next_line.split("=")[1].strip().strip('"')
-
-    return agent_name, agent_description
-=======
     try:
         # Get message from request
         message = request.get("message", "").strip()
@@ -1918,17 +1328,13 @@
             logger.info(f"Testing prebuilt agent: {agent_id}")
 
             # Load prebuilt agents list
-            assets_path = (
-                Path(__file__).parent.parent / "server" / "assets" / "prebuilt_agents.json"
-            )
+            assets_path = Path(__file__).parent.parent / "server" / "assets" / "prebuilt_agents.json"
 
             try:
                 with open(assets_path, "r", encoding="utf-8") as f:
                     prebuilt_agents = json.load(f)
 
-                prebuilt_agent = next(
-                    (a for a in prebuilt_agents if a["key"] == agent_id), None
-                )
+                prebuilt_agent = next((a for a in prebuilt_agents if a["key"] == agent_id), None)
 
                 if not prebuilt_agent:
                     raise HTTPException(status_code=404, detail="Prebuilt agent not found")
@@ -1937,15 +1343,10 @@
                 agent_description = prebuilt_agent.get("description", "A prebuilt Dana agent")
 
                 # Check if prebuilt agent folder exists in assets
-                prebuilt_folder = (
-                    Path(__file__).parent.parent / "server" / "assets" / agent_id
-                )
+                prebuilt_folder = Path(__file__).parent.parent / "server" / "assets" / agent_id
 
                 if not prebuilt_folder.exists():
-                    raise HTTPException(
-                        status_code=404,
-                        detail=f"Prebuilt agent folder '{agent_id}' not found"
-                    )
+                    raise HTTPException(status_code=404, detail=f"Prebuilt agent folder '{agent_id}' not found")
 
                 # Create agents directory if it doesn't exist
                 agents_dir = Path("agents")
@@ -1965,9 +1366,7 @@
                 logger.error(f"Error loading prebuilt agents: {e}")
                 raise HTTPException(status_code=500, detail="Failed to load prebuilt agents")
 
-        logger.info(
-            f"Testing agent {agent_id} ({agent_name}) with message: '{message}'"
-        )
+        logger.info(f"Testing agent {agent_id} ({agent_name}) with message: '{message}'")
 
         # Import the test logic from agent_test module
         from dana.core.runtime.modules.core import (
@@ -2008,21 +1407,11 @@
                     from dana.api.core.models import AgentChatHistory
 
                     # Save user message
-                    user_chat = AgentChatHistory(
-                        agent_id=actual_agent_id,
-                        sender="user",
-                        text=message,
-                        type="test_chat"
-                    )
+                    user_chat = AgentChatHistory(agent_id=actual_agent_id, sender="user", text=message, type="test_chat")
                     db.add(user_chat)
 
                     # Save agent response
-                    agent_chat = AgentChatHistory(
-                        agent_id=actual_agent_id,
-                        sender="agent",
-                        text=result.agent_response,
-                        type="test_chat"
-                    )
+                    agent_chat = AgentChatHistory(agent_id=actual_agent_id, sender="agent", text=result.agent_response, type="test_chat")
                     db.add(agent_chat)
 
                     db.commit()
@@ -2096,9 +1485,7 @@
             raise HTTPException(status_code=404, detail="Version not found or revert failed")
 
         # Save the reverted tree as current
-        save_success = await domain_service.save_agent_domain_knowledge(
-            agent_id, reverted_tree, db, agent
-        )
+        save_success = await domain_service.save_agent_domain_knowledge(agent_id, reverted_tree, db, agent)
 
         if not save_success:
             raise HTTPException(status_code=500, detail="Failed to save reverted tree")
@@ -2144,15 +1531,11 @@
 
         # Return the avatar file
         from fastapi.responses import FileResponse
-        return FileResponse(
-            path=str(avatar_file_path),
-            media_type="image/svg+xml",
-            filename=f"agent-avatar-{agent_id}.svg"
-        )
+
+        return FileResponse(path=str(avatar_file_path), media_type="image/svg+xml", filename=f"agent-avatar-{agent_id}.svg")
 
     except HTTPException:
         raise
     except Exception as e:
         logger.error(f"Error getting avatar for agent {agent_id}: {e}")
-        raise HTTPException(status_code=500, detail=str(e))
->>>>>>> b024aadd
+        raise HTTPException(status_code=500, detail=str(e))