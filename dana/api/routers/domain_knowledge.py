--- conflicted
+++ resolved
@@ -19,11 +19,8 @@
 )
 from dana.api.services.domain_knowledge_service import get_domain_knowledge_service, DomainKnowledgeService
 from dana.api.services.intent_detection_service import get_intent_detection_service, IntentDetectionService
-<<<<<<< HEAD
-=======
 import os
 import json
->>>>>>> 856f80d0
 
 logger = logging.getLogger(__name__)
 
@@ -465,12 +462,7 @@
 
         # Load the version
         import json
-<<<<<<< HEAD
-
-        with open(version_file, encoding="utf-8") as f:
-=======
         with open(version_file, encoding='utf-8') as f:
->>>>>>> 856f80d0
             data = json.load(f)
 
         return DomainKnowledgeTree(**data)
@@ -648,57 +640,6 @@
         folder_path = agent.config.get("folder_path") if agent.config else None
         if not folder_path:
             folder_path = f"agents/agent_{agent_id}"
-<<<<<<< HEAD
-
-        import os
-        import json
-
-        # Convert topic path to filename format
-        safe_topic = topic_path.replace("/", "_").replace(" ", "_").replace("-", "_").replace("(", "_").replace(")", "_").replace(",", "_")
-
-        # Look for the knowledge file
-        knows_folder = os.path.join(folder_path, "knows")
-        if not os.path.exists(knows_folder):
-            raise HTTPException(status_code=404, detail="Knowledge folder not found")
-
-        # Try different filename formats
-        possible_filenames = [f"{safe_topic}.json", f"{topic_path.replace(' - ', '___').replace(' ', '_')}.json"]
-
-        knowledge_file_path = None
-        for filename in possible_filenames:
-            file_path = os.path.join(knows_folder, filename)
-            if os.path.exists(file_path):
-                knowledge_file_path = file_path
-                break
-
-        # If no exact match, try to find by partial matching
-        if not knowledge_file_path:
-            for filename in os.listdir(knows_folder):
-                if filename.endswith(".json") and filename != "knowledge_status.json":
-                    # Check if the topic components are in the filename
-                    topic_parts = topic_path.split(" - ")
-                    filename_without_ext = filename[:-5]  # Remove .json
-
-                    # Check if all topic parts are present in filename
-                    if all(part.replace(" ", "_") in filename_without_ext for part in topic_parts):
-                        knowledge_file_path = os.path.join(knows_folder, filename)
-                        break
-
-        if not knowledge_file_path:
-            return {"success": False, "message": "Knowledge content not generated yet", "topic_path": topic_path}
-
-        # Read the knowledge file
-        try:
-            with open(knowledge_file_path, encoding="utf-8") as f:
-                knowledge_data = json.load(f)
-
-            return {"success": True, "topic_path": topic_path, "content": knowledge_data, "file_path": knowledge_file_path}
-
-        except json.JSONDecodeError as e:
-            logger.error(f"Invalid JSON in knowledge file {knowledge_file_path}: {e}")
-            raise HTTPException(status_code=500, detail="Knowledge file is corrupted")
-
-=======
         
         logger.debug(f"Using folder path: {folder_path} for agent {agent_id}")
         
@@ -749,7 +690,6 @@
             detail=f"Knowledge content not found for topic '{topic_path}'. Tried both hierarchical and flattened structures. Errors: {'; '.join(errors)}"
         )
             
->>>>>>> 856f80d0
     except HTTPException:
         raise
     except Exception as e:
