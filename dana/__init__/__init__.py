--- conflicted
+++ resolved
@@ -38,16 +38,6 @@
 
 initialize_library_system()
 
-<<<<<<< HEAD
-# 7. Integration System - Set up integration bridges
-from .init_integrations import initialize_integration_system
-
-initialize_integration_system()
-
-# 8. Runtime System - Initialize Parser, Interpreter, and Sandbox
-from .init_runtime import initialize_runtime_system
-
-=======
 # 7. FSM System - Initialize FSM struct type
 from .init_fsm import initialize_fsm_system
 
@@ -61,7 +51,6 @@
 # 9. Runtime System - Initialize Parser, Interpreter, and Sandbox
 from .init_runtime import initialize_runtime_system
 
->>>>>>> b949cd97
 initialize_runtime_system()
 
 #
