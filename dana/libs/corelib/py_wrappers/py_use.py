--- conflicted
+++ resolved
@@ -14,11 +14,7 @@
 from dana.common.sys_resource.base_sys_resource import BaseSysResource
 from dana.common.utils.misc import Misc
 from dana.core.lang.sandbox_context import SandboxContext
-<<<<<<< HEAD
-from dana.core.resource.base_resource import BaseResource
-=======
 from dana.core.resource import ResourceInstance
->>>>>>> 7c4b3667
 
 
 def create_function_with_better_doc_string(func: Callable, doc_string: str) -> Callable:
@@ -40,13 +36,9 @@
         return wrapper
 
 
-<<<<<<< HEAD
-def py_use(context: SandboxContext, function_name: str, *args, _name: str | None = None, **kwargs) -> Union[BaseSysResource, BaseResource]:
-=======
 def py_use(
     context: SandboxContext, function_name: str, *args, _name: str | None = None, **kwargs
 ) -> Union[BaseSysResource, ResourceInstance]:
->>>>>>> 7c4b3667
     """Use a function to create and manage resources.
 
     This function is used to create various types of resources like MCP and RAG.
@@ -88,12 +80,6 @@
         return resource
 
     elif function_name.lower() == "knowledge":
-<<<<<<< HEAD
-        # Use knowledge_base instead of the old knowledge resource
-        from dana.core.resource.plugins.knowledge_base_resource import KnowledgeBaseResource
-
-        resource = KnowledgeBaseResource(*args, name=_name, **kwargs)
-=======
         # Use ResourceInstance with knowledge backend
         from dana.core.resource import ResourceTypeRegistry
         from dana.core.resource.plugins.knowledge_base_resource import get_knowledge_base_resource_type
@@ -103,7 +89,6 @@
         values.update(kwargs)
 
         resource = ResourceTypeRegistry.create_resource_instance(resource_type.name, values)
->>>>>>> 7c4b3667
         context.set_resource(_name, resource)
         return resource
 
@@ -124,11 +109,6 @@
         return resource
 
     elif function_name.lower() == "knowledge_base":
-<<<<<<< HEAD
-        from dana.core.resource.plugins.knowledge_base_resource import KnowledgeBaseResource
-
-        resource = KnowledgeBaseResource(*args, name=_name, **kwargs)
-=======
         # Use ResourceInstance with knowledge backend
         from dana.core.resource import ResourceTypeRegistry
         from dana.core.resource.plugins.knowledge_base_resource import get_knowledge_base_resource_type
@@ -138,7 +118,6 @@
         values.update(kwargs)
 
         resource = ResourceTypeRegistry.create_resource_instance(resource_type.name, values)
->>>>>>> 7c4b3667
         context.set_resource(_name, resource)
         return resource
 
