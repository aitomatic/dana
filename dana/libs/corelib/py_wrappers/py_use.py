--- conflicted
+++ resolved
@@ -74,9 +74,6 @@
         from dana.core.resource.plugins.rag_resource import RAGResource
 
         resource = RAGResource(*args, name=_name, **kwargs)
-        description = kwargs.get("description", None)
-        # Note: Core RAG resource may have different structure
-        doc_string = f"RAG resource for document retrieval and querying. {description or ''}"
         context.set_resource(_name, resource)
         return resource
 
@@ -148,9 +145,7 @@
         resource = BaseLLMResource(*args, name=_name, **kwargs)
         context.set_resource(_name, resource)
         return resource
-<<<<<<< HEAD
 
-=======
     elif function_name.lower() == "tabular_index":
         from dana.common.resource.tabular_index.tabular_index_resource import TabularIndexResource
 
@@ -163,6 +158,5 @@
         )
         context.set_resource(_name, resource)
         return resource
->>>>>>> 491d36e0
     else:
         raise NotImplementedError(f"Function {function_name} not implemented")