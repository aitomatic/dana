"""
Set model function for Dana standard library.

This module provides the set_model function for configuring LLM models.
"""

__all__ = ["py_set_model"]

import difflib
from typing import Any

from dana.common.config.config_loader import ConfigLoader
from dana.common.exceptions import LLMError, SandboxError
from dana.common.sys_resource.llm.llm_configuration_manager import LLMConfigurationManager
from dana.common.utils.logging import DANA_LOGGER
from dana.core.lang.sandbox_context import SandboxContext


def _get_available_model_names() -> list[str]:
    """Get list of available model names from configuration.

    Returns:
        List of available model names from the LLM configuration.
    """
    try:
        config_loader = ConfigLoader()
        config = config_loader.get_default_config()

        # Get models from both preferred_models and all_models
        all_models = set()

        # Add from preferred_models (only check llm sublevel)
        preferred_models = config.get("llm", {}).get("preferred_models", [])

        for model in preferred_models:
            if isinstance(model, str):
                all_models.add(model)
            elif isinstance(model, dict) and model.get("name"):
                all_models.add(model["name"])

        # Add from all_models list (only check llm sublevel)
        all_models_list = config.get("llm", {}).get("all_models", [])

        for model in all_models_list:
            if isinstance(model, str):
                all_models.add(model)

        # Add common model names as fallback
        fallback_models = [
            "openai:gpt-4o",
            "openai:gpt-4o-mini",
            "openai:gpt-4-turbo",
            "anthropic:claude-3-5-sonnet-20241022",
            "anthropic:claude-3-5-haiku-20241022",
            "google:gemini-1.5-pro",
            "google:gemini-1.5-flash",
            "cohere:command-r-plus",
            "mistral:mistral-large-latest",
            "groq:llama-3.1-70b-versatile",
            "deepseek:deepseek-chat",
            "deepseek:deepseek-coder",
            "ollama:llama3.1",
            "ollama:mixtral",
            "together:meta-llama/Meta-Llama-3.1-70B-Instruct-Turbo",
            "together:mistralai/Mixtral-8x7B-Instruct-v0.1",
            "huggingface:microsoft/DialoGPT-medium",
            "azure:gpt-4o",
            "azure:gpt-35-turbo",
        ]
        all_models.update(fallback_models)

        # Return models preserving preference order, then fallback models
        # First, get models from config in preference order
        preference_ordered_models = []
        for model in preferred_models:
            model_name = model if isinstance(model, str) else model.get("name")
            if model_name and model_name in all_models:
                preference_ordered_models.append(model_name)
                all_models.remove(model_name)

        # Add any remaining models (from fallback list) alphabetically
        remaining_models = sorted(list(all_models))

        return preference_ordered_models + remaining_models
    except Exception:
        # Return fallback list if config loading fails
        return [
            "openai:gpt-4o",
            "openai:gpt-4o-mini",
            "openai:gpt-4-turbo",
            "anthropic:claude-3-5-sonnet-20241022",
            "anthropic:claude-3-5-haiku-20241022",
            "google:gemini-1.5-pro",
            "google:gemini-1.5-flash",
            "cohere:command-r-plus",
            "mistral:mistral-large-latest",
            "groq:llama-3.1-70b-versatile",
            "deepseek:deepseek-chat",
            "deepseek:deepseek-coder",
            "ollama:llama3.1",
            "ollama:mixtral",
            "together:meta-llama/Meta-Llama-3.1-70B-Instruct-Turbo",
            "together:mistralai/Mixtral-8x7B-Instruct-v0.1",
            "huggingface:microsoft/DialoGPT-medium",
            "azure:gpt-4o",
            "azure:gpt-35-turbo",
        ]


def _find_closest_model_match(model_input: str, available_models: list[str]) -> str | None:
    """Find the closest matching model name using enhanced fuzzy matching.

    This function uses intelligent provider-aware matching to find the best model.

    Args:
        model_input: The user-provided model string
        available_models: List of available model names

    Returns:
        The closest matching model name, or None if no good match found.
    """
    if not model_input or not available_models:
        return None

    model_lower = model_input.lower()

    # Try exact match first (case insensitive)
    for model in available_models:
        if model.lower() == model_lower:
            return model

    # Smart provider matching - if user types just a provider name, return the best model
    def _get_best_openai_model(models: list[str]) -> str | None:
        """Get the best OpenAI model with proper priority matching."""
        if not models:
            return None
        # First try exact match for gpt-4o
        for model in models:
            if model.endswith(":gpt-4o"):
                return model
        # Then try other gpt-4o variants
        for model in models:
            if "gpt-4o" in model:
                return model
        return models[0]

    def _get_best_azure_model(models: list[str]) -> str | None:
        """Get the best Azure model with proper priority matching."""
        if not models:
            return None
        # First try exact match for gpt-4o
        for model in models:
            if model.endswith(":gpt-4o"):
                return model
        # Then try other gpt-4o variants
        for model in models:
            if "gpt-4o" in model:
                return model
        return models[0]

    provider_preferences = {
        "openai": _get_best_openai_model,
        "anthropic": lambda models: next((m for m in models if "claude-3-5-sonnet" in m), models[0] if models else None),
        "google": lambda models: next((m for m in models if "gemini-1.5-pro" in m), models[0] if models else None),
        "groq": lambda models: next((m for m in models if "llama-3" in m and "70b" in m), models[0] if models else None),
        "azure": _get_best_azure_model,
        "deepseek": lambda models: next((m for m in models if "deepseek-chat" in m), models[0] if models else None),
    }

    if model_lower in provider_preferences:
        provider_models = [m for m in available_models if m.startswith(f"{model_lower}:")]
        if provider_models:
            best_model = provider_preferences[model_lower](provider_models)
            if best_model:
                return best_model

    # Enhanced substring matching with provider preference
    substring_matches = []
    for model in available_models:
        if model_lower in model.lower() or model.lower() in model_lower:
            substring_matches.append(model)

    if substring_matches:
        if len(substring_matches) == 1:
            return substring_matches[0]

        # Smart provider preferences for common models
        if "gpt" in model_lower:
            # For GPT models, prefer OpenAI over Azure, then prefer latest versions
            openai_matches = [m for m in substring_matches if m.startswith("openai:")]
            if openai_matches:
                # Prefer gpt-4o over gpt-4o-mini, gpt-4 over gpt-3.5
                # Use proper priority matching to avoid substring issues
                priority_order = ["gpt-4o", "gpt-4", "gpt-3.5"]

                # First pass: look for exact matches
                for priority in priority_order:
                    exact_match = f"openai:{priority}"
                    if exact_match in openai_matches:
                        return exact_match

                # Second pass: look for variations (like gpt-4o-mini)
                for priority in priority_order:
                    for match in openai_matches:
                        model_name = match.split(":", 1)[-1]
                        # Only match if it starts with priority followed by a delimiter
                        if model_name.startswith(priority) and len(model_name) > len(priority):
                            next_char = model_name[len(priority)]
                            if next_char in ["-", "_", "."]:
                                return match

                return openai_matches[0]

            # Fallback to Azure if no OpenAI
            azure_matches = [m for m in substring_matches if m.startswith("azure:")]
            if azure_matches:
                return azure_matches[0]

        elif "claude" in model_lower:
            # For Claude models, prefer latest versions
            anthropic_matches = [m for m in substring_matches if m.startswith("anthropic:")]
            if anthropic_matches:
                # Prefer claude-3-5-sonnet over haiku
                for match in anthropic_matches:
                    if "sonnet" in match:
                        return match
                return anthropic_matches[0]

        elif "gemini" in model_lower:
            # For Gemini models, prefer pro over flash
            google_matches = [m for m in substring_matches if m.startswith("google:")]
            if google_matches:
                for match in google_matches:
                    if "pro" in match:
                        return match
                return google_matches[0]

        # Return first match if no smart preference applies
        return substring_matches[0]

    # Enhanced fuzzy matching with better threshold
    close_matches = difflib.get_close_matches(
        model_input,
        available_models,
        n=3,  # Get top 3 matches
        cutoff=0.5,  # Lower threshold for more flexibility
    )

    if close_matches:
        # Apply smart preferences to fuzzy matches too
        if "gpt" in model_lower:
            openai_matches = [m for m in close_matches if m.startswith("openai:")]
            if openai_matches:
                return openai_matches[0]
        elif "claude" in model_lower:
            anthropic_matches = [m for m in close_matches if m.startswith("anthropic:")]
            if anthropic_matches:
                return anthropic_matches[0]

        return close_matches[0]

    # Try matching just the model name part (after the colon)
    model_name_part = model_input.split(":")[-1] if ":" in model_input else model_input
    for model in available_models:
        model_part = model.split(":")[-1] if ":" in model else model
        if model_name_part.lower() in model_part.lower():
            return model

    return None


def py_set_model(
    context: SandboxContext,
    model: str | None = None,
    options: dict[str, Any] | None = None,
) -> str:
    """Execute the set_model function to change the LLM model in the current context.

    This function supports fuzzy matching to find the closest available model name
    from the configuration if an exact match is not found.

    Args:
        context: The runtime context for variable resolution.
        model: The model name to set (e.g., "gpt-4", "claude", "openai:gpt-4o").
               Supports partial names that will be matched to available models.
               If None or not provided, displays current model and available options.
        options: Optional parameters for the function.
               - exact_match_only (bool): If True, disable fuzzy matching (default: False)

    Returns:
        The name of the model that was actually set (may be different from input if fuzzy matched),
        or the currently selected model if no model argument is provided.

    Raises:
        SandboxError: If the function execution fails or no suitable model is found.
        LLMError: If the model is invalid or unavailable.

    Example:
        # Display current model and available options
        set_model()

        # Set exact match
        set_model("openai:gpt-4o")

        # Fuzzy match examples
        set_model("gpt-4")          # matches "openai:gpt-4o"
        set_model("claude")         # matches "anthropic:claude-3-5-*")
        set_model("gemini")         # matches "google:gemini-1.5-pro"
    """
    logger = DANA_LOGGER.getLogger("dana.set_model")

    if options is None:
        options = {}

    # Get the current LLM resource from context using system resource access
    llm_resource = context.get_system_llm_resource()

    # If no model argument provided, display comprehensive information
    if model is None:
        # Get current model - only show model if it was explicitly set in context
        current_model = "None"
        if llm_resource is not None and llm_resource.model is not None:
            current_model = llm_resource.model

        # Get only available models (with API keys)
        config_manager = LLMConfigurationManager()
        available_models = config_manager.get_available_models()

        # Display concise information
        print(f"Current model: {current_model}")

        if available_models:
            print("Available models:")
            for model_name in available_models:
                marker = "✓" if model_name == current_model else " "
                print(f"  {marker} {model_name}")

            print("\nExamples:")
            print("  set_model('gpt-4')    # fuzzy match")
            print("  set_model('claude')   # fuzzy match")
            print("  set_model('openai')   # best provider model")
        else:
            print("No models available - check your API keys in environment variables")
            print("Common API keys: OPENAI_API_KEY, ANTHROPIC_API_KEY, GOOGLE_API_KEY")

        return current_model

    # Validate model argument
    if not model:
        raise SandboxError("set_model function requires a non-empty model name")

    if not isinstance(model, str):
        raise SandboxError(f"Model name must be a string, got {type(model).__name__}")

    # Check if exact matching is requested
    exact_match_only = options.get("exact_match_only", False)

    # Store the original input for logging
    original_input = model

    try:
        # Try to find the best matching model
        if not exact_match_only:
            available_models = _get_available_model_names()
            matched_model = _find_closest_model_match(model, available_models)

            if matched_model and matched_model != model:
                logger.info(f"Fuzzy matched '{original_input}' to '{matched_model}'")
                model = matched_model
            elif not matched_model:
                logger.warning(f"No close match found for '{original_input}', trying as-is")

        if llm_resource is None:
            # If no LLM resource exists in context, create a new one with the specified model
            logger.info(f"No existing LLM resource found in context, creating new one with model: {model}")
<<<<<<< HEAD
            from dana.core.resource.plugins.base_llm_resource import BaseLLMResource

            dana_llm = BaseLLMResource(name="dana_llm", model=model)
            dana_llm.start()  # Start the resource so it can be used
=======
            from dana.core.resource.builtins.llm_resource_type import LLMResourceType

            dana_llm = LLMResourceType.create_default_instance()
            dana_llm.model = model
>>>>>>> 7c4b3667
            context.set_system_llm_resource(dana_llm)
        else:
            # Update the existing LLM resource's model
            logger.info(f"Updating existing LLM resource model from '{llm_resource.model}' to '{model}'")
            llm_resource.model = model

        if original_input != model:
            logger.info(f"Successfully set LLM model to: {model} (matched from '{original_input}')")
        else:
            logger.info(f"Successfully set LLM model to: {model}")

        return model

    except LLMError as e:
        error_msg = f"Failed to set model '{model}': {e}"
        logger.error(error_msg)
        raise SandboxError(error_msg) from e
    except Exception as e:
        error_msg = f"Unexpected error setting model '{model}': {e}"
        logger.error(error_msg)
        raise SandboxError(error_msg) from e<|MERGE_RESOLUTION|>--- conflicted
+++ resolved
@@ -373,17 +373,10 @@
         if llm_resource is None:
             # If no LLM resource exists in context, create a new one with the specified model
             logger.info(f"No existing LLM resource found in context, creating new one with model: {model}")
-<<<<<<< HEAD
-            from dana.core.resource.plugins.base_llm_resource import BaseLLMResource
-
-            dana_llm = BaseLLMResource(name="dana_llm", model=model)
-            dana_llm.start()  # Start the resource so it can be used
-=======
             from dana.core.resource.builtins.llm_resource_type import LLMResourceType
 
             dana_llm = LLMResourceType.create_default_instance()
             dana_llm.model = model
->>>>>>> 7c4b3667
             context.set_system_llm_resource(dana_llm)
         else:
             # Update the existing LLM resource's model
