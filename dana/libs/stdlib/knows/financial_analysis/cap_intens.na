"""Capital Intensity/Intensiveness Metrics."""


from .fin_statements import get_total_asset, get_fixed_asset
from .fin_statements import get_capex, get_capex_3y
from .fin_statements import get_rev, get_rev_3y

from .return_ratios import workflow_calc_roa_ratio


__all__ = [
    'workflow_calc_fixed_asset_over_total_asset',
    'workflow_calc_total_asset_over_rev',
    'workflow_calc_capex_over_rev', 'workflow_calc_capex_over_rev_3y_avg',
    'workflow_assess_cap_intens',
]


def _fixed_asset_over_total_asset(intermed_results):
    return llm(
f'Calculate `Fixed Assets` as proportion of `Total Assets`
using the following intermediate results:
```
{intermed_results}
```
State your result together with the supporting calculation(s).')
# TODO: parenthesized workflow def
def workflow_calc_fixed_asset_over_total_asset(resources: list, task: str = None) -> float = [get_fixed_asset, get_total_asset] | _fixed_asset_over_total_asset


def _total_asset_over_rev(intermed_results):
    return llm(
f'Calculate `Total Assets` relative to `(Total) (Net) (Operating) Revenue(s), a.k.a. (Total) (Net) Sales`
as decimal value, using the following intermediate results:
```
{intermed_results}
```
State your result together with the supporting calculation(s).')
# TODO: parenthesized workflow def
def workflow_calc_total_asset_over_rev(resources: list, task: str = None) -> float = [get_total_asset, get_rev] | _total_asset_over_rev


def _capex_over_rev(intermed_results):
    return llm(
f'Calculate `Capital Expenditure(s), a.k.a. CapEx, or Capital Spending,
or Property, Plant & Equipment (PP&E) Expenditure(s)/Purchase(s)`
as proportion of `(Total) (Net) (Operating) Revenue(s), a.k.a. (Total) (Net) Sales`
using the following intermediate results:
```
{intermed_results}
```
State your result together with the supporting calculation(s).')
# TODO: parenthesized workflow def
def workflow_calc_capex_over_rev(resources: list, task: str = None) -> float = [get_capex, get_rev] | _capex_over_rev


def _capex_over_rev_3y_avg(intermed_results):
    return llm(
f'Calculate 3-year average of
`Capital Expenditure(s), a.k.a. CapEx, or Capital Spending,
or Property, Plant & Equipment (PP&E) Expenditure(s)/Purchase(s)`
as proportion of `(Total) (Net) (Operating) Revenue(s), a.k.a. (Total) (Net) Sales`
using the sum-divided-by-sum method, and the following intermediate results:
```
{intermed_results}
```
State your result together with the supporting calculation(s).')
# TODO: parenthesized workflow def
<<<<<<< HEAD
def workflow_calc_capex_over_rev_3y(resources: list, task: str = None) -> float = [get_capex_3y, get_rev_3y] | _capex_over_rev_3y_avg
=======
def workflow_calc_capex_over_rev_3y_avg(resources: list, task: str = None) -> float = [get_capex_3y, get_rev_3y] | _capex_over_rev_3y_avg_pct
>>>>>>> 02202506


def _cap_intens_assessment(intermed_results):
    return llm(
f'Capital-intensive businesses tend to have one or several of the following characteristics:

- high `(Net) Fixed Assets, a.k.a. (Net) Property, Plant & Equipment (PP&E)` as proportion of `Total Assets`,
  e.g., over 25%;

- high `Total Assets` relative to `(Total) (Net) (Operating) Revenue(s), a.k.a. (Total) (Net) Sales`,
  e.g., over 2 times;

- high `Capital Expenditure(s), a.k.a. CapEx, or Capital Spending,
  or Property, Plant & Equipment (PP&E) Expenditure(s)/Purchase(s)`
  relative to `(Total) (Net) (Operating) Revenue(s), a.k.a. (Total) (Net) Sales`,
  e.g., over 10%;

  and/or

- low `Return on (Total) Assets, a.k.a. RoA or RoTA`,
  e.g., under 10%,

Assess whether company is capital-intensive according to the concerned fiscal period data,
using the following intermediate results:
```
{intermed_results}
```
State your result together with the supporting calculation(s).')
# TODO: parenthesized workflow def
def workflow_assess_cap_intens(resources: list, task: str = None) -> str = [workflow_calc_fixed_asset_over_total_asset,
                                                                            workflow_calc_total_asset_over_rev,
                                                                            workflow_calc_capex_over_rev,
<<<<<<< HEAD
                                                                            workflow_calc_roa_ratio] | _assess_cap_intens
=======
                                                                            workflow_calc_roa_ratio] | _cap_intens_assessment
>>>>>>> 02202506
<|MERGE_RESOLUTION|>--- conflicted
+++ resolved
@@ -66,11 +66,7 @@
 ```
 State your result together with the supporting calculation(s).')
 # TODO: parenthesized workflow def
-<<<<<<< HEAD
-def workflow_calc_capex_over_rev_3y(resources: list, task: str = None) -> float = [get_capex_3y, get_rev_3y] | _capex_over_rev_3y_avg
-=======
-def workflow_calc_capex_over_rev_3y_avg(resources: list, task: str = None) -> float = [get_capex_3y, get_rev_3y] | _capex_over_rev_3y_avg_pct
->>>>>>> 02202506
+def workflow_calc_capex_over_rev_3y_avg(resources: list, task: str = None) -> float = [get_capex_3y, get_rev_3y] | _capex_over_rev_3y_avg
 
 
 def _cap_intens_assessment(intermed_results):
@@ -103,8 +99,4 @@
 def workflow_assess_cap_intens(resources: list, task: str = None) -> str = [workflow_calc_fixed_asset_over_total_asset,
                                                                             workflow_calc_total_asset_over_rev,
                                                                             workflow_calc_capex_over_rev,
-<<<<<<< HEAD
-                                                                            workflow_calc_roa_ratio] | _assess_cap_intens
-=======
-                                                                            workflow_calc_roa_ratio] | _cap_intens_assessment
->>>>>>> 02202506
+                                                                            workflow_calc_roa_ratio] | _cap_intens_assessment