--- conflicted
+++ resolved
@@ -71,11 +71,7 @@
         <Tooltip>
           <TooltipTrigger asChild>
             <span className="text-sm text-muted-foreground">
-<<<<<<< HEAD
-              {state === 'collapsed' ? `${packageJson.version}` : `Ver-${packageJson.version}`}
-=======
               {state === 'collapsed' ? `${packageJson.version}` : `Version-${packageJson.version}`}
->>>>>>> e1a080a8
             </span>
           </TooltipTrigger>
           <TooltipContent side="right">Version {packageJson.version}</TooltipContent>
