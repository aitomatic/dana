import React from 'react';

// Function to generate random avatar colors based on agent ID
const getRandomAvatarColor = (agentId: string | number): string => {
  const colors = [
    'from-blue-400 to-blue-600',
    'from-green-400 to-green-600', 
    'from-purple-400 to-purple-600',
    'from-pink-400 to-pink-600',
    'from-indigo-400 to-indigo-600',
    'from-red-400 to-red-600',
    'from-yellow-400 to-yellow-600',
    'from-teal-400 to-teal-600',
    'from-orange-400 to-orange-600',
    'from-cyan-400 to-cyan-600',
    'from-emerald-400 to-emerald-600',
    'from-violet-400 to-violet-600'
  ];
  
  // Use agent ID to consistently generate the same color for the same agent
  const hash = String(agentId).split('').reduce((a, b) => {
    a = ((a << 5) - a) + b.charCodeAt(0);
    return a & a;
  }, 0);
  
  return colors[Math.abs(hash) % colors.length];
};

// Helper function to format dates in a user-friendly way
const formatDate = (dateString: string | undefined): string => {
  if (!dateString) return '';

  try {
    const date = new Date(dateString);
    const now = new Date();

    // Check if it's the same day by comparing dates (not time)
    const dateOnly = new Date(date.getFullYear(), date.getMonth(), date.getDate());
    const nowOnly = new Date(now.getFullYear(), now.getMonth(), now.getDate());
    const diffTime = nowOnly.getTime() - dateOnly.getTime();
    const diffDays = Math.floor(diffTime / (1000 * 60 * 60 * 24));

    if (diffDays === 0) {
      return 'Today';
    } else if (diffDays === 1) {
      return 'Yesterday';
    } else if (diffDays < 7) {
      return `${diffDays} days ago`;
    } else if (diffDays < 30) {
      const weeks = Math.floor(diffDays / 7);
      return weeks === 1 ? '1 week ago' : `${weeks} weeks ago`;
    } else if (diffDays < 365) {
      const months = Math.floor(diffDays / 30);
      return months === 1 ? '1 month ago' : `${months} months ago`;
    } else {
      return date.toLocaleDateString('en-US', {
        year: 'numeric',
        month: 'short',
        day: 'numeric',
      });
    }
  } catch (error) {
    return '';
  }
};

export const MyAgentTab: React.FC<{
  agents: any[];
  navigate: (url: string) => void;
}> = ({ agents, navigate }) => {

  return (
    <>

      <div className="flex justify-between items-center mb-8">
        <div className="text-lg font-semibold">My Trained Agents</div>
      </div>
      {/* User's agents list */}
      <div className="grid grid-cols-1 gap-8 md:grid-cols-2 lg:grid-cols-3">
        {agents && agents.length > 0 ? (
          agents
            .sort((a, b) => {
              // Sort by creation date descending (newest first)
              const dateA = new Date(a.created_at || 0).getTime();
              const dateB = new Date(b.created_at || 0).getTime();
              return dateB - dateA;
            })
            .map((agent) => (
              <div
                key={agent.id}
<<<<<<< HEAD
                className="flex flex-col gap-4 p-6 bg-white rounded-2xl border border-gray-200 transition-shadow cursor-pointer hover:shadow-md"
=======
                className="bg-white rounded-2xl border border-gray-200 p-6 flex flex-col gap-4 hover:shadow-lg transition-shadow cursor-pointer"
>>>>>>> 54c45dec
                onClick={() => navigate(`/agents/${agent.id}`)}
              >
                <div className="flex items-center gap-4">
                  <div className={`w-12 h-12 rounded-full bg-gradient-to-br ${agent.avatarColor || getRandomAvatarColor(agent.id)} flex items-center justify-center text-white text-lg font-bold`}>
                    <span className={agent.avatarColor ? "text-white" : "text-white"}>{agent.name[0]}</span>
                  </div>
                  <div className="flex flex-col flex-1">
                    <div className="flex items-center gap-2">
                      <span className="text-lg font-semibold text-gray-900 line-clamp-1" style={{ display: '-webkit-box', WebkitLineClamp: 1, WebkitBoxOrient: 'vertical', overflow: 'hidden', textOverflow: 'ellipsis' }}>{agent.name}</span>
                      <span className="text-xs px-2 py-0.5 rounded-full bg-gray-100 text-gray-600 font-medium border border-gray-200 ml-2">
                        {agent.config?.domain || 'Other'}
                      </span>
                    </div>
                    <span className="text-gray-500 text-sm mt-1 line-clamp-2" style={{ display: '-webkit-box', WebkitLineClamp: 2, WebkitBoxOrient: 'vertical', overflow: 'hidden', textOverflow: 'ellipsis' }}>{agent.description}</span>
                  </div>
                </div>
                <div className="text-gray-600 text-sm min-h-[40px]">{agent.details || (agent.created_at ? `Created ${formatDate(agent.created_at)}` : '')}</div>
                <div className="flex items-center justify-between mt-2">
                  <span className="text-gray-500 text-xs">{agent.accuracy ? `${agent.accuracy}% accuracy` : ''}</span>
                  <span className="flex items-center gap-1 text-yellow-500 font-semibold text-sm">
                    {agent.rating && (
                      <>
                        <svg width="18" height="18" fill="currentColor" viewBox="0 0 20 20"><path d="M9.049 2.927c.3-.921 1.603-.921 1.902 0l1.286 3.967a1 1 0 00.95.69h4.175c.969 0 1.371 1.24.588 1.81l-3.38 2.455a1 1 0 00-.364 1.118l1.287 3.966c.3.922-.755 1.688-1.54 1.118l-3.38-2.454a1 1 0 00-1.175 0l-3.38 2.454c-.784.57-1.838-.196-1.54-1.118l1.287-3.966a1 1 0 00-.364-1.118L2.04 9.394c-.783-.57-.38-1.81.588-1.81h4.175a1 1 0 00.95-.69l1.286-3.967z" /></svg>
                        {new Intl.NumberFormat('en-US', { minimumFractionDigits: 1, maximumFractionDigits: 1 }).format(agent.rating)}
                      </>
                    )}
                  </span>
                </div>
              </div>
            ))
        ) : (
          <div className="col-span-3 py-12 text-lg text-center text-gray-400">
            No agents found. Click "+ New Agent" to create your first agent.
          </div>
        )}
      </div>
    </>
  );
};<|MERGE_RESOLUTION|>--- conflicted
+++ resolved
@@ -88,11 +88,7 @@
             .map((agent) => (
               <div
                 key={agent.id}
-<<<<<<< HEAD
-                className="flex flex-col gap-4 p-6 bg-white rounded-2xl border border-gray-200 transition-shadow cursor-pointer hover:shadow-md"
-=======
                 className="bg-white rounded-2xl border border-gray-200 p-6 flex flex-col gap-4 hover:shadow-lg transition-shadow cursor-pointer"
->>>>>>> 54c45dec
                 onClick={() => navigate(`/agents/${agent.id}`)}
               >
                 <div className="flex items-center gap-4">
