--- conflicted
+++ resolved
@@ -5,11 +5,7 @@
 import { useSmartChatStore } from '@/stores/smart-chat-store';
 import { useAgentStore } from '@/stores/agent-store';
 import { useUIStore } from '@/stores/ui-store';
-<<<<<<< HEAD
-import { ArrowUp, Attachment } from 'iconoir-react';
-=======
 import { ArrowUp } from 'iconoir-react';
->>>>>>> 1fdb9005
 import { MarkdownViewerSmall } from './chat/markdown-viewer';
 
 const SmartAgentChat: React.FC<{ agentName?: string }> = ({ agentName }) => {
@@ -59,32 +55,6 @@
     }, 100);
   };
 
-  // Function to handle "Add documents" CTA button click
-  const handleAddDocumentsClick = () => {
-    setAgentDetailActiveTab('Knowledge Base');
-    setKnowledgeBaseActiveSubTab('Documents');
-
-    // Add a message to the chat panel
-    addMessage({
-      sender: 'agent',
-      text: 'Now, please upload your files in Documents panel',
-    });
-  };
-
-  // Function to handle CTA button click
-  const handleCTAClick = () => {
-    setInput('Add knowledge about ');
-    // Focus the input field after a short delay to ensure it's rendered
-    setTimeout(() => {
-      const textarea = document.querySelector(
-        'textarea[placeholder="Type your message"]',
-      ) as HTMLTextAreaElement;
-      if (textarea) {
-        textarea.focus();
-        textarea.setSelectionRange(textarea.value.length, textarea.value.length);
-      }
-    }, 100);
-  };
 
   // Function to handle "Add documents" CTA button click
   const handleAddDocumentsClick = () => {
