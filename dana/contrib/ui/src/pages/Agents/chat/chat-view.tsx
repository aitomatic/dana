--- conflicted
+++ resolved
@@ -8,11 +8,7 @@
 // import ChatBox from './chat-box';
 import { cn } from '@/lib/utils';
 
-<<<<<<< HEAD
-import ChatBox from './chat-box';
-=======
 import ChatBox, { type ChatBoxRef } from './chat-box';
->>>>>>> e1a080a8
 import { ChevronDown, ChevronUp, X } from 'lucide-react';
 
 // Stores
