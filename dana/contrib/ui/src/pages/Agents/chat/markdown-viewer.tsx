import { useMemo, Fragment, useEffect } from 'react';
import type { ReactNode } from 'react';
import ReactMarkdown from 'react-markdown';
import remarkMath from 'remark-math';
import remarkGfm from 'remark-gfm';
import rehypeKatex from 'rehype-katex';
import SyntaxHighlighter from 'react-syntax-highlighter';

// Import KaTeX CSS directly
import 'katex/dist/katex.min.css';

// Import GitHub Markdown CSS for light theme (default)
import 'github-markdown-css/github-markdown-light.css';

// Import custom theme switcher CSS
import './markdown-theme-switcher.css';

// Import enhanced KaTeX styling
import './katex-styling.css';

let codeStyle: any;
try {
  // @ts-ignore
  // eslint-disable-next-line @typescript-eslint/no-var-requires
  codeStyle = require('react-syntax-highlighter/dist/styles/hljs/vs2015').default;
} catch (e) {
  try {
    // @ts-ignore
    // eslint-disable-next-line @typescript-eslint/no-var-requires
    codeStyle = require('react-syntax-highlighter/dist/styles/default').default;
  } catch (e2) {
    codeStyle = {};
  }
}
import 'katex/dist/katex.min.css';

import { cn } from '@/lib/utils';

import ReactCodeBlock from './react-code-block';

// Comprehensive markdown pre-processing function
const preprocessMarkdownContent = (content: string): string => {
  let processed = content;

  // 1. NUMBERED LIST TRANSFORMATION
  // Convert numbered lists to headers for better visual hierarchy
  // Example: "1. **Future Value (FV):**" -> "## 1. Future Value (FV)"
  processed = processed.replace(/^(\d+)\.\s+\*\*(.*?)\*\*:?\s*$/gm, (_, number, title) => {
    return `## ${number}. ${title}`;
  });

  // 2. LATEX TO CODE BLOCK TRANSFORMATION
  // Convert LaTeX notation to code blocks for better readability
  // Convert \\[ ... \\] to code blocks
  processed = processed.replace(/\\\[\s*\n?([\s\S]*?)\n?\s*\\\]/g, (_, mathContent) => {
    const cleanMath = mathContent
      .replace(/\\times/g, '×')
      .replace(/\\cdot/g, '·')
      .replace(/\\frac\{([^}]+)\}\{([^}]+)\}/g, '($1 / $2)')
      .replace(/\\sum/g, 'Σ')
      .replace(/\\\(/g, '')
      .replace(/\\\)/g, '')
      .trim();
    return `\n\`\`\`\n${cleanMath}\n\`\`\`\n`;
  });

  // Convert \\( ... \\) to inline code
  processed = processed.replace(/\\\((.*?)\\\)/g, (_, mathContent) => {
    const cleanMath = mathContent
      .replace(/\\times/g, '×')
      .replace(/\\cdot/g, '·')
      .replace(/\\frac\{([^}]+)\}\{([^}]+)\}/g, '($1 / $2)')
      .trim();
    return `\`${cleanMath}\``;
  });

  // 3. HORIZONTAL RULES ENHANCEMENT - REMOVED
  // No longer adding horizontal rules between sections

  // 4. VARIABLE DEFINITION ENHANCEMENT
  // Enhance "Where:" sections with better formatting
  processed = processed.replace(/^(\s*)-\s+Where\s+\\\(([^)]+)\\\)\s*=\s*(.+)$/gm, '- **$2** = $3');

  // Handle regular variable definitions
  processed = processed.replace(/^(\s*)-\s+\*\*([^*]+)\*\*\s*=\s*(.+)$/gm, '$1- **$2** = $3');

  // Split comma-separated variable definitions into separate list items
  // Handle patterns like "Where PV = Present Value, r = interest rate, n = number of periods"
  processed = processed.replace(/^(\s*)[-*]\s*Where\s+(.+)$/gm, (_, indent, definitions) => {
    // Split by comma and create separate list items
    const items = definitions.split(',').map((item: string) => {
      const trimmed = item.trim();
      // Match pattern like "PV = Present Value" or "r = interest rate"
      const varMatch = trimmed.match(/^(\w+)\s*=\s*(.+)$/);
      if (varMatch) {
        return `${indent}- **${varMatch[1]}** = ${varMatch[2]}`;
      }
      return `${indent}- ${trimmed}`;
    });
    return items.join('\n');
  });

  // Also handle comma-separated variable definitions in regular list items
  // Handle patterns like "- PV = Present Value, r = interest rate, n = number of periods"
  processed = processed.replace(
    /^(\s*)[-*]\s*([A-Z]+\s*=\s*[^,]+(?:,\s*[A-Z]+\s*=\s*[^,]+)+)\.?\s*$/gm,
    (_, indent, definitions) => {
      // Split by comma and create separate list items
      const items = definitions.split(',').map((item: string) => {
        const trimmed = item.trim().replace(/\.$/, ''); // Remove trailing period
        // Match pattern like "PV = Present Value" or "r = interest rate"
        const varMatch = trimmed.match(/^(\w+)\s*=\s*(.+)$/);
        if (varMatch) {
          return `${indent}- **${varMatch[1]}** = ${varMatch[2]}`;
        }
        return `${indent}- ${trimmed}`;
      });
      return items.join('\n');
    },
  );

  // 5. CLEAN UP EXTRA WHITESPACE
  // Remove excessive newlines
  processed = processed.replace(/\n{4,}/g, '\n\n\n');

  // Clean up whitespace around headers
  processed = processed.replace(/^(#{1,6}\s+.*?)(\n{2,})/gm, '$1\n\n');

  // 6. MATH SYMBOL STANDARDIZATION
  // Replace common LaTeX symbols with Unicode
  processed = processed
    .replace(/\\times/g, '×')
    .replace(/\\cdot/g, '·')
    .replace(/\\pm/g, '±')
    .replace(/\\infty/g, '∞')
    .replace(/\\alpha/g, 'α')
    .replace(/\\beta/g, 'β')
    .replace(/\\gamma/g, 'γ')
    .replace(/\\Delta/g, 'Δ')
    .replace(/\\sum/g, 'Σ');

  // 7. CODE BLOCK FORMATTING
  // Ensure formulas in code blocks are properly formatted
  processed = processed.replace(/```\n([^`]+)\n```/g, (_, codeContent) => {
    const formattedCode = codeContent
      .trim()
      .replace(/\s+/g, ' ') // Normalize whitespace
      .replace(/\s*=\s*/g, ' = ') // Standardize equals spacing
      .replace(/\s*\+\s*/g, ' + ') // Standardize plus spacing
      .replace(/\s*-\s*/g, ' - ') // Standardize minus spacing
      .replace(/\s*\*\s*/g, ' × ') // Use multiplication symbol
      .replace(/\s*\/\s*/g, ' / '); // Standardize division spacing

    return `\`\`\`\n${formattedCode}\n\`\`\``;
  });

  return processed;
};

// Type definitions for markdown components
interface CodeProps {
  className?: string;
  children?: ReactNode;
}

interface ParagraphProps {
  children?: ReactNode;
}

interface TableProps {
  children?: ReactNode;
}

interface TableRowProps {
  children?: ReactNode;
}

interface TableCellProps {
  children?: ReactNode;
}

const regex = /(@[^@]*?\.(?:\w+))/g;

// Enhanced @ mention formatting with better styling and interaction
const MentionSpan = ({ mention }: { mention: string }) => {
  const handleMentionClick = () => {
    // Future implementation for showing sources
  };
  return (
    <span
      className="font-medium text-brand-600 bg-brand-50 rounded-md px-1.5 py-0.5 cursor-pointer"
      onClick={handleMentionClick}
    >
      {mention}
    </span>
  );
};

const MermaidBlock = ({ content }: { content: string }) => {
  const blockId = `mermaid-block-${Math.random().toString(36).substr(2, 9)}`;

  return (
    <div
<<<<<<< HEAD
      className="grid overflow-hidden relative grid-cols-1 mt-2 mb-4 w-full rounded-lg border border-gray-200"
=======
      className="overflow-x-auto mt-2 mb-4 w-full rounded-lg border border-gray-200"
>>>>>>> e1a080a8
      id={blockId}
    >
      <SyntaxHighlighter
        className="text-sm xl:text-base"
        language="mermaid"
        style={codeStyle}
        customStyle={{
          margin: 0,
          borderRadius: 0,
          lineHeight: 1.6,
          padding: '1rem',
          background: 'rgb(30, 30, 30)',
          fontSize: '0.875rem',
<<<<<<< HEAD
=======
          width: '100%',
          maxWidth: '100%',
          overflowWrap: 'break-word',
          wordBreak: 'break-word',
>>>>>>> e1a080a8
        }}
        showLineNumbers={true}
        wrapLines={true}
        wrapLongLines={true}
      >
        {content}
      </SyntaxHighlighter>
    </div>
  );
};

// Standard Code Block Component
export const CodeBlock = ({ content, language }: { content: string; language: string }) => {
  const blockId = `code-block-${Math.random().toString(36).substr(2, 9)}`;

  return (
    <div
<<<<<<< HEAD
      className="grid overflow-hidden relative grid-cols-1 mt-2 mb-4 w-full rounded-lg border border-gray-200"
=======
      className="overflow-x-auto mt-2 mb-4 w-full rounded-lg border border-gray-200"
>>>>>>> e1a080a8
      id={blockId}
    >
      <SyntaxHighlighter
        className="text-sm xl:text-base"
        language={language || 'text'}
        style={codeStyle}
        customStyle={{
          margin: 0,
          borderRadius: 0,
          lineHeight: 1.6,
          padding: '1rem',
          fontSize: '0.875rem',
<<<<<<< HEAD
=======
          width: '100%',
          maxWidth: '100%',
          overflowWrap: 'break-word',
          wordBreak: 'break-word',
>>>>>>> e1a080a8
        }}
        showLineNumbers={true}
        wrapLines={true}
        wrapLongLines={true}
        lineNumberStyle={{ color: '#6b7280', fontSize: '0.75rem' }}
      >
        {content}
      </SyntaxHighlighter>
    </div>
  );
};

export const MarkdownViewerSmall = ({
  children = '',
  classname = '',
  useMath = true,
  theme = 'light',
  backgroundContext = 'default',
}: {
  children: string;
  classname?: string;
  useMath?: boolean;
  theme?: 'light' | 'dark';
  backgroundContext?: 'user' | 'agent' | 'default';
  citations?: any[];
}) => {
  // Define font size classes in one place for consistency
  const textSizeClasses = 'text-xs xl:text-sm';
  // Dynamically import dark theme CSS when needed
  useEffect(() => {
    if (theme === 'dark') {
      import('github-markdown-css/github-markdown-dark.css');
<<<<<<< HEAD
    }
  }, [theme]);
  const refinedContent = useMemo(() => {
    let content = children;

    // Handle markdown code block wrapping
    if (content.startsWith('```markdown')) {
      content = content.substring(12);
    }
    if (content.startsWith('```') && !content.startsWith('```c')) {
      content = content.substring(3);
=======
    }
  }, [theme]);
  const refinedContent = useMemo(() => {
    let content = children;

    // Handle markdown code block wrapping
    if (content.startsWith('```markdown')) {
      content = content.substring(12);
      // If the content ends with ```, remove it
>>>>>>> e1a080a8
      if (content.endsWith('```')) {
        content = content.slice(0, -3);
      }
    } else if (content.startsWith('```') && !content.startsWith('```c')) {
      content = content.substring(3);
      if (content.endsWith('```')) {
        content = content.slice(0, -3);
      }
    }

    // PRE-PROCESSING: Transform content for better rendering
    // Skip preprocessing if math is enabled to preserve LaTeX syntax
    if (!useMath) {
      content = preprocessMarkdownContent(content);
    }

    // Only apply math-safe processing if useMath is enabled
    if (useMath) {
      // Minimal math preprocessing - preserve $ symbols for KaTeX
      // Only clean up obvious malformed math delimiters
      content = content
        // Remove lines that contain only a $ symbol
        .replace(/^\s*\$\s*$/gm, '')
        // Remove standalone $ symbols between newlines
        .replace(/\n\s*\$\s*\n/g, '\n\n')
        // Convert \[ \] to $$ $$ for better KaTeX compatibility
        .replace(/\\\[([\s\S]*?)\\\]/g, '$$\n$1\n$$')
        // Ensure display math has proper spacing
        .replace(/\$\$([\s\S]*?)\$\$/g, (_, mathContent) => {
          return `\n$$${mathContent.trim()}$$\n`;
        })
        // Clean up multiple consecutive newlines
        .replace(/\n\s*\n\s*\n+/g, '\n\n');
    } else {
      // Escape dollars if math is disabled
      content = content.replaceAll('$', '\\$');
    }

<<<<<<< HEAD
    // PRE-PROCESSING: Transform content for better rendering
    // Skip preprocessing if math is enabled to preserve LaTeX syntax
    if (!useMath) {
      content = preprocessMarkdownContent(content);
    }

    // Only apply math-safe processing if useMath is enabled
    if (useMath) {
      // Minimal math preprocessing - preserve $ symbols for KaTeX
      // Only clean up obvious malformed math delimiters
      content = content
        // Remove lines that contain only a $ symbol
        .replace(/^\s*\$\s*$/gm, '')
        // Remove standalone $ symbols between newlines
        .replace(/\n\s*\$\s*\n/g, '\n\n')
        // Convert \[ \] to $$ $$ for better KaTeX compatibility
        .replace(/\\\[([\s\S]*?)\\\]/g, '$$\n$1\n$$')
        // Ensure display math has proper spacing
        .replace(/\$\$([\s\S]*?)\$\$/g, (_, mathContent) => {
          return `\n$$${mathContent.trim()}$$\n`;
        })
        // Clean up multiple consecutive newlines
        .replace(/\n\s*\n\s*\n+/g, '\n\n');
    } else {
      // Escape dollars if math is disabled
      content = content.replaceAll('$', '\\$');
    }

=======
>>>>>>> e1a080a8
    return content;
  }, [children, useMath]);

  const remarkPlugins = useMemo(() => {
    const plugins: any[] = [remarkGfm];
    if (useMath) plugins.push(remarkMath);
    return plugins;
  }, [useMath]);

  const rehypePlugins = useMemo(() => {
    const plugins: any[] = [];
    if (useMath) plugins.push(rehypeKatex);
    return plugins;
  }, [useMath]);

  return (
    <div
      className={cn(
<<<<<<< HEAD
        `markdown-body markdown-body-${theme} markdown-body-${backgroundContext} w-full ${textSizeClasses}`,
        classname,
      )}
    >
      <ReactMarkdown
        remarkPlugins={remarkPlugins}
        rehypePlugins={rehypePlugins}
        components={{
          code: ({ className, children }: CodeProps) => {
            const content = String(children).trim();
            const languageMatch = /language-(\w+)/.exec(className || '');
            const language = languageMatch ? languageMatch[1] : '';
            const isInline = !className;
            const isMermaid = language === 'mermaid';
            const isReact =
              language === 'jsx' ||
              language === 'tsx' ||
              content.includes('import React') ||
              content.includes("from 'react'") ||
              content.includes('from "react"');

            const isRechart =
              content.includes('import { ') &&
              (content.includes(" from 'recharts'") || content.includes(' from "recharts"'));

            // Handle inline code
            if (isInline) {
              const isHook = /^use[A-Z]/.test(content);
              const isType = /^[A-Z][A-Za-z0-9]*$/.test(content);
              const isVariable = /^[a-z_$][a-zA-Z0-9_$]*$/.test(content);
              const isSingleWord = content.split(/\s+/).length === 1;

              return (
                <code
                  className={cn(
                    `font-mono font-normal px-1.5 py-0.5 rounded ${textSizeClasses}`,
                    isHook
                      ? 'bg-purple-100 text-purple-800'
                      : isType
                        ? 'bg-yellow-100 text-yellow-800'
                        : isVariable
                          ? 'bg-gray-100 text-gray-800'
                          : 'bg-gray-50 text-gray-900',
                    isSingleWord ? 'inline-block' : '',
                  )}
                >
                  {content}
                </code>
              );
            }

            // Handle mermaid blocks with separate component
            if (isMermaid) {
              return <MermaidBlock content={content} />;
            }

            // Handle React code blocks with separate component
            if (isReact && isRechart) {
              return <ReactCodeBlock content={content} />;
            }

            // Handle regular code blocks with separate component
            return <CodeBlock content={content} language={language} />;
          },

          ul: ({ children }: any) => (
            <ul className={`${textSizeClasses} text-gray-900`}>{children}</ul>
          ),
          li: ({ children }: any) => (
            <li className={`${textSizeClasses} text-gray-900 list-disc`}>{children}</li>
          ),
          p: ({ children }: ParagraphProps) => {
            // Helper function to enhance financial terms
            const enhanceFinancialTerms = (text: string) => {
              const financialTerms = [
                'Future Value',
                'FV',
                'Present Value',
                'PV',
                'Net Present Value',
                'NPV',
                'Internal Rate of Return',
                'IRR',
                'Return on Investment',
                'ROI',
                'Debt-to-Income Ratio',
                'DTI',
                'Savings Rate',
                'interest rate',
                'discount rate',
                'cash flow',
              ];

              let result = text;
              financialTerms.forEach((term) => {
                const regex = new RegExp(`\\b(${term})\\b`, 'gi');
                result = result.replace(regex, `<span class="financial-term">$1</span>`);
              });
              return result;
            };

            if (Array.isArray(children)) {
              // Check if any of the children items contain @ mentions
              const hasAtMention = children.some(
                (child) => typeof child === 'string' && child.includes('@'),
              );
=======
        `w-full markdown-body markdown-body-${theme} markdown-body-${backgroundContext} ${textSizeClasses}`,
        classname,
      )}
    >
      {refinedContent ? (
        <ReactMarkdown
          remarkPlugins={remarkPlugins}
          rehypePlugins={rehypePlugins}
          components={{
            code: ({ className, children }: CodeProps) => {
              const content = String(children).trim();
              const languageMatch = /language-(\w+)/.exec(className || '');
              const language = languageMatch ? languageMatch[1] : '';
              const isInline = !className;
              const isMermaid = language === 'mermaid';
              const isReact =
                language === 'jsx' ||
                language === 'tsx' ||
                content.includes('import React') ||
                content.includes("from 'react'") ||
                content.includes('from "react"');

              const isRechart =
                content.includes('import { ') &&
                (content.includes(" from 'recharts'") || content.includes(' from "recharts"'));

              // Handle inline code
              if (isInline) {
                const isHook = /^use[A-Z]/.test(content);
                const isType = /^[A-Z][A-Za-z0-9]*$/.test(content);
                const isVariable = /^[a-z_$][a-zA-Z0-9_$]*$/.test(content);
                const isSingleWord = content.split(/\s+/).length === 1;

                return (
                  <code
                    className={cn(
                      `font-mono font-normal px-1.5 py-0.5 rounded ${textSizeClasses}`,
                      isHook
                        ? 'bg-purple-100 text-purple-800'
                        : isType
                          ? 'bg-yellow-100 text-yellow-800'
                          : isVariable
                            ? 'bg-gray-100 text-gray-800'
                            : 'bg-gray-50 text-gray-900',
                      isSingleWord ? 'inline-block' : '',
                    )}
                  >
                    {content}
                  </code>
                );
              }
>>>>>>> e1a080a8

              // Handle mermaid blocks with separate component
              if (isMermaid) {
                return <MermaidBlock content={content} />;
              }

              // Handle React code blocks with separate component
              if (isReact && isRechart) {
                return <ReactCodeBlock content={content} />;
              }

              // Handle regular code blocks with separate component
              return <CodeBlock content={content} language={language} />;
            },

            ul: ({ children }: any) => (
              <ul className={`text-gray-900 ${textSizeClasses}`}>{children}</ul>
            ),
            li: ({ children }: any) => (
              <li className={`list-disc text-gray-900 ${textSizeClasses}`}>{children}</li>
            ),
            p: ({ children }: ParagraphProps) => {
              // Helper function to enhance financial terms
              const enhanceFinancialTerms = (text: string) => {
                const financialTerms = [
                  'Future Value',
                  'FV',
                  'Present Value',
                  'PV',
                  'Net Present Value',
                  'NPV',
                  'Internal Rate of Return',
                  'IRR',
                  'Return on Investment',
                  'ROI',
                  'Debt-to-Income Ratio',
                  'DTI',
                  'Savings Rate',
                  'interest rate',
                  'discount rate',
                  'cash flow',
                ];

                let result = text;
                financialTerms.forEach((term) => {
                  const regex = new RegExp(`\\b(${term})\\b`, 'gi');
                  result = result.replace(regex, `<span class="financial-term">$1</span>`);
                });
                return result;
              };

              if (Array.isArray(children)) {
                // Check if any of the children items contain @ mentions
                const hasAtMention = children.some(
                  (child) => typeof child === 'string' && child.includes('@'),
                );

                if (hasAtMention) {
                  return (
                    <p className={`py-1 text-gray-900 ${textSizeClasses}`}>
                      {children.map((child, index) => {
                        if (typeof child === 'string' && child.includes('@')) {
                          const parts = child.split(regex);
                          return (
                            <Fragment key={index}>
                              {parts.map((part, partIndex) => {
                                if (part.startsWith('@')) {
                                  // Use the enhanced MentionSpan component
                                  return <MentionSpan key={partIndex} mention={part} />;
                                }
                                return (
                                  <span
                                    key={partIndex}
                                    dangerouslySetInnerHTML={{
                                      __html: enhanceFinancialTerms(part),
                                    }}
                                  />
                                );
                              })}
                            </Fragment>
                          );
                        }
                        if (typeof child === 'string') {
                          // Skip rendering if the child only contains a $ symbol
                          const trimmedContent = child.trim();
                          if (trimmedContent === '$' || trimmedContent === '') {
                            return null;
                          }

                          return (
                            <span
                              key={index}
                              dangerouslySetInnerHTML={{ __html: enhanceFinancialTerms(child) }}
                            />
                          );
                        }
                        return child;
                      })}
                    </p>
                  );
                }

                // Handle array children without @ mentions
                return (
<<<<<<< HEAD
                  <p className={`py-1 ${textSizeClasses} text-gray-900`}>
=======
                  <p className={`py-1 text-gray-900 ${textSizeClasses}`}>
>>>>>>> e1a080a8
                    {children.map((child, index) => {
                      if (typeof child === 'string') {
                        // Skip rendering if the child only contains a $ symbol
                        const trimmedContent = child.trim();
                        if (trimmedContent === '$' || trimmedContent === '') {
                          return null;
                        }

                        return (
<<<<<<< HEAD
                          <Fragment key={index}>
                            {parts.map((part, partIndex) => {
                              if (part.startsWith('@')) {
                                // Use the enhanced MentionSpan component
                                return <MentionSpan key={partIndex} mention={part} />;
                              }
                              return (
                                <span
                                  key={partIndex}
                                  dangerouslySetInnerHTML={{ __html: enhanceFinancialTerms(part) }}
                                />
                              );
                            })}
                          </Fragment>
=======
                          <span
                            key={index}
                            dangerouslySetInnerHTML={{ __html: enhanceFinancialTerms(child) }}
                          />
>>>>>>> e1a080a8
                        );
                      }
                      if (typeof child === 'string') {
                        // Skip rendering if the child only contains a $ symbol
                        const trimmedContent = child.trim();
                        if (trimmedContent === '$' || trimmedContent === '') {
                          return null;
                        }

                        return (
                          <span
                            key={index}
                            dangerouslySetInnerHTML={{ __html: enhanceFinancialTerms(child) }}
                          />
                        );
                      }
                      return child;
                    })}
                  </p>
                );
              }
<<<<<<< HEAD

              // Handle array children without @ mentions
              return (
                <p className={`py-1 ${textSizeClasses} text-gray-900`}>
                  {children.map((child, index) => {
                    if (typeof child === 'string') {
                      // Skip rendering if the child only contains a $ symbol
                      const trimmedContent = child.trim();
                      if (trimmedContent === '$' || trimmedContent === '') {
                        return null;
                      }

                      return (
                        <span
                          key={index}
                          dangerouslySetInnerHTML={{ __html: enhanceFinancialTerms(child) }}
                        />
                      );
                    }
                    return child;
                  })}
                </p>
              );
            }
=======
>>>>>>> e1a080a8

              // Handle string children with @ mentions
              if (typeof children === 'string' && children.includes('@')) {
                const parts = children.split(regex);
                return (
                  <p className={`py-1 text-gray-900 ${textSizeClasses}`}>
                    {parts.map((part, index) => {
                      if (part.startsWith('@')) {
                        // Use the enhanced MentionSpan component
                        return <MentionSpan key={index} mention={part} />;
                      }
                      return (
                        <span
                          key={index}
                          dangerouslySetInnerHTML={{ __html: enhanceFinancialTerms(part) }}
                        />
                      );
                    })}
                  </p>
                );
              }

              // Default paragraph rendering with financial term enhancement
              if (typeof children === 'string') {
                // Skip rendering if the paragraph only contains a $ symbol
                const trimmedContent = children.trim();
                if (trimmedContent === '$' || trimmedContent === '') {
                  return null;
                }

                return (
                  <p
                    className={`py-1 text-gray-900 ${textSizeClasses}`}
                    dangerouslySetInnerHTML={{ __html: enhanceFinancialTerms(children) }}
                  />
                );
              }

              // For non-string children (React elements), render normally without financial term enhancement
              return <p className={`py-1 text-gray-900 ${textSizeClasses}`}>{children}</p>;
            },

            table: ({ children }: TableProps) => (
              <div className="overflow-x-auto my-4 w-full">
                <table
                  className="w-full rounded border border-gray-200 border-collapse table-fixed"
                  style={{ tableLayout: 'fixed', width: '100%' }}
                >
                  {children}
                </table>
              </div>
            ),
            pre: ({ children }: any) => (
              <div className="overflow-x-auto my-4 w-full">
                <pre
                  className="overflow-x-auto p-4 w-full text-sm bg-gray-100 rounded-lg"
                  style={{
                    maxWidth: '100%',
                    wordBreak: 'break-word',
                    overflowWrap: 'break-word',
                    whiteSpace: 'pre-wrap',
                  }}
                >
                  {children}
                </pre>
              </div>
            ),
            thead: ({ children }: TableProps) => <thead className="bg-gray-50">{children}</thead>,
            tbody: ({ children }: TableProps) => (
              <tbody className="divide-y divide-gray-200">{children}</tbody>
            ),
            tr: ({ children }: TableRowProps) => <tr>{children}</tr>,
            th: ({ children }: TableCellProps) => {
              return (
<<<<<<< HEAD
                <p className={`py-1 ${textSizeClasses} text-gray-900`}>
                  {parts.map((part, index) => {
                    if (part.startsWith('@')) {
                      // Use the enhanced MentionSpan component
                      return <MentionSpan key={index} mention={part} />;
                    }
                    return (
                      <span
                        key={index}
                        dangerouslySetInnerHTML={{ __html: enhanceFinancialTerms(part) }}
                      />
                    );
                  })}
                </p>
              );
            }

            // Default paragraph rendering with financial term enhancement
            if (typeof children === 'string') {
              // Skip rendering if the paragraph only contains a $ symbol
              const trimmedContent = children.trim();
              if (trimmedContent === '$' || trimmedContent === '') {
                return null;
              }

              return (
                <p
                  className={`py-1 ${textSizeClasses} text-gray-900`}
                  dangerouslySetInnerHTML={{ __html: enhanceFinancialTerms(children) }}
                />
              );
            }

            // For non-string children (React elements), render normally without financial term enhancement
            return <p className={`py-1 ${textSizeClasses} text-gray-900`}>{children}</p>;
          },

          table: ({ children }: TableProps) => (
            <div className="overflow-x-auto my-4 w-full">
              <table className="overflow-hidden w-full rounded border border-gray-200 border-collapse">
                {children}
              </table>
            </div>
          ),
          thead: ({ children }: TableProps) => <thead className="bg-gray-50">{children}</thead>,
          tbody: ({ children }: TableProps) => (
            <tbody className="divide-y divide-gray-200">{children}</tbody>
          ),
          tr: ({ children }: TableRowProps) => <tr>{children}</tr>,
          th: ({ children }: TableCellProps) => {
            return (
              <th
                className={`px-4 py-3 text-sm font-medium tracking-wider text-left text-gray-900 uppercase border-b border-gray-200 first:rounded-tl last:rounded-tr`}
              >
                {children}
              </th>
            );
          },
          td: ({ children }: TableCellProps) => {
            // Handle React elements directly when they're passed as children
            if (
              children &&
              typeof children === 'object' &&
              '$$typeof' in children &&
              children.$$typeof === Symbol.for('react.element')
            ) {
              return (
                <td className={`px-4 py-3 text-gray-900 border-b border-gray-200`}>{children}</td>
              );
            }

            // Process array of children that might contain React elements
            if (Array.isArray(children)) {
              const hasReactElements = children.some(
                (child) =>
                  child &&
                  typeof child === 'object' &&
                  child.$$typeof === Symbol.for('react.element'),
=======
                <th
                  className={`px-4 py-3 text-sm font-medium tracking-wider text-left text-gray-900 uppercase break-words border-b border-gray-200 first:rounded-tl last:rounded-tr`}
                >
                  {children}
                </th>
              );
            },
            td: ({ children }: TableCellProps) => {
              // Handle React elements directly when they're passed as children
              if (
                children &&
                typeof children === 'object' &&
                '$$typeof' in children &&
                children.$$typeof === Symbol.for('react.element')
              ) {
                return (
                  <td className={`px-4 py-3 text-gray-900 break-words border-b border-gray-200`}>
                    {children}
                  </td>
                );
              }

              // Process array of children that might contain React elements
              if (Array.isArray(children)) {
                const hasReactElements = children.some(
                  (child) =>
                    child &&
                    typeof child === 'object' &&
                    child.$$typeof === Symbol.for('react.element'),
                );

                if (hasReactElements) {
                  return (
                    <td className={`px-4 py-3 text-gray-900 break-words border-b border-gray-200`}>
                      {children}
                    </td>
                  );
                }
              }

              // For string content, continue with the existing logic
              const content = Array.isArray(children)
                ? children.map((child) => (typeof child === 'string' ? child : '')).join('')
                : String(children || '');

              // Handle bold type formatting with asterisks
              const formattedContent = content.replace(/\*\*([^*]+)\*\*/g, (_, text) => {
                return `<strong>${text}</strong>`;
              });

              const parts = formattedContent.split(/(\[\[\d+\]\])/);

              if (parts?.length === 1) {
                return (
                  <td className={`px-4 py-3 text-gray-900 break-words border-b border-gray-200`}>
                    {children}
                  </td>
                );
              }

              return (
                <td className={`px-4 py-3 text-gray-900 break-words border-b border-gray-200`}>
                  <span className="inline-flex flex-wrap gap-1 items-center">
                    {parts?.map((part, index) => {
                      return <span key={index} dangerouslySetInnerHTML={{ __html: part }} />;
                    })}
                  </span>
                </td>
>>>>>>> e1a080a8
              );
            },

            text: ({ children }) => {
              const content = Array.isArray(children)
                ? children.map((child) => (typeof child === 'string' ? child : '')).join('')
                : String(children);

              // Check for @ mentions in text content
              if (content.includes('@')) {
                const parts = content.split(regex);
                return (
<<<<<<< HEAD
                  <td className={`px-4 py-3 text-gray-900 border-b border-gray-200`}>{children}</td>
=======
                  <span className="inline-flex flex-wrap items-center">
                    {parts.map((part, idx) => {
                      if (part.startsWith('@')) {
                        return <MentionSpan key={idx} mention={part} />;
                      }
                      return <span key={idx}>{part}</span>;
                    })}
                  </span>
>>>>>>> e1a080a8
                );
              }

              // Handle bold type formatting with asterisks
              const formattedContent = content.replace(/\*\*([^*]+)\*\*/g, (_, text) => {
                return `<strong>${text}</strong>`;
              });

              const parts = formattedContent.split(/(\[\[\d+\]\])/);

              if (parts.length === 1) {
                return <span dangerouslySetInnerHTML={{ __html: formattedContent }} />;
              }

              return (
<<<<<<< HEAD
                <td className={`px-4 py-3 text-gray-900 border-b border-gray-200`}>{children}</td>
              );
            }

            return (
              <td className={`px-4 py-3 text-gray-900 border-b border-gray-200`}>
                <span className="inline-flex flex-wrap gap-1 items-center">
                  {parts?.map((part, index) => {
=======
                <span className="inline-flex flex-wrap gap-1 items-center">
                  {parts.map((part, index) => {
>>>>>>> e1a080a8
                    return <span key={index} dangerouslySetInnerHTML={{ __html: part }} />;
                  })}
                </span>
              );
<<<<<<< HEAD
            }

            // Handle bold type formatting with asterisks
            const formattedContent = content.replace(/\*\*([^*]+)\*\*/g, (_, text) => {
              return `<strong>${text}</strong>`;
            });

            const parts = formattedContent.split(/(\[\[\d+\]\])/);

            if (parts.length === 1) {
              return <span dangerouslySetInnerHTML={{ __html: formattedContent }} />;
            }

            return (
              <span className="inline-flex flex-wrap gap-1 items-center">
                {parts.map((part, index) => {
                  return <span key={index} dangerouslySetInnerHTML={{ __html: part }} />;
                })}
              </span>
            );
          },
        }}
      >
        {refinedContent}
      </ReactMarkdown>
=======
            },
          }}
        >
          {refinedContent}
        </ReactMarkdown>
      ) : (
        <div className="italic text-gray-500">No content to display</div>
      )}
>>>>>>> e1a080a8
    </div>
  );
};<|MERGE_RESOLUTION|>--- conflicted
+++ resolved
@@ -201,11 +201,7 @@
 
   return (
     <div
-<<<<<<< HEAD
-      className="grid overflow-hidden relative grid-cols-1 mt-2 mb-4 w-full rounded-lg border border-gray-200"
-=======
       className="overflow-x-auto mt-2 mb-4 w-full rounded-lg border border-gray-200"
->>>>>>> e1a080a8
       id={blockId}
     >
       <SyntaxHighlighter
@@ -219,13 +215,10 @@
           padding: '1rem',
           background: 'rgb(30, 30, 30)',
           fontSize: '0.875rem',
-<<<<<<< HEAD
-=======
           width: '100%',
           maxWidth: '100%',
           overflowWrap: 'break-word',
           wordBreak: 'break-word',
->>>>>>> e1a080a8
         }}
         showLineNumbers={true}
         wrapLines={true}
@@ -243,11 +236,7 @@
 
   return (
     <div
-<<<<<<< HEAD
-      className="grid overflow-hidden relative grid-cols-1 mt-2 mb-4 w-full rounded-lg border border-gray-200"
-=======
       className="overflow-x-auto mt-2 mb-4 w-full rounded-lg border border-gray-200"
->>>>>>> e1a080a8
       id={blockId}
     >
       <SyntaxHighlighter
@@ -260,13 +249,10 @@
           lineHeight: 1.6,
           padding: '1rem',
           fontSize: '0.875rem',
-<<<<<<< HEAD
-=======
           width: '100%',
           maxWidth: '100%',
           overflowWrap: 'break-word',
           wordBreak: 'break-word',
->>>>>>> e1a080a8
         }}
         showLineNumbers={true}
         wrapLines={true}
@@ -299,7 +285,6 @@
   useEffect(() => {
     if (theme === 'dark') {
       import('github-markdown-css/github-markdown-dark.css');
-<<<<<<< HEAD
     }
   }, [theme]);
   const refinedContent = useMemo(() => {
@@ -308,20 +293,7 @@
     // Handle markdown code block wrapping
     if (content.startsWith('```markdown')) {
       content = content.substring(12);
-    }
-    if (content.startsWith('```') && !content.startsWith('```c')) {
-      content = content.substring(3);
-=======
-    }
-  }, [theme]);
-  const refinedContent = useMemo(() => {
-    let content = children;
-
-    // Handle markdown code block wrapping
-    if (content.startsWith('```markdown')) {
-      content = content.substring(12);
       // If the content ends with ```, remove it
->>>>>>> e1a080a8
       if (content.endsWith('```')) {
         content = content.slice(0, -3);
       }
@@ -360,37 +332,6 @@
       content = content.replaceAll('$', '\\$');
     }
 
-<<<<<<< HEAD
-    // PRE-PROCESSING: Transform content for better rendering
-    // Skip preprocessing if math is enabled to preserve LaTeX syntax
-    if (!useMath) {
-      content = preprocessMarkdownContent(content);
-    }
-
-    // Only apply math-safe processing if useMath is enabled
-    if (useMath) {
-      // Minimal math preprocessing - preserve $ symbols for KaTeX
-      // Only clean up obvious malformed math delimiters
-      content = content
-        // Remove lines that contain only a $ symbol
-        .replace(/^\s*\$\s*$/gm, '')
-        // Remove standalone $ symbols between newlines
-        .replace(/\n\s*\$\s*\n/g, '\n\n')
-        // Convert \[ \] to $$ $$ for better KaTeX compatibility
-        .replace(/\\\[([\s\S]*?)\\\]/g, '$$\n$1\n$$')
-        // Ensure display math has proper spacing
-        .replace(/\$\$([\s\S]*?)\$\$/g, (_, mathContent) => {
-          return `\n$$${mathContent.trim()}$$\n`;
-        })
-        // Clean up multiple consecutive newlines
-        .replace(/\n\s*\n\s*\n+/g, '\n\n');
-    } else {
-      // Escape dollars if math is disabled
-      content = content.replaceAll('$', '\\$');
-    }
-
-=======
->>>>>>> e1a080a8
     return content;
   }, [children, useMath]);
 
@@ -409,114 +350,6 @@
   return (
     <div
       className={cn(
-<<<<<<< HEAD
-        `markdown-body markdown-body-${theme} markdown-body-${backgroundContext} w-full ${textSizeClasses}`,
-        classname,
-      )}
-    >
-      <ReactMarkdown
-        remarkPlugins={remarkPlugins}
-        rehypePlugins={rehypePlugins}
-        components={{
-          code: ({ className, children }: CodeProps) => {
-            const content = String(children).trim();
-            const languageMatch = /language-(\w+)/.exec(className || '');
-            const language = languageMatch ? languageMatch[1] : '';
-            const isInline = !className;
-            const isMermaid = language === 'mermaid';
-            const isReact =
-              language === 'jsx' ||
-              language === 'tsx' ||
-              content.includes('import React') ||
-              content.includes("from 'react'") ||
-              content.includes('from "react"');
-
-            const isRechart =
-              content.includes('import { ') &&
-              (content.includes(" from 'recharts'") || content.includes(' from "recharts"'));
-
-            // Handle inline code
-            if (isInline) {
-              const isHook = /^use[A-Z]/.test(content);
-              const isType = /^[A-Z][A-Za-z0-9]*$/.test(content);
-              const isVariable = /^[a-z_$][a-zA-Z0-9_$]*$/.test(content);
-              const isSingleWord = content.split(/\s+/).length === 1;
-
-              return (
-                <code
-                  className={cn(
-                    `font-mono font-normal px-1.5 py-0.5 rounded ${textSizeClasses}`,
-                    isHook
-                      ? 'bg-purple-100 text-purple-800'
-                      : isType
-                        ? 'bg-yellow-100 text-yellow-800'
-                        : isVariable
-                          ? 'bg-gray-100 text-gray-800'
-                          : 'bg-gray-50 text-gray-900',
-                    isSingleWord ? 'inline-block' : '',
-                  )}
-                >
-                  {content}
-                </code>
-              );
-            }
-
-            // Handle mermaid blocks with separate component
-            if (isMermaid) {
-              return <MermaidBlock content={content} />;
-            }
-
-            // Handle React code blocks with separate component
-            if (isReact && isRechart) {
-              return <ReactCodeBlock content={content} />;
-            }
-
-            // Handle regular code blocks with separate component
-            return <CodeBlock content={content} language={language} />;
-          },
-
-          ul: ({ children }: any) => (
-            <ul className={`${textSizeClasses} text-gray-900`}>{children}</ul>
-          ),
-          li: ({ children }: any) => (
-            <li className={`${textSizeClasses} text-gray-900 list-disc`}>{children}</li>
-          ),
-          p: ({ children }: ParagraphProps) => {
-            // Helper function to enhance financial terms
-            const enhanceFinancialTerms = (text: string) => {
-              const financialTerms = [
-                'Future Value',
-                'FV',
-                'Present Value',
-                'PV',
-                'Net Present Value',
-                'NPV',
-                'Internal Rate of Return',
-                'IRR',
-                'Return on Investment',
-                'ROI',
-                'Debt-to-Income Ratio',
-                'DTI',
-                'Savings Rate',
-                'interest rate',
-                'discount rate',
-                'cash flow',
-              ];
-
-              let result = text;
-              financialTerms.forEach((term) => {
-                const regex = new RegExp(`\\b(${term})\\b`, 'gi');
-                result = result.replace(regex, `<span class="financial-term">$1</span>`);
-              });
-              return result;
-            };
-
-            if (Array.isArray(children)) {
-              // Check if any of the children items contain @ mentions
-              const hasAtMention = children.some(
-                (child) => typeof child === 'string' && child.includes('@'),
-              );
-=======
         `w-full markdown-body markdown-body-${theme} markdown-body-${backgroundContext} ${textSizeClasses}`,
         classname,
       )}
@@ -568,7 +401,6 @@
                   </code>
                 );
               }
->>>>>>> e1a080a8
 
               // Handle mermaid blocks with separate component
               if (isMermaid) {
@@ -673,43 +505,8 @@
 
                 // Handle array children without @ mentions
                 return (
-<<<<<<< HEAD
-                  <p className={`py-1 ${textSizeClasses} text-gray-900`}>
-=======
                   <p className={`py-1 text-gray-900 ${textSizeClasses}`}>
->>>>>>> e1a080a8
                     {children.map((child, index) => {
-                      if (typeof child === 'string') {
-                        // Skip rendering if the child only contains a $ symbol
-                        const trimmedContent = child.trim();
-                        if (trimmedContent === '$' || trimmedContent === '') {
-                          return null;
-                        }
-
-                        return (
-<<<<<<< HEAD
-                          <Fragment key={index}>
-                            {parts.map((part, partIndex) => {
-                              if (part.startsWith('@')) {
-                                // Use the enhanced MentionSpan component
-                                return <MentionSpan key={partIndex} mention={part} />;
-                              }
-                              return (
-                                <span
-                                  key={partIndex}
-                                  dangerouslySetInnerHTML={{ __html: enhanceFinancialTerms(part) }}
-                                />
-                              );
-                            })}
-                          </Fragment>
-=======
-                          <span
-                            key={index}
-                            dangerouslySetInnerHTML={{ __html: enhanceFinancialTerms(child) }}
-                          />
->>>>>>> e1a080a8
-                        );
-                      }
                       if (typeof child === 'string') {
                         // Skip rendering if the child only contains a $ symbol
                         const trimmedContent = child.trim();
@@ -729,33 +526,6 @@
                   </p>
                 );
               }
-<<<<<<< HEAD
-
-              // Handle array children without @ mentions
-              return (
-                <p className={`py-1 ${textSizeClasses} text-gray-900`}>
-                  {children.map((child, index) => {
-                    if (typeof child === 'string') {
-                      // Skip rendering if the child only contains a $ symbol
-                      const trimmedContent = child.trim();
-                      if (trimmedContent === '$' || trimmedContent === '') {
-                        return null;
-                      }
-
-                      return (
-                        <span
-                          key={index}
-                          dangerouslySetInnerHTML={{ __html: enhanceFinancialTerms(child) }}
-                        />
-                      );
-                    }
-                    return child;
-                  })}
-                </p>
-              );
-            }
-=======
->>>>>>> e1a080a8
 
               // Handle string children with @ mentions
               if (typeof children === 'string' && children.includes('@')) {
@@ -830,86 +600,6 @@
             tr: ({ children }: TableRowProps) => <tr>{children}</tr>,
             th: ({ children }: TableCellProps) => {
               return (
-<<<<<<< HEAD
-                <p className={`py-1 ${textSizeClasses} text-gray-900`}>
-                  {parts.map((part, index) => {
-                    if (part.startsWith('@')) {
-                      // Use the enhanced MentionSpan component
-                      return <MentionSpan key={index} mention={part} />;
-                    }
-                    return (
-                      <span
-                        key={index}
-                        dangerouslySetInnerHTML={{ __html: enhanceFinancialTerms(part) }}
-                      />
-                    );
-                  })}
-                </p>
-              );
-            }
-
-            // Default paragraph rendering with financial term enhancement
-            if (typeof children === 'string') {
-              // Skip rendering if the paragraph only contains a $ symbol
-              const trimmedContent = children.trim();
-              if (trimmedContent === '$' || trimmedContent === '') {
-                return null;
-              }
-
-              return (
-                <p
-                  className={`py-1 ${textSizeClasses} text-gray-900`}
-                  dangerouslySetInnerHTML={{ __html: enhanceFinancialTerms(children) }}
-                />
-              );
-            }
-
-            // For non-string children (React elements), render normally without financial term enhancement
-            return <p className={`py-1 ${textSizeClasses} text-gray-900`}>{children}</p>;
-          },
-
-          table: ({ children }: TableProps) => (
-            <div className="overflow-x-auto my-4 w-full">
-              <table className="overflow-hidden w-full rounded border border-gray-200 border-collapse">
-                {children}
-              </table>
-            </div>
-          ),
-          thead: ({ children }: TableProps) => <thead className="bg-gray-50">{children}</thead>,
-          tbody: ({ children }: TableProps) => (
-            <tbody className="divide-y divide-gray-200">{children}</tbody>
-          ),
-          tr: ({ children }: TableRowProps) => <tr>{children}</tr>,
-          th: ({ children }: TableCellProps) => {
-            return (
-              <th
-                className={`px-4 py-3 text-sm font-medium tracking-wider text-left text-gray-900 uppercase border-b border-gray-200 first:rounded-tl last:rounded-tr`}
-              >
-                {children}
-              </th>
-            );
-          },
-          td: ({ children }: TableCellProps) => {
-            // Handle React elements directly when they're passed as children
-            if (
-              children &&
-              typeof children === 'object' &&
-              '$$typeof' in children &&
-              children.$$typeof === Symbol.for('react.element')
-            ) {
-              return (
-                <td className={`px-4 py-3 text-gray-900 border-b border-gray-200`}>{children}</td>
-              );
-            }
-
-            // Process array of children that might contain React elements
-            if (Array.isArray(children)) {
-              const hasReactElements = children.some(
-                (child) =>
-                  child &&
-                  typeof child === 'object' &&
-                  child.$$typeof === Symbol.for('react.element'),
-=======
                 <th
                   className={`px-4 py-3 text-sm font-medium tracking-wider text-left text-gray-900 uppercase break-words border-b border-gray-200 first:rounded-tl last:rounded-tr`}
                 >
@@ -978,7 +668,6 @@
                     })}
                   </span>
                 </td>
->>>>>>> e1a080a8
               );
             },
 
@@ -991,9 +680,6 @@
               if (content.includes('@')) {
                 const parts = content.split(regex);
                 return (
-<<<<<<< HEAD
-                  <td className={`px-4 py-3 text-gray-900 border-b border-gray-200`}>{children}</td>
-=======
                   <span className="inline-flex flex-wrap items-center">
                     {parts.map((part, idx) => {
                       if (part.startsWith('@')) {
@@ -1002,7 +688,6 @@
                       return <span key={idx}>{part}</span>;
                     })}
                   </span>
->>>>>>> e1a080a8
                 );
               }
 
@@ -1018,50 +703,12 @@
               }
 
               return (
-<<<<<<< HEAD
-                <td className={`px-4 py-3 text-gray-900 border-b border-gray-200`}>{children}</td>
-              );
-            }
-
-            return (
-              <td className={`px-4 py-3 text-gray-900 border-b border-gray-200`}>
-                <span className="inline-flex flex-wrap gap-1 items-center">
-                  {parts?.map((part, index) => {
-=======
                 <span className="inline-flex flex-wrap gap-1 items-center">
                   {parts.map((part, index) => {
->>>>>>> e1a080a8
                     return <span key={index} dangerouslySetInnerHTML={{ __html: part }} />;
                   })}
                 </span>
               );
-<<<<<<< HEAD
-            }
-
-            // Handle bold type formatting with asterisks
-            const formattedContent = content.replace(/\*\*([^*]+)\*\*/g, (_, text) => {
-              return `<strong>${text}</strong>`;
-            });
-
-            const parts = formattedContent.split(/(\[\[\d+\]\])/);
-
-            if (parts.length === 1) {
-              return <span dangerouslySetInnerHTML={{ __html: formattedContent }} />;
-            }
-
-            return (
-              <span className="inline-flex flex-wrap gap-1 items-center">
-                {parts.map((part, index) => {
-                  return <span key={index} dangerouslySetInnerHTML={{ __html: part }} />;
-                })}
-              </span>
-            );
-          },
-        }}
-      >
-        {refinedContent}
-      </ReactMarkdown>
-=======
             },
           }}
         >
@@ -1070,7 +717,6 @@
       ) : (
         <div className="italic text-gray-500">No content to display</div>
       )}
->>>>>>> e1a080a8
     </div>
   );
 };