import React, { useState, useEffect, useRef } from 'react';
import ReactFlow, { Controls, Position, MarkerType } from 'reactflow';
import type { Node as FlowNode, Edge } from 'reactflow';
import dagre from 'dagre';
import 'reactflow/dist/style.css';
import CustomNode from './CustomNode';
import { apiService } from '@/lib/api';
import type { DomainKnowledgeResponse, DomainNode } from '@/types/domainKnowledge';
import type { KnowledgeStatusResponse, KnowledgeTopicStatus } from '@/lib/api';
import { toast } from 'sonner';
import KnowledgeSidebar from './KnowledgeSidebar';

const initialNodes: FlowNode[] = [
  {
    id: '1',
    type: 'custom',
    data: { label: 'Finance' },
    position: { x: 0, y: 0 }, // dummy, will be overwritten
  },
  {
    id: '2',
    type: 'custom',
    data: { label: 'Market Analysis' },
    position: { x: 0, y: 0 },
  },
  {
    id: '3',
    type: 'custom',
    data: { label: 'Investment Strategy' },
    position: { x: 0, y: 0 },
  },
  {
    id: '4',
    type: 'custom',
    data: { label: 'Risk Management' },
    position: { x: 0, y: 0 },
  },
  {
    id: '5',
    type: 'custom',
    data: { label: 'Financial Planning' },
    position: { x: 0, y: 0 },
  },
  {
    id: '6',
    type: 'custom',
    data: { label: 'Corporate' },
    position: { x: 0, y: 0 },
  },
  {
    id: '7',
    type: 'custom',
    data: { label: 'Compliance' },
    position: { x: 0, y: 0 },
  },
];

const initialEdges: Edge[] = [
  {
    id: 'e1-2',
    source: '1',
    target: '2',
    markerEnd: { type: MarkerType.ArrowClosed },
    type: 'smoothstep',
  },
  {
    id: 'e2-3',
    source: '2',
    target: '3',
    markerEnd: { type: MarkerType.ArrowClosed },
    type: 'smoothstep',
  },
  {
    id: 'e3-4',
    source: '3',
    target: '4',
    markerEnd: { type: MarkerType.ArrowClosed },
    type: 'smoothstep',
  },
  {
    id: 'e1-5',
    source: '1',
    target: '5',
    markerEnd: { type: MarkerType.ArrowClosed },
    type: 'smoothstep',
  },
  {
    id: 'e1-6',
    source: '1',
    target: '6',
    markerEnd: { type: MarkerType.ArrowClosed },
    type: 'smoothstep',
  },
  {
    id: 'e1-7',
    source: '1',
    target: '7',
    markerEnd: { type: MarkerType.ArrowClosed },
    type: 'smoothstep',
  },
];

const nodeWidth = 220; // Keep width for horizontal layout
const nodeHeight = 80; // Keep height for horizontal layout

function getLayoutedElements(nodes: FlowNode[], edges: Edge[], direction: 'LR' | 'TB' = 'LR') {
  const dagreGraph = new dagre.graphlib.Graph();
  dagreGraph.setDefaultEdgeLabel(() => ({}));
  dagreGraph.setGraph({
    rankdir: direction,
    nodesep: 60, // more separation for horizontal
    ranksep: 120, // more separation for horizontal
  });

  nodes.forEach((node) => {
    dagreGraph.setNode(node.id, { width: nodeWidth, height: nodeHeight });
  });

  edges.forEach((edge) => {
    dagreGraph.setEdge(edge.source, edge.target);
  });

  dagre.layout(dagreGraph);

  return nodes.map((node) => {
    const nodeWithPosition = dagreGraph.node(node.id);
    node.position = {
      x: nodeWithPosition.x - nodeWidth / 2,
      y: nodeWithPosition.y - nodeHeight / 2,
    };
    node.targetPosition = direction === 'LR' ? Position.Left : Position.Top;
    node.sourcePosition = direction === 'LR' ? Position.Right : Position.Bottom;
    return node;
  });
}

interface DomainKnowledgeTreeProps {
  agentId?: string | number;
}

// Add this function to call the API
async function triggerGenerateKnowledge(agentId: string | number) {
  const response = await apiService.generateKnowledge(agentId);
  toast.success(response.message);
  return response;
}

// Use backend URL for WebSocket
const wsUrl = `ws://localhost:8080/ws/knowledge-status`;

const DomainKnowledgeTree: React.FC<DomainKnowledgeTreeProps> = ({ agentId }) => {
  const [nodes, setNodes] = useState<FlowNode[]>([]);
  const [edges, setEdges] = useState<Edge[]>([]);
  const [selectedNodeId, setSelectedNodeId] = useState<string | null>(null);
  const [expandedNodes, setExpandedNodes] = useState<Set<string>>(new Set());
  const [loading, setLoading] = useState(false);
  const [initialLoading, setInitialLoading] = useState(false);
  const [error, setError] = useState<string | null>(null);
  const [generating, setGenerating] = useState(false);
  const [, setGenerateMsg] = useState<string | null>(null);
  const [topicStatus] = useState<{ [id: string]: string }>({});
  const [domainTree, setDomainTree] = useState<DomainKnowledgeResponse | null>(null);
  const [statusData, setStatusData] = useState<KnowledgeStatusResponse | null>(null);
  const [sidebarOpen, setSidebarOpen] = useState(false);
  const [sidebarTopicPath, setSidebarTopicPath] = useState<string>('');
  const [sidebarContent, setSidebarContent] = useState<any>(null);
  const [sidebarLoading, setSidebarLoading] = useState(false);
  const [sidebarError, setSidebarError] = useState<string | null>(null);
  // New UX improvement states
  const [searchQuery, setSearchQuery] = useState<string>('');
  const containerRef = useRef<HTMLDivElement>(null);
  const wsRef = useRef<WebSocket | null>(null);
  const expandedNodesRef = useRef<Set<string>>(new Set());
  const previousAgentIdRef = useRef<string | number | undefined>(undefined);

  // Keep the ref in sync with the state
  useEffect(() => {
    expandedNodesRef.current = expandedNodes;
  }, [expandedNodes]);

  // Reset expansion state only when switching to a different agent
  useEffect(() => {
    if (agentId && agentId !== previousAgentIdRef.current) {
      setExpandedNodes(new Set());
      expandedNodesRef.current = new Set();
      previousAgentIdRef.current = agentId;
    } else if (agentId) {
      previousAgentIdRef.current = agentId;
    }
  }, [agentId]);

  // WebSocket for real-time status updates
  useEffect(() => {
    if (!agentId) return;
    const ws = new WebSocket(wsUrl);
    wsRef.current = ws;
    ws.onmessage = (event) => {
      try {
        const msg = JSON.parse(event.data);
        if (msg.type === 'knowledge_status_update') {
          // Debug: log the message
          console.log('[WebSocket] Received knowledge_status_update:', msg);
          // Update by path
          // --- NEW: Refetch domain knowledge and status on update ---
          if (agentId) {
            (async () => {
              try {
                setLoading(true);
                const [domainResponse, statusResponse] = await Promise.all([
                  apiService.getDomainKnowledge(agentId),
                  apiService.getKnowledgeStatus(agentId).catch(() => ({ topics: [] })),
                ]);
                if (domainResponse.message) {
                  setNodes([]);
                  setEdges([]);
                  setError(domainResponse.message);
                } else if (domainResponse.root) {
                  // Store the domain tree and status data
                  setDomainTree(domainResponse);
                  setStatusData(statusResponse);

                  const { nodes: flowNodes, edges: flowEdges } = convertDomainToFlow(
                    domainResponse,
                    statusResponse,
                    expandedNodesRef.current,
                    searchQuery,
                  );
                  const layoutedNodes = getLayoutedElements(flowNodes, flowEdges, 'LR');
                  setNodes(layoutedNodes);
                  setEdges(flowEdges);
                  setError(null);
                }
              } catch (err) {
                setError('Failed to refresh domain knowledge');
              } finally {
                setLoading(false);
              }
            })();
          }
        }
      } catch (e) {
        // Ignore malformed messages
      }
    };
    ws.onclose = () => {
      // Optionally, try to reconnect
    };
    return () => {
      ws.close();
    };
  }, [agentId]);

  const nodeTypes = {
    custom: (nodeProps: any) => (
      <CustomNode
        {...nodeProps}
        isSelected={selectedNodeId === nodeProps.id}
        onNodeClick={(event: React.MouseEvent) => onNodeClick(event, nodeProps)}
      >
        {renderStatusIcon(getNodeStatus(nodeProps))}
      </CustomNode>
    ),
  };

  // Helper function to check if a node matches search query
  const matchesSearch = (nodeLabel: string, searchQuery: string): boolean => {
    if (!searchQuery.trim()) return true;
    return nodeLabel.toLowerCase().includes(searchQuery.toLowerCase().trim());
  };

  // Helper function to check if any child matches search
  const hasMatchingDescendant = (node: DomainNode, searchQuery: string): boolean => {
    if (matchesSearch(node.topic, searchQuery)) return true;
    if (node.children) {
      return node.children.some((child) => hasMatchingDescendant(child, searchQuery));
    }
    return false;
  };

  // Convert domain knowledge tree to flow nodes and edges
  const convertDomainToFlow = (
    domainTree: DomainKnowledgeResponse,
    statusData?: KnowledgeStatusResponse,
    expandedNodeIds?: Set<string>,
    searchQuery?: string,
  ): { nodes: FlowNode[]; edges: Edge[] } => {
    const nodes: FlowNode[] = [];
    const edges: Edge[] = [];

    // Helper function to get knowledge status for a node path
    const getKnowledgeStatusForPath = (nodePath: string): KnowledgeTopicStatus | null => {
      if (!statusData || !statusData.topics) return null;

      // Find the status entry that matches this node's path
      // First try exact match
      let match = statusData.topics.find((topic) => topic.path === nodePath);
      if (match) return match;

      // If no exact match, try to find a partial match for leaf nodes
      // This handles cases where the domain tree structure differs from knowledge status paths
      const pathParts = nodePath.split(' - ');
      for (const topic of statusData.topics) {
        const topicParts = topic.path.split(' - ');

        // Check if this could be a match by comparing the last part (leaf node name)
        if (pathParts.length > 0 && topicParts.length > 0) {
          const lastPathPart = pathParts[pathParts.length - 1];
          const lastTopicPart = topicParts[topicParts.length - 1];

          // If the leaf node names match and the topic path is a subset of the node path
          if (
            lastPathPart === lastTopicPart &&
            topicParts.every((part) => pathParts.includes(part))
          ) {
            return topic;
          }
        }
      }

      return null;
    };

    const traverse = (
      domainNode: DomainNode,
      parentId?: string,
      pathParts: string[] = [],
      depth: number = 0,
    ) => {
      const currentPath = [...pathParts, domainNode.topic];
      const nodeId = currentPath.join('/'); // Unique path-based ID
      // Create nodePath excluding the root level for knowledge status matching
      // For root node, use just the topic name; for others, exclude the root from the path
      const nodePathParts = depth === 0 ? [domainNode.topic] : currentPath.slice(1);
      const nodePath = nodePathParts.join(' - '); // Path format used in knowledge status

      // Get knowledge status for this node (only leaf nodes will have status)
      const isLeafNode = !domainNode.children || domainNode.children.length === 0;
      const hasChildren = domainNode.children && domainNode.children.length > 0;
      const knowledgeStatusInfo = isLeafNode ? getKnowledgeStatusForPath(nodePath) : null;

      // Only show the node if:
      // 1. It's the root node (depth 0)
      // 2. Its parent is expanded
      // 3. We don't have expansion state yet (show all - fallback behavior)
<<<<<<< HEAD
      const shouldShowNode =
        depth === 0 || !parentId || !expandedNodeIds || expandedNodeIds.has(parentId);
=======
      // 4. If there's a search query, the node or its descendants match
      const shouldShowNode = (() => {
        const baseCondition =
          depth === 0 || !parentId || !expandedNodeIds || expandedNodeIds.has(parentId);

        if (!searchQuery || !searchQuery.trim()) {
          return baseCondition;
        }

        // For search: show if current node matches OR has matching descendants
        const nodeMatches = matchesSearch(domainNode.topic, searchQuery);
        const hasMatchingChild = hasMatchingDescendant(domainNode, searchQuery);

        return baseCondition && (nodeMatches || hasMatchingChild);
      })();
>>>>>>> 4c96e01d

      if (shouldShowNode) {
        // Create flow node with knowledge status information
        nodes.push({
          id: nodeId,
          type: 'custom',
          data: {
            label: domainNode.topic,
            knowledgeStatus: knowledgeStatusInfo,
            isLeafNode,
            hasChildren,
            nodePath,
            isExpanded: expandedNodeIds?.has(nodeId) || false,
          },
          position: { x: 0, y: 0 }, // Will be set by dagre layout
        });

        // Create edge from parent if exists
        if (parentId) {
          edges.push({
            id: `e${parentId}-${nodeId}`,
            source: parentId,
            target: nodeId,
            markerEnd: { type: MarkerType.ArrowClosed },
            type: 'smoothstep',
          });
        }
      }

      // Recursively process children if node should be shown
      if (shouldShowNode && domainNode.children) {
        domainNode.children.forEach((child) => traverse(child, nodeId, currentPath, depth + 1));
      }

      return nodeId;
    };

    if (domainTree.root) {
      traverse(domainTree.root);
    }

    return { nodes, edges };
  };

  // Fetch domain knowledge data and knowledge status
  useEffect(() => {
    if (!agentId) {
      // Show default nodes if no agent ID
      const layouted = getLayoutedElements(initialNodes, initialEdges, 'LR');
      setNodes(layouted);
      setEdges(initialEdges);
      return;
    }

    const fetchData = async () => {
      setInitialLoading(true);
      setError(null);

      try {
        // Fetch both domain knowledge and knowledge status in parallel
        const [domainResponse, statusResponse] = await Promise.all([
          apiService.getDomainKnowledge(agentId),
          apiService.getKnowledgeStatus(agentId).catch(() => ({ topics: [] })), // Fallback to empty if status fails
        ]);

        if (domainResponse.message) {
          // No domain knowledge found, show empty state
          setNodes([]);
          setEdges([]);
          setError(domainResponse.message);
        } else if (domainResponse.root) {
          // Store the domain tree and status data
          setDomainTree(domainResponse);
          setStatusData(statusResponse);

          // Preserve existing expansion state or initialize with just the root
          const currentExpanded =
            expandedNodesRef.current.size > 0
              ? expandedNodesRef.current
              : new Set([domainResponse.root.topic]);

          // Only set expanded nodes if we don't have any yet
          if (expandedNodesRef.current.size === 0) {
            setExpandedNodes(currentExpanded);
          }

          // Convert domain knowledge to flow format (now with status information)
          const { nodes: flowNodes, edges: flowEdges } = convertDomainToFlow(
            domainResponse,
            statusResponse,
            currentExpanded,
            searchQuery,
          );
          const layoutedNodes = getLayoutedElements(flowNodes, flowEdges, 'LR');
          setNodes(layoutedNodes);
          setEdges(flowEdges);
        }
      } catch (err) {
        console.error('Error fetching data:', err);
        setError('Failed to load domain knowledge');
        // Fall back to default nodes
        const layouted = getLayoutedElements(initialNodes, initialEdges, 'LR');
        setNodes(layouted);
        setEdges(initialEdges);
      } finally {
        setInitialLoading(false);
      }
    };

    fetchData();
  }, [agentId]);

  // Hide popup when clicking outside
  useEffect(() => {
    function handleClickOutside(event: MouseEvent) {
      if (containerRef.current && !containerRef.current.contains(event.target as Node)) {
        setSelectedNodeId(null);
      }
    }
    if (selectedNodeId) {
      document.addEventListener('mousedown', handleClickOutside);
    } else {
      document.removeEventListener('mousedown', handleClickOutside);
    }
    return () => {
      document.removeEventListener('mousedown', handleClickOutside);
    };
  }, [selectedNodeId]);

  // Handle node click - toggle expansion for parent nodes, show sidebar for leaf nodes
  const onNodeClick = async (event: React.MouseEvent, node: FlowNode) => {
    // Prevent the click from triggering focus events that might interfere
    event.stopPropagation();

    const nodeData = node.data;

    // Set the selected node for highlighting
    setSelectedNodeId(node.id);

    // If it's a leaf node, show the knowledge sidebar
    if (nodeData.isLeafNode) {
      const topicPath = nodeData.nodePath;

      // Check if knowledge is generated
      if (nodeData.knowledgeStatus && nodeData.knowledgeStatus.status === 'success') {
        // Open sidebar and fetch content
        setSidebarOpen(true);
        setSidebarTopicPath(topicPath);
        setSidebarLoading(true);
        setSidebarError(null);
        setSidebarContent(null);

        try {
          const response = await apiService.getTopicKnowledgeContent(agentId!, topicPath);

          if (response.success) {
            setSidebarContent(response.content);
          } else {
            setSidebarError(response.message || 'Failed to load knowledge content');
          }
        } catch (error: any) {
          console.error('Error fetching knowledge content:', error);
          setSidebarError(error.message || 'Failed to load knowledge content');
        } finally {
          setSidebarLoading(false);
        }
      } else {
        // Show toast that knowledge is not generated yet
        const status = nodeData.knowledgeStatus?.status || 'pending';
        let message = '';

        switch (status) {
          case 'pending':
            message = `Knowledge for "${nodeData.label}" is not generated yet. Click "Generate Contextual Knowledge" to start generation.`;
            break;
          case 'in_progress':
            message = `Knowledge for "${nodeData.label}" is currently being generated. Please wait...`;
            break;
          case 'failed':
            message = `Knowledge generation failed for "${nodeData.label}". Please try regenerating.`;
            break;
          default:
            message = `Knowledge for "${nodeData.label}" is not available yet.`;
        }

        toast.info(message, {
          duration: 5000,
        });
      }

      return;
    }

    // If the node has children, toggle its expansion
    if (nodeData.hasChildren) {
      const newExpandedNodes = new Set(expandedNodes);

      if (expandedNodes.has(node.id)) {
        // Collapse: remove this node and all its descendants from expanded set
        const removeDescendants = (nodeId: string) => {
          newExpandedNodes.delete(nodeId);
          // Find and remove all descendant nodes
          nodes.forEach((n) => {
            if (n.id !== nodeId && n.id.startsWith(nodeId + '/')) {
              removeDescendants(n.id);
            }
          });
        };
        removeDescendants(node.id);
      } else {
        // Expand: add this node to expanded set
        newExpandedNodes.add(node.id);
      }

      setExpandedNodes(newExpandedNodes);

      // Regenerate the flow with new expansion state
      if (domainTree && statusData) {
        const { nodes: flowNodes, edges: flowEdges } = convertDomainToFlow(
          domainTree,
          statusData,
          newExpandedNodes,
          searchQuery,
        );
        const layoutedNodes = getLayoutedElements(flowNodes, flowEdges, 'LR');
        setNodes(layoutedNodes);
        setEdges(flowEdges);
      }
    }
  };

  // Optionally, handle pane click to clear selection
  const onPaneClick = () => {
    // Only clear selection if sidebar is not open
    if (!sidebarOpen) {
      setSelectedNodeId(null);
    }
  };

  // Handler for the button
  const handleGenerateKnowledge = async () => {
    if (!agentId) return;
    setGenerating(true);
    setGenerateMsg(null);
    try {
      const result = await triggerGenerateKnowledge(agentId);
      setGenerateMsg(result.message || 'Generation started!');
    } catch (err) {
      setGenerateMsg('Failed to start generation');
    } finally {
      setGenerating(false);
    }
  };

  // Handle search query changes
  const handleSearchChange = (query: string) => {
    setSearchQuery(query);

    // Auto-expand nodes when searching to show results
    if (query.trim() && domainTree) {
      const autoExpandForSearch = new Set<string>();

      // Expand all parent nodes that contain matching children
      const expandParentsWithMatches = (
        node: DomainNode,
        pathParts: string[] = [],
        depth: number = 0,
      ) => {
        const currentPath = [...pathParts, node.topic];
        const nodeId = currentPath.join('/');

        if (hasMatchingDescendant(node, query)) {
          autoExpandForSearch.add(nodeId);
          if (node.children) {
            node.children.forEach((child) =>
              expandParentsWithMatches(child, currentPath, depth + 1),
            );
          }
        }
      };

      if (domainTree.root) {
        expandParentsWithMatches(domainTree.root);
        setExpandedNodes(new Set([...expandedNodes, ...autoExpandForSearch]));
      }
    }

    // Regenerate tree with search filter
    if (domainTree && statusData) {
      const { nodes: flowNodes, edges: flowEdges } = convertDomainToFlow(
        domainTree,
        statusData,
        expandedNodesRef.current,
        query,
      );
      const layoutedNodes = getLayoutedElements(flowNodes, flowEdges, 'LR');
      setNodes(layoutedNodes);
      setEdges(flowEdges);
    }
  };

  // Tree control functions
  const handleExpandAll = () => {
    if (!domainTree || !domainTree.root) return;

    const allNodeIds = new Set<string>();

    const collectAllNodes = (node: DomainNode, pathParts: string[] = []) => {
      const currentPath = [...pathParts, node.topic];
      const nodeId = currentPath.join('/');
      allNodeIds.add(nodeId);

      if (node.children) {
        node.children.forEach((child) => collectAllNodes(child, currentPath));
      }
    };

    collectAllNodes(domainTree.root);
    setExpandedNodes(allNodeIds);

    // Regenerate tree
    const { nodes: flowNodes, edges: flowEdges } = convertDomainToFlow(
      domainTree,
      statusData!,
      allNodeIds,
      searchQuery,
    );
    const layoutedNodes = getLayoutedElements(flowNodes, flowEdges, 'LR');
    setNodes(layoutedNodes);
    setEdges(flowEdges);
  };

  const handleCollapseAll = () => {
    if (!domainTree || !domainTree.root) return;

    // Only keep root expanded
    const rootOnly = new Set([domainTree.root.topic]);
    setExpandedNodes(rootOnly);

    // Regenerate tree
    const { nodes: flowNodes, edges: flowEdges } = convertDomainToFlow(
      domainTree,
      statusData!,
      rootOnly,
      searchQuery,
    );
    const layoutedNodes = getLayoutedElements(flowNodes, flowEdges, 'LR');
    setNodes(layoutedNodes);
    setEdges(flowEdges);
  };

  // Calculate progress statistics
  const getProgressStats = () => {
    if (!statusData || !statusData.topics)
      return { total: 0, completed: 0, inProgress: 0, failed: 0, pending: 0 };

    const total = statusData.topics.length;
    const completed = statusData.topics.filter((topic) => topic.status === 'success').length;
    const inProgress = statusData.topics.filter((topic) => topic.status === 'in_progress').length;
    const failed = statusData.topics.filter((topic) => topic.status === 'failed').length;
    const pending = statusData.topics.filter((topic) => topic.status === 'pending').length;

    return { total, completed, inProgress, failed, pending };
  };

  // Helper to get status for a node
  const getNodeStatus = (node: FlowNode) => {
    // Try both path and topic_id (UUID)
    return topicStatus[node.id] || topicStatus[node.data?.path] || topicStatus[node.data?.topic_id];
  };

  // Render a status icon for a node
  const renderStatusIcon = (status: string | undefined) => {
    if (status === 'in_progress') {
      return (
        <span title="Generating..." className="ml-2 animate-spin">
          ⏳
        </span>
      );
    }
    if (status === 'success') {
      return (
        <span title="Done" className="ml-2 text-green-600">
          ✔️
        </span>
      );
    }
    if (status === 'failed') {
      return (
        <span title="Failed" className="ml-2 text-red-600">
          ❌
        </span>
      );
    }
    return null;
  };

  // No more full page loading replacement - all loading states handled within main component

  return (
    <>
      <div
        className="flex flex-col gap-4 w-full h-full bg-white"
        style={{ position: 'relative' }}
        ref={containerRef}
      >
        {/* Smooth loading indicator that slides down from top */}
        {(initialLoading || loading) && (
          <div className="absolute top-0 right-0 left-0 z-30 transition-all duration-300 ease-in-out transform">
            <div className="flex justify-center items-center py-2 bg-blue-50 border-b border-blue-200 shadow-sm animate-pulse">
              <div className="flex gap-2 items-center text-blue-700">
                <div className="w-4 h-4 rounded-full border-2 border-blue-300 animate-spin border-t-blue-600"></div>
                <span className="text-sm font-medium">
                  {initialLoading ? 'Refreshing knowledge tree...' : 'Updating knowledge tree...'}
                </span>
              </div>
            </div>
          </div>
        )}

        {/* Enhanced Control Bar */}
        {agentId && (
          <div
            className={`absolute left-4 right-4 z-20 transition-all duration-300 ease-in-out ${
              initialLoading || loading ? 'top-16' : 'top-4'
            }`}
          >
            <div className="flex gap-3 justify-between items-center">
              {/* Left side - Search and Tree Controls */}
              <div className="flex flex-1 gap-3 items-center">
                {/* Search Input */}
                <div className="relative flex-1 max-w-md">
                  <input
                    type="text"
                    placeholder="Search knowledge topics..."
                    value={searchQuery}
                    onChange={(e) => handleSearchChange(e.target.value)}
                    className="px-3 py-2 w-full text-sm rounded-md border border-gray-300 focus:outline-none focus:ring-2 focus:ring-blue-500 focus:border-transparent"
                  />
                  {searchQuery && (
                    <button
                      onClick={() => handleSearchChange('')}
                      className="absolute right-2 top-1/2 text-gray-400 transform -translate-y-1/2 hover:text-gray-600"
                    >
                      ✕
                    </button>
                  )}
                </div>

                {/* Tree Controls */}
                <div className="flex gap-2">
                  <button
                    onClick={handleExpandAll}
                    disabled={!domainTree}
                    className="px-3 py-2 text-xs text-gray-600 bg-gray-50 rounded-md border border-gray-200 transition-colors hover:bg-gray-100 disabled:opacity-50 disabled:cursor-not-allowed"
                    title="Expand All"
                  >
                    Expand All
                  </button>
                  <button
                    onClick={handleCollapseAll}
                    disabled={!domainTree}
                    className="px-3 py-2 text-xs text-gray-600 bg-gray-50 rounded-md border border-gray-200 transition-colors hover:bg-gray-100 disabled:opacity-50 disabled:cursor-not-allowed"
                    title="Collapse All"
                  >
                    Collapse All
                  </button>
                </div>
              </div>

              {/* Right side - Total count and Generate Button */}
              <div className="flex gap-3 items-center">
                {/* Total Items Count */}
                {statusData && statusData.topics && statusData.topics.length > 0 && (
                  <div className="text-xs font-medium text-gray-500">
                    {getProgressStats().total} items
                  </div>
                )}

                {/* Generate Knowledge Button */}
                <button
                  onClick={handleGenerateKnowledge}
                  disabled={generating || initialLoading || loading}
                  className={`px-4 py-2 text-sm rounded-md border transition-all duration-200 shadow-sm ${
                    generating || initialLoading || loading
                      ? 'text-gray-400 bg-gray-100 border-gray-200 cursor-not-allowed opacity-75'
                      : 'text-gray-700 bg-white border-gray-300 hover:bg-gray-50 hover:text-gray-900 hover:shadow-md'
                  }`}
                >
                  {generating ? (
                    <div className="flex gap-2 items-center">
                      <div className="w-4 h-4 rounded-full border-2 border-gray-300 animate-spin border-t-blue-500"></div>
                      <span>Generating...</span>
                    </div>
                  ) : (
                    <span className="text-sm font-medium text-gray-700">Generate Knowledge</span>
                  )}
                </button>
              </div>
            </div>
          </div>
        )}

        {/* Tree View Container with smooth margin adjustment */}
        <div
          className={`transition-all duration-300 ease-in-out h-full ${
            agentId ? (initialLoading || loading ? 'pt-32' : 'pt-20') : ''
          }`}
        >
          {nodes.length > 0 ? (
            <div className="h-full rounded-lg">
              <ReactFlow
                nodes={nodes}
                edges={edges}
                nodeTypes={nodeTypes}
                fitView
                nodesDraggable={false}
                nodesConnectable={false}
                elementsSelectable={false}
                proOptions={{ hideAttribution: true }}
                onNodeClick={onNodeClick}
                onPaneClick={onPaneClick}
              >
                <Controls />
              </ReactFlow>
            </div>
          ) : (
            /* Empty/Error State - Doesn't replace tree, shows as overlay */
            <div className="flex flex-col gap-4 justify-center items-center h-full transition-opacity duration-500 ease-in-out">
              {initialLoading ? (
                /* Show loading state when first loading */
                <div className="text-center text-gray-500">
                  <div className="text-lg font-medium">Initializing Domain Knowledge</div>
                  <div className="text-sm">
                    Please wait while we load your agent's knowledge structure...
                  </div>
                </div>
              ) : error ? (
                /* Show error state */
                <>
                  <div className="text-center text-gray-500">
                    <div className="text-lg font-medium">No Domain Knowledge</div>
                    <div className="text-sm">{error}</div>
                  </div>
                  <div className="max-w-md text-xs text-center text-gray-400">
                    Start a conversation with the agent to build domain knowledge automatically, or
                    use the smart chat feature to add specific expertise areas.
                  </div>
                </>
              ) : (
                /* Show empty state when no nodes but no error */
                <>
                  <div className="text-center text-gray-500">
                    <div className="text-lg font-medium">No Domain Knowledge</div>
                    <div className="text-sm">This agent doesn't have any domain knowledge yet</div>
                  </div>
                  <div className="max-w-md text-xs text-center text-gray-400">
                    Start a conversation with the agent to build domain knowledge automatically, or
                    use the smart chat feature to add specific expertise areas.
                  </div>
                </>
              )}
            </div>
          )}
        </div>
      </div>

      {/* Knowledge Sidebar */}
      <KnowledgeSidebar
        isOpen={sidebarOpen}
        onClose={() => {
          setSidebarOpen(false);
          setSelectedNodeId(null); // Clear selection when sidebar closes
        }}
        topicPath={sidebarTopicPath}
        content={sidebarContent}
        loading={sidebarLoading}
        error={sidebarError}
      />
    </>
  );
};

export default DomainKnowledgeTree;<|MERGE_RESOLUTION|>--- conflicted
+++ resolved
@@ -342,10 +342,6 @@
       // 1. It's the root node (depth 0)
       // 2. Its parent is expanded
       // 3. We don't have expansion state yet (show all - fallback behavior)
-<<<<<<< HEAD
-      const shouldShowNode =
-        depth === 0 || !parentId || !expandedNodeIds || expandedNodeIds.has(parentId);
-=======
       // 4. If there's a search query, the node or its descendants match
       const shouldShowNode = (() => {
         const baseCondition =
@@ -361,7 +357,6 @@
 
         return baseCondition && (nodeMatches || hasMatchingChild);
       })();
->>>>>>> 4c96e01d
 
       if (shouldShowNode) {
         // Create flow node with knowledge status information
