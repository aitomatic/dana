import React, { useState, useEffect, useRef, useCallback } from 'react';
<<<<<<< HEAD
import ReactFlow, { Controls, Position, MarkerType, useReactFlow } from 'reactflow';
=======
import ReactFlow, { Controls, Position, MarkerType } from 'reactflow';
>>>>>>> 1fdb9005
import type { Node as FlowNode, Edge, ReactFlowInstance } from 'reactflow';
import dagre from 'dagre';
import 'reactflow/dist/style.css';
import CustomNode from './CustomNode';
import { apiService } from '@/lib/api';
import type { DomainKnowledgeResponse, DomainNode } from '@/types/domainKnowledge';
import type { KnowledgeStatusResponse, KnowledgeTopicStatus } from '@/lib/api';
import { toast } from 'sonner';
import KnowledgeSidebar from './KnowledgeSidebar';
import { Search } from 'iconoir-react';

// Single transition definition for consistency
const TRANSITION_DURATION = '0.5s';
const TRANSITION_EASING = 'cubic-bezier(.43,.08,.45,.97)';
const TRANSITION_ALL = `all ${TRANSITION_DURATION} ${TRANSITION_EASING}`;

// Add CSS animations for smooth transitions
const animationStyles = `
  .react-flow__node {
    transition: ${TRANSITION_ALL} !important;
  }
  
  .react-flow__node-enter {
    opacity: 0;
    transform: scale(0.8) translateY(10px);
  }
  
  .react-flow__node-enter-active {
    opacity: 1;
    transform: scale(1) translateY(0);
  }
  
  .react-flow__node-exit {
    opacity: 1;
    transform: scale(1) translateY(0);
  }
  
  .react-flow__node-exit-active {
    opacity: 0;
    transform: scale(0.8) translateY(-10px);
  }
  
  /* Edge animations - improved implementation */
  .react-flow__edge {
    transition: ${TRANSITION_ALL} !important;
  }
  
  .react-flow__edge-path {
    transition: ${TRANSITION_ALL} !important;
  }
  
  /* Animate edges when they appear - using data attributes for better targeting */
  .react-flow__edge[data-edge-new="true"],
  .react-flow__edges g[data-edge-new="true"] {
    opacity: 0 !important;
    animation: edgeAppear 0.8s cubic-bezier(.43,.08,.45,.97) forwards !important;
  }
  
  .react-flow__edge[data-edge-new="true"] .react-flow__edge-path,
  .react-flow__edges g[data-edge-new="true"] .react-flow__edge-path {
    stroke-dasharray: 1000 !important;
    stroke-dashoffset: 1000 !important;
    animation: edgePathAppear 0.8s cubic-bezier(.43,.08,.45,.97) forwards !important;
  }
  
  /* Also target edge paths directly with data attribute */
  .react-flow__edge-path[data-edge-new="true"] {
    stroke-dasharray: 1000 !important;
    stroke-dashoffset: 1000 !important;
    animation: edgePathAppear 0.8s cubic-bezier(.43,.08,.45,.97) forwards !important;
  }
  
  /* Additional targeting for ReactFlow's edge structure */
  .react-flow__edges g[data-edge-new="true"] .react-flow__edge-path {
    stroke-dasharray: 1000 !important;
    stroke-dashoffset: 1000 !important;
    animation: edgePathAppear 0.8s cubic-bezier(.43,.08,.45,.97) forwards !important;
  }
  
  /* Keyframe animations for edges */
  @keyframes edgeAppear {
    from {
      opacity: 0;
    }
    to {
      opacity: 1;
    }
  }
  
  @keyframes edgePathAppear {
    from {
      stroke-dashoffset: 1000;
    }
    to {
      stroke-dashoffset: 0;
    }
  }
  
  /* Ensure edges are visible during transitions */
  .react-flow__edge.selected .react-flow__edge-path {
    stroke-width: 3;
  }
  
  .react-flow__edge:hover .react-flow__edge-path {
    stroke-width: 2;
  }
  
  /* Smooth viewport transitions */
  .react-flow {
    transition: ${TRANSITION_ALL} !important;
  }
  
  .react-flow__viewport {
    transition: ${TRANSITION_ALL} !important;
  }
  
  .react-flow__transformationpane {
    transition: ${TRANSITION_ALL} !important;
  }
`;

// Inject styles
if (typeof document !== 'undefined') {
  const styleElement = document.createElement('style');
  styleElement.textContent = animationStyles;
  document.head.appendChild(styleElement);
}

const initialNodes: FlowNode[] = [
  {
    id: '1',
    type: 'custom',
    data: { label: 'Finance' },
    position: { x: 0, y: 0 }, // dummy, will be overwritten
  },
  {
    id: '2',
    type: 'custom',
    data: { label: 'Market Analysis' },
    position: { x: 0, y: 0 },
  },
  {
    id: '3',
    type: 'custom',
    data: { label: 'Investment Strategy' },
    position: { x: 0, y: 0 },
  },
  {
    id: '4',
    type: 'custom',
    data: { label: 'Risk Management' },
    position: { x: 0, y: 0 },
  },
  {
    id: '5',
    type: 'custom',
    data: { label: 'Financial Planning' },
    position: { x: 0, y: 0 },
  },
  {
    id: '6',
    type: 'custom',
    data: { label: 'Corporate' },
    position: { x: 0, y: 0 },
  },
  {
    id: '7',
    type: 'custom',
    data: { label: 'Compliance' },
    position: { x: 0, y: 0 },
  },
];

const initialEdges: Edge[] = [
  {
    id: 'e1-2',
    source: '1',
    target: '2',
    markerEnd: { type: MarkerType.ArrowClosed },
    type: 'default',
    style: {
      stroke: '#6b7280',
      strokeWidth: 1,
      transition: TRANSITION_ALL,
      opacity: 1,
    },
    animated: false,
  },
  {
    id: 'e2-3',
    source: '2',
    target: '3',
    markerEnd: { type: MarkerType.ArrowClosed },
    type: 'default',
    style: {
      stroke: '#6b7280',
      strokeWidth: 1,
      transition: TRANSITION_ALL,
      opacity: 1,
    },
    animated: false,
  },
  {
    id: 'e3-4',
    source: '3',
    target: '4',
    markerEnd: { type: MarkerType.ArrowClosed },
    type: 'default',
    style: {
      stroke: '#6b7280',
      strokeWidth: 1,
      transition: TRANSITION_ALL,
      opacity: 1,
    },
    animated: false,
  },
  {
    id: 'e1-5',
    source: '1',
    target: '5',
    markerEnd: { type: MarkerType.ArrowClosed },
    type: 'default',
    style: {
      stroke: '#6b7280',
      strokeWidth: 1,
      transition: TRANSITION_ALL,
      opacity: 1,
    },
    animated: false,
  },
  {
    id: 'e1-6',
    source: '1',
    target: '6',
    markerEnd: { type: MarkerType.ArrowClosed },
    type: 'default',
    style: {
      stroke: '#6b7280',
      strokeWidth: 1,
      transition: TRANSITION_ALL,
      opacity: 1,
    },
    animated: false,
  },
  {
    id: 'e1-7',
    source: '1',
    target: '7',
    markerEnd: { type: MarkerType.ArrowClosed },
    type: 'default',
    style: {
      stroke: '#6b7280',
      strokeWidth: 1,
      transition: TRANSITION_ALL,
      opacity: 1,
    },
    animated: false,
  },
];

const nodeWidth = 220; // Keep width for horizontal layout
const nodeHeight = 80; // Keep height for horizontal layout

function getLayoutedElements(nodes: FlowNode[], edges: Edge[], direction: 'LR' | 'TB' = 'LR') {
  const dagreGraph = new dagre.graphlib.Graph();
  dagreGraph.setDefaultEdgeLabel(() => ({}));
  dagreGraph.setGraph({
    rankdir: direction,
    nodesep: 60, // more separation for horizontal
    ranksep: 120, // more separation for horizontal
  });

  nodes.forEach((node) => {
    dagreGraph.setNode(node.id, { width: nodeWidth, height: nodeHeight });
  });

  edges.forEach((edge) => {
    dagreGraph.setEdge(edge.source, edge.target);
  });

  dagre.layout(dagreGraph);

  return nodes.map((node) => {
    const nodeWithPosition = dagreGraph.node(node.id);
    node.position = {
      x: nodeWithPosition.x - nodeWidth / 2,
      y: nodeWithPosition.y - nodeHeight / 2,
    };
    node.targetPosition = direction === 'LR' ? Position.Left : Position.Top;
    node.sourcePosition = direction === 'LR' ? Position.Right : Position.Bottom;
    return node;
  });
}

interface DomainKnowledgeTreeProps {
  agentId?: string | number;
}

// Add this function to call the API
async function triggerGenerateKnowledge(agentId: string | number) {
  const response = await apiService.generateKnowledge(agentId);
  toast.success(response.message);
  return response;
}

// Use backend URL for WebSocket
const wsUrl = `ws://localhost:8080/ws/knowledge-status`;

const DomainKnowledgeTree: React.FC<DomainKnowledgeTreeProps> = ({ agentId }) => {
  const [nodes, setNodes] = useState<FlowNode[]>([]);
  const [edges, setEdges] = useState<Edge[]>([]);
  const [selectedNodeId, setSelectedNodeId] = useState<string | null>(null);
  const [expandedNodes, setExpandedNodes] = useState<Set<string>>(new Set());
  const [loading, setLoading] = useState(false);
  const [initialLoading, setInitialLoading] = useState(false);
  const [error, setError] = useState<string | null>(null);
  const [generating, setGenerating] = useState(false);
  const [, setGenerateMsg] = useState<string | null>(null);
  const [topicStatus] = useState<{ [id: string]: string }>({});
  const [domainTree, setDomainTree] = useState<DomainKnowledgeResponse | null>(null);
  const [statusData, setStatusData] = useState<KnowledgeStatusResponse | null>(null);
  const [sidebarOpen, setSidebarOpen] = useState(false);
  const [sidebarTopicPath, setSidebarTopicPath] = useState<string>('');
  const [sidebarContent, setSidebarContent] = useState<any>(null);
  const [sidebarLoading, setSidebarLoading] = useState(false);
  const [sidebarError, setSidebarError] = useState<string | null>(null);
  // New UX improvement states
  const [searchQuery, setSearchQuery] = useState<string>('');
  const [isTransitioning, setIsTransitioning] = useState(false);
  const containerRef = useRef<HTMLDivElement>(null);
  const wsRef = useRef<WebSocket | null>(null);
  const expandedNodesRef = useRef<Set<string>>(new Set());
  const previousAgentIdRef = useRef<string | number | undefined>(undefined);
  const reactFlowInstanceRef = useRef<ReactFlowInstance | null>(null);
  const nodesRef = useRef<FlowNode[]>([]);
  const previousEdgesRef = useRef<Set<string>>(new Set());

  // Function to center the view after nodes are expanded - with smooth transition
  const centerView = useCallback(() => {
    if (reactFlowInstanceRef.current && nodesRef.current.length > 0) {
      // Use setTimeout to ensure the nodes are rendered before centering
      setTimeout(() => {
        const instance = reactFlowInstanceRef.current;
        if (!instance) return;

        // Use ReactFlow's fitView method
        // The smooth transition will be handled by CSS transitions on the ReactFlow container
        instance.fitView({
          padding: 0.2,
          includeHiddenNodes: false,
          minZoom: 0.5,
          maxZoom: 1.5,
        });
      }, 100);
    }
  }, []);

  // Function to handle smooth transitions when expanding/collapsing
  const handleSmoothTransition = useCallback(
    (newNodes: FlowNode[], newEdges: Edge[]) => {
      setIsTransitioning(true);

      // Add a small delay to allow the transition to start
      setTimeout(() => {
        setNodes(newNodes);
        setEdges(newEdges);

        // Center view and end transition after animation completes
        setTimeout(() => {
          centerView();
          setIsTransitioning(false);
        }, 300);
      }, 50);
    },
    [centerView],
  );

  // Keep nodes ref in sync
  useEffect(() => {
    nodesRef.current = nodes;
  }, [nodes]);

  // Center view when nodes change
  useEffect(() => {
    if (nodes.length > 0) {
      centerView();
    }
  }, [nodes, centerView]);

  // Handle edge animations for new edges
  useEffect(() => {
    if (edges.length > 0) {
      const currentEdgeIds = new Set(edges.map((edge) => edge.id));
      const previousEdgeIds = previousEdgesRef.current;

      // Find new edges
      const newEdgeIds = [...currentEdgeIds].filter((id) => !previousEdgeIds.has(id));

      if (newEdgeIds.length > 0) {
        // Add animation to new edges with a delay to ensure ReactFlow has rendered them
        setTimeout(() => {
          newEdgeIds.forEach((edgeId) => {
            // Simplified edge detection - look for the edge element directly
            let edgeElement: Element | null = null;

            // Strategy 1: Look for edge by data-id attribute in the edges container
            const edgeContainer = document.querySelector('.react-flow__edges');
            if (edgeContainer) {
              // ReactFlow renders edges as SVG g elements with data-id
              edgeElement = edgeContainer.querySelector(`g[data-id="${edgeId}"]`);
            }

            // Strategy 2: If not found, try looking for any element with the edge ID
            if (!edgeElement) {
              edgeElement = document.querySelector(`[data-id="${edgeId}"]`);
            }

            // Strategy 3: Look for edge by checking all g elements in the edges container
            if (!edgeElement && edgeContainer) {
              const allEdgeElements = edgeContainer.querySelectorAll('g');
              for (const edgeEl of allEdgeElements) {
                const id = edgeEl.getAttribute('data-id');
                if (id === edgeId) {
                  edgeElement = edgeEl;
                  break;
                }
              }
            }

            // If edge element is found, add animation
            if (edgeElement) {
              // Add data attribute for animation
              edgeElement.setAttribute('data-edge-new', 'true');

              // Also add data attribute to the edge path if it exists
              const edgePath = edgeElement.querySelector('.react-flow__edge-path') as Element;
              if (edgePath) {
                edgePath.setAttribute('data-edge-new', 'true');
              }

              // Remove animation attributes after animation completes
              setTimeout(() => {
                edgeElement?.removeAttribute('data-edge-new');
                if (edgePath) {
                  edgePath.removeAttribute('data-edge-new');
                }
              }, 800); // Match the animation duration
            } else {
              // Retry mechanism - if edge not found initially, try again after a short delay
              setTimeout(() => {
                const retryEdgeElement =
                  document.querySelector(`[data-id="${edgeId}"]`) ||
                  document
                    .querySelector('.react-flow__edges')
                    ?.querySelector(`g[data-id="${edgeId}"]`);

                if (retryEdgeElement) {
                  retryEdgeElement.setAttribute('data-edge-new', 'true');

                  const retryEdgePath = retryEdgeElement.querySelector(
                    '.react-flow__edge-path',
                  ) as Element;
                  if (retryEdgePath) {
                    retryEdgePath.setAttribute('data-edge-new', 'true');
                  }

                  setTimeout(() => {
                    retryEdgeElement.removeAttribute('data-edge-new');
                    if (retryEdgePath) {
                      retryEdgePath.removeAttribute('data-edge-new');
                    }
                  }, 800);
                }
              }, 200);
            }
          });
        }, 150); // Slightly increased delay for better reliability
      }

      // Update previous edges
      previousEdgesRef.current = currentEdgeIds;
    }
  }, [edges]);

  // Keep the ref in sync with the state
  useEffect(() => {
    expandedNodesRef.current = expandedNodes;
  }, [expandedNodes]);

  // Reset expansion state only when switching to a different agent
  useEffect(() => {
    if (agentId && agentId !== previousAgentIdRef.current) {
      setExpandedNodes(new Set());
      expandedNodesRef.current = new Set();
      previousAgentIdRef.current = agentId;
    } else if (agentId) {
      previousAgentIdRef.current = agentId;
    }
  }, [agentId]);

  // WebSocket for real-time status updates
  useEffect(() => {
    if (!agentId) return;
    const ws = new WebSocket(wsUrl);
    wsRef.current = ws;
    ws.onmessage = (event) => {
      try {
        const msg = JSON.parse(event.data);
        if (msg.type === 'knowledge_status_update') {
          // Debug: log the message
          console.log('[WebSocket] Received knowledge_status_update:', msg);
          // Update by path
          // --- NEW: Refetch domain knowledge and status on update ---
          if (agentId) {
            (async () => {
              try {
                setLoading(true);
                const [domainResponse, statusResponse] = await Promise.all([
                  apiService.getDomainKnowledge(agentId),
                  apiService.getKnowledgeStatus(agentId).catch(() => ({ topics: [] })),
                ]);
                if (domainResponse.message) {
                  setNodes([]);
                  setEdges([]);
                  setError(domainResponse.message);
                } else if (domainResponse.root) {
                  // Store the domain tree and status data
                  setDomainTree(domainResponse);
                  setStatusData(statusResponse);

                  const { nodes: flowNodes, edges: flowEdges } = convertDomainToFlow(
                    domainResponse,
                    statusResponse,
                    expandedNodesRef.current,
                    searchQuery,
                  );
                  const layoutedNodes = getLayoutedElements(flowNodes, flowEdges, 'LR');
                  setNodes(layoutedNodes);
                  setEdges(flowEdges);
                  setError(null);
                }
              } catch (err) {
                setError('Failed to refresh domain knowledge');
              } finally {
                setLoading(false);
              }
            })();
          }
        }
      } catch (e) {
        // Ignore malformed messages
      }
    };
    ws.onclose = () => {
      // Optionally, try to reconnect
    };
    return () => {
      ws.close();
    };
  }, [agentId]);

  const nodeTypes = {
    custom: (nodeProps: any) => (
      <CustomNode
        {...nodeProps}
        isSelected={selectedNodeId === nodeProps.id}
        onNodeClick={(event: React.MouseEvent) => onNodeClick(event, nodeProps)}
      >
        {renderStatusIcon(getNodeStatus(nodeProps))}
      </CustomNode>
    ),
  };

  // Helper function to check if a node matches search query
  const matchesSearch = (nodeLabel: string, searchQuery: string): boolean => {
    if (!searchQuery.trim()) return true;
    return nodeLabel.toLowerCase().includes(searchQuery.toLowerCase().trim());
  };

  // Helper function to check if any child matches search
  const hasMatchingDescendant = (node: DomainNode, searchQuery: string): boolean => {
    if (matchesSearch(node.topic, searchQuery)) return true;
    if (node.children) {
      return node.children.some((child) => hasMatchingDescendant(child, searchQuery));
    }
    return false;
  };

  // Convert domain knowledge tree to flow nodes and edges
  const convertDomainToFlow = (
    domainTree: DomainKnowledgeResponse,
    statusData?: KnowledgeStatusResponse,
    expandedNodeIds?: Set<string>,
    searchQuery?: string,
  ): { nodes: FlowNode[]; edges: Edge[] } => {
    const nodes: FlowNode[] = [];
    const edges: Edge[] = [];

    // Helper function to get knowledge status for a node path
    const getKnowledgeStatusForPath = (nodePath: string): KnowledgeTopicStatus | null => {
      if (!statusData || !statusData.topics) return null;

      // Debug logging
      console.log('🔍 Looking for knowledge status for nodePath:', nodePath);
      console.log('📋 Available status topics:', statusData.topics.map(t => ({ path: t.path, status: t.status })));

      // Find the status entry that matches this node's path
      // First try exact match
      let match = statusData.topics.find((topic) => topic.path === nodePath);
      if (match) {
        console.log('✅ Found exact match for:', nodePath);
        return match;
      }

      // If no exact match, try to find a partial match for leaf nodes
      // This handles cases where the domain tree structure differs from knowledge status paths
      const pathParts = nodePath.split(' - ');

      // Try different matching strategies
      for (const topic of statusData.topics) {
        const topicParts = topic.path.split(' - ');

        // Strategy 1: Check if this could be a match by comparing the last part (leaf node name)
        if (pathParts.length > 0 && topicParts.length > 0) {
          const lastPathPart = pathParts[pathParts.length - 1];
          const lastTopicPart = topicParts[topicParts.length - 1];

          // If the leaf node names match and the topic path is a subset of the node path
          if (
            lastPathPart === lastTopicPart &&
            topicParts.every((part) => pathParts.includes(part))
          ) {
            console.log('✅ Found match with Strategy 1 for:', nodePath, '->', topic.path);
            return topic;
          }
        }

        // Strategy 2: Check if the node path is a subset of the topic path
        // This handles cases where the UI shows a shorter path but the status has a longer path
        if (pathParts.length > 0 && topicParts.length >= pathParts.length) {
          const nodePathString = pathParts.join(' - ');
          if (topic.path.includes(nodePathString)) {
            console.log('✅ Found match with Strategy 2 for:', nodePath, '->', topic.path);
            return topic;
          }
        }

        // Strategy 3: Check if the topic path is a subset of the node path
        // This handles cases where the UI shows a longer path but the status has a shorter path
        if (topicParts.length > 0 && pathParts.length >= topicParts.length) {
          const topicPathString = topicParts.join(' - ');
          if (nodePath.includes(topicPathString)) {
            console.log('✅ Found match with Strategy 3 for:', nodePath, '->', topic.path);
            return topic;
          }
        }

        // Strategy 4: Check if any part of the node path matches any part of the topic path
        // This is a fallback for complex cases
        const nodePathLower = nodePath.toLowerCase();
        const topicPathLower = topic.path.toLowerCase();
        if (nodePathLower === topicPathLower) {
          console.log('✅ Found match with Strategy 4 for:', nodePath, '->', topic.path);
          return topic;
        }
      }

      console.log('❌ No match found for:', nodePath);
      return null;
    };

    const traverse = (
      domainNode: DomainNode,
      parentId?: string,
      pathParts: string[] = [],
      depth: number = 0,
    ) => {
      const currentPath = [...pathParts, domainNode.topic];
      const nodeId = currentPath.join('/'); // Unique path-based ID
      // Create nodePath excluding the root level for knowledge status matching
      // For root node, use just the topic name; for others, exclude the root from the path
      const nodePathParts = depth === 0 ? [domainNode.topic] : currentPath.slice(1);
      const nodePath = nodePathParts.join(' - '); // Path format used in knowledge status

      // Get knowledge status for this node (only leaf nodes will have status)
      const isLeafNode = !domainNode.children || domainNode.children.length === 0;
      const hasChildren = domainNode.children && domainNode.children.length > 0;
      const knowledgeStatusInfo = isLeafNode ? getKnowledgeStatusForPath(nodePath) : null;

      // Only show the node if:
      // 1. It's the root node (depth 0)
      // 2. Its parent is expanded
      // 3. We don't have expansion state yet (show all - fallback behavior)
      // 4. If there's a search query, the node or its descendants match
      const shouldShowNode = (() => {
        const baseCondition =
          depth === 0 || !parentId || !expandedNodeIds || expandedNodeIds.has(parentId);

        if (!searchQuery || !searchQuery.trim()) {
          return baseCondition;
        }

        // For search: show if current node matches OR has matching descendants
        const nodeMatches = matchesSearch(domainNode.topic, searchQuery);
        const hasMatchingChild = hasMatchingDescendant(domainNode, searchQuery);

        return baseCondition && (nodeMatches || hasMatchingChild);
      })();

      if (shouldShowNode) {
        // Create flow node with knowledge status information
        nodes.push({
          id: nodeId,
          type: 'custom',
          data: {
            label: domainNode.topic,
            knowledgeStatus: knowledgeStatusInfo,
            isLeafNode,
            hasChildren,
            nodePath,
            isExpanded: expandedNodeIds?.has(nodeId) || false,
          },
          position: { x: 0, y: 0 }, // Will be set by dagre layout
        });

        // Create edge from parent if exists
        if (parentId) {
          edges.push({
            id: `e${parentId}-${nodeId}`,
            source: parentId,
            target: nodeId,
            markerEnd: { type: MarkerType.ArrowClosed },
            type: 'default',
            style: {
              stroke: '#6b7280',
              strokeWidth: 1,
              transition: TRANSITION_ALL,
              opacity: 1, // Ensure opacity is set for animations
            },
            animated: false, // We'll handle animation with CSS
            data: {
              // Add data for animation tracking
              isNew: true,
            },
          });
        }
      }

      // Recursively process children if node should be shown
      if (shouldShowNode && domainNode.children) {
        domainNode.children.forEach((child) => traverse(child, nodeId, currentPath, depth + 1));
      }

      return nodeId;
    };

    if (domainTree.root) {
      traverse(domainTree.root);
    }

    return { nodes, edges };
  };

  // Fetch domain knowledge data and knowledge status
  useEffect(() => {
    if (!agentId) {
      // Show default nodes if no agent ID
      const layouted = getLayoutedElements(initialNodes, initialEdges, 'LR');
      setNodes(layouted);
      setEdges(initialEdges);
      return;
    }

    const fetchData = async () => {
      setInitialLoading(true);
      setError(null);

      try {
        // Fetch both domain knowledge and knowledge status in parallel
        const [domainResponse, statusResponse] = await Promise.all([
          apiService.getDomainKnowledge(agentId),
          apiService.getKnowledgeStatus(agentId).catch(() => ({ topics: [] })), // Fallback to empty if status fails
        ]);

        if (domainResponse.message) {
          // No domain knowledge found, show empty state
          setNodes([]);
          setEdges([]);
          setError(domainResponse.message);
        } else if (domainResponse.root) {
          // Store the domain tree and status data
          setDomainTree(domainResponse);
          setStatusData(statusResponse);

          // Preserve existing expansion state or initialize with just the root
          const currentExpanded =
            expandedNodesRef.current.size > 0
              ? expandedNodesRef.current
              : new Set([domainResponse.root.topic]);

          // Only set expanded nodes if we don't have any yet
          if (expandedNodesRef.current.size === 0) {
            setExpandedNodes(currentExpanded);
          }

          // Convert domain knowledge to flow format (now with status information)
          const { nodes: flowNodes, edges: flowEdges } = convertDomainToFlow(
            domainResponse,
            statusResponse,
            currentExpanded,
            searchQuery,
          );
          const layoutedNodes = getLayoutedElements(flowNodes, flowEdges, 'LR');
          setNodes(layoutedNodes);
          setEdges(flowEdges);
        }
      } catch (err) {
        console.error('Error fetching data:', err);
        setError('Failed to load domain knowledge');
        // Fall back to default nodes
        const layouted = getLayoutedElements(initialNodes, initialEdges, 'LR');
        setNodes(layouted);
        setEdges(initialEdges);
      } finally {
        setInitialLoading(false);
      }
    };

    fetchData();
  }, [agentId]);

  // Hide popup when clicking outside
  useEffect(() => {
    function handleClickOutside(event: MouseEvent) {
      if (containerRef.current && !containerRef.current.contains(event.target as Node)) {
        setSelectedNodeId(null);
      }
    }
    if (selectedNodeId) {
      document.addEventListener('mousedown', handleClickOutside);
    } else {
      document.removeEventListener('mousedown', handleClickOutside);
    }
    return () => {
      document.removeEventListener('mousedown', handleClickOutside);
    };
  }, [selectedNodeId]);

  // Handle node click - toggle expansion for parent nodes, show sidebar for leaf nodes
  const onNodeClick = async (event: React.MouseEvent, node: FlowNode) => {
    // Prevent the click from triggering focus events that might interfere
    event.stopPropagation();

    const nodeData = node.data;

    // Set the selected node for highlighting
    setSelectedNodeId(node.id);

    // If it's a leaf node, show the knowledge sidebar
    if (nodeData.isLeafNode) {
      const topicPath = nodeData.nodePath;

      // Check if knowledge is generated
      if (nodeData.knowledgeStatus && nodeData.knowledgeStatus.status === 'success') {
        // Open sidebar and fetch content
        setSidebarOpen(true);
        setSidebarTopicPath(topicPath);
        setSidebarLoading(true);
        setSidebarError(null);
        setSidebarContent(null);

        try {
          const response = await apiService.getTopicKnowledgeContent(agentId!, topicPath);

          if (response.success) {
            setSidebarContent(response.content);
          } else {
            setSidebarError(response.message || 'Failed to load knowledge content');
          }
        } catch (error: any) {
          console.error('Error fetching knowledge content:', error);
          setSidebarError(error.message || 'Failed to load knowledge content');
        } finally {
          setSidebarLoading(false);
        }
      } else {
        // Show toast that knowledge is not generated yet
        const status = nodeData.knowledgeStatus?.status || 'pending';
        let message = '';

        switch (status) {
          case 'pending':
            message = `Knowledge for "${nodeData.label}" is not generated yet. Click "Generate Contextual Knowledge" to start generation.`;
            break;
          case 'in_progress':
            message = `Knowledge for "${nodeData.label}" is currently being generated. Please wait...`;
            break;
          case 'failed':
            message = `Knowledge generation failed for "${nodeData.label}". Please try regenerating.`;
            break;
          default:
            message = `Knowledge for "${nodeData.label}" is not available yet.`;
        }

        toast.info(message, {
          duration: 5000,
        });
      }

      return;
    }

    // If the node has children, toggle its expansion
    if (nodeData.hasChildren) {
      const newExpandedNodes = new Set(expandedNodes);

      if (expandedNodes.has(node.id)) {
        // Collapse: remove this node and all its descendants from expanded set
        const removeDescendants = (nodeId: string) => {
          newExpandedNodes.delete(nodeId);
          // Find and remove all descendant nodes
          nodes.forEach((n) => {
            if (n.id !== nodeId && n.id.startsWith(nodeId + '/')) {
              removeDescendants(n.id);
            }
          });
        };
        removeDescendants(node.id);
      } else {
        // Expand: add this node to expanded set
        newExpandedNodes.add(node.id);
      }

      setExpandedNodes(newExpandedNodes);

      // Regenerate the flow with new expansion state
      if (domainTree && statusData) {
        const { nodes: flowNodes, edges: flowEdges } = convertDomainToFlow(
          domainTree,
          statusData,
          newExpandedNodes,
          searchQuery,
        );
        const layoutedNodes = getLayoutedElements(flowNodes, flowEdges, 'LR');

        // Use smooth transition function
        handleSmoothTransition(layoutedNodes, flowEdges);
      }
    }
  };

  // Optionally, handle pane click to clear selection
  const onPaneClick = () => {
    // Only clear selection if sidebar is not open
    if (!sidebarOpen) {
      setSelectedNodeId(null);
    }
  };

  // Handler for the button
  const handleGenerateKnowledge = async () => {
    if (!agentId) return;
    setGenerating(true);
    setGenerateMsg(null);
    try {
      const result = await triggerGenerateKnowledge(agentId);
      setGenerateMsg(result.message || 'Generation started!');
    } catch (err) {
      setGenerateMsg('Failed to start generation');
    } finally {
      setGenerating(false);
    }
  };

  // Handle search query changes
  const handleSearchChange = (query: string) => {
    setSearchQuery(query);

    // Auto-expand nodes when searching to show results
    if (query.trim() && domainTree) {
      const autoExpandForSearch = new Set<string>();

      // Expand all parent nodes that contain matching children
      const expandParentsWithMatches = (
        node: DomainNode,
        pathParts: string[] = [],
        depth: number = 0,
      ) => {
        const currentPath = [...pathParts, node.topic];
        const nodeId = currentPath.join('/');

        if (hasMatchingDescendant(node, query)) {
          autoExpandForSearch.add(nodeId);
          if (node.children) {
            node.children.forEach((child) =>
              expandParentsWithMatches(child, currentPath, depth + 1),
            );
          }
        }
      };

      if (domainTree.root) {
        expandParentsWithMatches(domainTree.root);
        setExpandedNodes(new Set([...expandedNodes, ...autoExpandForSearch]));
      }
    }

    // Regenerate tree with search filter
    if (domainTree && statusData) {
      const { nodes: flowNodes, edges: flowEdges } = convertDomainToFlow(
        domainTree,
        statusData,
        expandedNodesRef.current,
        query,
      );
      const layoutedNodes = getLayoutedElements(flowNodes, flowEdges, 'LR');
      setNodes(layoutedNodes);
      setEdges(flowEdges);
    }
  };

  // Tree control functions
  const handleExpandAll = () => {
    if (!domainTree || !domainTree.root) return;

    const allNodeIds = new Set<string>();

    const collectAllNodes = (node: DomainNode, pathParts: string[] = []) => {
      const currentPath = [...pathParts, node.topic];
      const nodeId = currentPath.join('/');
      allNodeIds.add(nodeId);

      if (node.children) {
        node.children.forEach((child) => collectAllNodes(child, currentPath));
      }
    };

    collectAllNodes(domainTree.root);
    setExpandedNodes(allNodeIds);

    // Regenerate tree
    const { nodes: flowNodes, edges: flowEdges } = convertDomainToFlow(
      domainTree,
      statusData!,
      allNodeIds,
      searchQuery,
    );
    const layoutedNodes = getLayoutedElements(flowNodes, flowEdges, 'LR');
    setNodes(layoutedNodes);
    setEdges(flowEdges);
  };

  const handleCollapseAll = () => {
    if (!domainTree || !domainTree.root) return;

    // Only keep root expanded
    const rootOnly = new Set([domainTree.root.topic]);
    setExpandedNodes(rootOnly);

    // Regenerate tree
    const { nodes: flowNodes, edges: flowEdges } = convertDomainToFlow(
      domainTree,
      statusData!,
      rootOnly,
      searchQuery,
    );
    const layoutedNodes = getLayoutedElements(flowNodes, flowEdges, 'LR');
    setNodes(layoutedNodes);
    setEdges(flowEdges);
  };

  // Calculate progress statistics
  const getProgressStats = () => {
    if (!statusData || !statusData.topics)
      return { total: 0, completed: 0, inProgress: 0, failed: 0, pending: 0 };

    const total = statusData.topics.length;
    const completed = statusData.topics.filter((topic) => topic.status === 'success').length;
    const inProgress = statusData.topics.filter((topic) => topic.status === 'in_progress').length;
    const failed = statusData.topics.filter((topic) => topic.status === 'failed').length;
    const pending = statusData.topics.filter((topic) => topic.status === 'pending').length;

    return { total, completed, inProgress, failed, pending };
  };

  // Helper to get status for a node
  const getNodeStatus = (node: FlowNode) => {
    // Try both path and topic_id (UUID)
    return topicStatus[node.id] || topicStatus[node.data?.path] || topicStatus[node.data?.topic_id];
  };

  // Render a status icon for a node
  const renderStatusIcon = (status: string | undefined) => {
    if (status === 'in_progress') {
      return (
        <span title="Generating..." className="ml-2 animate-spin">
          ⏳
        </span>
      );
    }
    if (status === 'success') {
      return (
        <span title="Done" className="ml-2 text-green-600">
          ✔️
        </span>
      );
    }
    if (status === 'failed') {
      return (
        <span title="Failed" className="ml-2 text-red-600">
          ❌
        </span>
      );
    }
    return null;
  };

  // No more full page loading replacement - all loading states handled within main component

  return (
    <>
      <div
        className="flex flex-col gap-4 w-full h-full bg-white"
        style={{ position: 'relative' }}
        ref={containerRef}
      >
        {/* Smooth loading indicator that slides down from top */}
        {(initialLoading || loading) && (
          <div
            className="absolute top-0 right-0 left-0 z-30 transform"
            style={{ transition: TRANSITION_ALL }}
          >
            <div className="flex justify-center items-center py-2 bg-blue-50 border-b border-blue-200 shadow-sm animate-pulse">
              <div className="flex gap-2 items-center text-blue-700">
                <div className="w-4 h-4 rounded-full border-2 border-blue-300 animate-spin border-t-blue-600"></div>
                <span className="text-sm font-medium">
                  {initialLoading ? 'Refreshing knowledge tree...' : 'Updating knowledge tree...'}
                </span>
              </div>
            </div>
          </div>
        )}

        {/* Enhanced Control Bar */}
        {agentId && (
          <div
<<<<<<< HEAD
            className={`absolute left-4 right-4 z-20 ${
              initialLoading || loading ? 'top-16' : 'top-4'
            }`}
=======
            className={`absolute left-4 right-4 z-20 ${initialLoading || loading ? 'top-16' : 'top-4'
              }`}
>>>>>>> 1fdb9005
          >
            <div className="flex gap-3 justify-between items-center">
              {/* Left side - Search and Tree Controls */}
              <div className="flex flex-1 gap-3 items-center">
                {/* Search Input */}
                <div className="relative flex-1 max-w-md">
                  <div className="absolute left-3 top-1/2 transform -translate-y-1/2 text-gray-400">
                    <Search width={16} height={16} />
                  </div>
                  <input
                    type="text"
                    placeholder="Search topic"
                    value={searchQuery}
                    onChange={(e) => handleSearchChange(e.target.value)}
                    className="pl-10 pr-3 py-2 w-full text-sm rounded-md border border-gray-300 focus:outline-none focus:ring-1"
                  />
                  {searchQuery && (
                    <button
                      onClick={() => handleSearchChange('')}
                      className="absolute right-2 top-1/2 text-gray-400 transform -translate-y-1/2 hover:text-gray-600"
                    >
                      ✕
                    </button>
                  )}
                </div>

                {/* Tree Controls */}
                <div className="flex gap-2">
                  <button
                    onClick={handleExpandAll}
                    disabled={!domainTree}
                    className="px-3 py-2 text-xs text-gray-600 bg-gray-50 rounded-md border border-gray-200 hover:bg-gray-100 disabled:opacity-50 disabled:cursor-not-allowed"
                    style={{ transition: TRANSITION_ALL }}
                    title="Expand All"
                  >
                    Expand All
                  </button>
                  <button
                    onClick={handleCollapseAll}
                    disabled={!domainTree}
                    className="px-3 py-2 text-xs text-gray-600 bg-gray-50 rounded-md border border-gray-200 hover:bg-gray-100 disabled:opacity-50 disabled:cursor-not-allowed"
                    style={{ transition: TRANSITION_ALL }}
                    title="Collapse All"
                  >
                    Collapse All
                  </button>
                </div>
              </div>

              {/* Right side - Total count and Generate Button */}
              <div className="flex gap-3 items-center">
                {/* Total Items Count */}
                {statusData && statusData.topics && statusData.topics.length > 0 && (
                  <div className="text-xs font-medium text-gray-500">
                    {getProgressStats().total} items
                  </div>
                )}

                {/* Generate Knowledge Button */}
                <button
                  onClick={handleGenerateKnowledge}
                  disabled={generating || initialLoading || loading}
<<<<<<< HEAD
                  className={`px-4 py-2 text-sm rounded-md border shadow-sm ${
                    generating || initialLoading || loading
                      ? 'text-gray-400 bg-gray-100 border-gray-200 cursor-not-allowed opacity-75'
                      : 'text-gray-700 bg-white border-gray-300 hover:bg-gray-50 hover:text-gray-900 hover:shadow-md'
                  }`}
=======
                  className={`px-4 py-2 text-sm rounded-md border shadow-sm ${generating || initialLoading || loading
                    ? 'text-gray-400 bg-gray-100 border-gray-200 cursor-not-allowed opacity-75'
                    : 'text-gray-700 bg-white border-gray-300 hover:bg-gray-50 hover:text-gray-900 hover:shadow-md'
                    }`}
>>>>>>> 1fdb9005
                  style={{ transition: TRANSITION_ALL }}
                >
                  {generating ? (
                    <div className="flex gap-2 items-center">
                      <div className="w-4 h-4 rounded-full border-2 border-gray-300 animate-spin border-t-blue-500"></div>
                      <span>Generating...</span>
                    </div>
                  ) : (
                    <span className="text-sm font-medium text-gray-700">Generate Knowledge</span>
                  )}
                </button>
              </div>
            </div>
          </div>
        )}

        {/* Tree View Container with smooth margin adjustment */}
        <div
          className={`h-full ${agentId ? (initialLoading || loading ? 'pt-32' : 'pt-20') : ''}`}
          style={{ transition: TRANSITION_ALL }}
        >
          {nodes.length > 0 ? (
            <div className="h-full rounded-lg">
              <ReactFlow
                nodes={nodes}
                edges={edges}
                nodeTypes={nodeTypes}
                fitView
                fitViewOptions={{
                  padding: 0.2,
                  includeHiddenNodes: false,
                  minZoom: 0.5,
                  maxZoom: 1.5,
                }}
                nodesDraggable={false}
                nodesConnectable={false}
                elementsSelectable={false}
                proOptions={{ hideAttribution: true }}
                onNodeClick={onNodeClick}
                onPaneClick={onPaneClick}
                onInit={(reactFlowInstance) => {
                  reactFlowInstanceRef.current = reactFlowInstance;
                }}
                // Smooth animation properties
                defaultViewport={{ x: 0, y: 0, zoom: 1 }}
                minZoom={0.1}
                maxZoom={2}
                zoomOnScroll={true}
                panOnScroll={false}
                zoomOnPinch={true}
                panOnDrag={true}
                className={`${isTransitioning ? 'opacity-95' : 'opacity-100'}`}
                style={{ transition: TRANSITION_ALL }}
              >
                <Controls />
              </ReactFlow>
            </div>
          ) : (
            /* Empty/Error State - Doesn't replace tree, shows as overlay */
            <div
              className="flex flex-col gap-4 justify-center items-center h-full"
              style={{ transition: TRANSITION_ALL }}
            >
              {initialLoading ? (
                /* Show loading state when first loading */
                <div className="text-center text-gray-500">
                  <div className="text-lg font-medium">Initializing Domain Knowledge</div>
                  <div className="text-sm">
                    Please wait while we load your agent's knowledge structure...
                  </div>
                </div>
              ) : error ? (
                /* Show error state */
                <>
                  <div className="text-center text-gray-500">
                    <div className="text-lg font-medium">No Domain Knowledge</div>
                    <div className="text-sm">{error}</div>
                  </div>
                  <div className="max-w-md text-xs text-center text-gray-400">
                    Chat with Dana to add missing knowledge
                  </div>
                </>
              ) : (
                /* Show empty state when no nodes but no error */
                <>
                  <div className="text-center flex item-center flex-col ">
                    <div className="flex items-center pb-4 justify-center text-gray-400">
                      <Search className="w-10 h-10" />
                    </div>
                    <div className="text-lg font-semibold text-gray-500">Keyword not found</div>
                    <div className="text-sm text-gray-500">
                      Chat with Dana to add missing knowledge
                    </div>
                  </div>
                </>
              )}
            </div>
          )}
        </div>
      </div>

      {/* Knowledge Sidebar */}
      <KnowledgeSidebar
        isOpen={sidebarOpen}
        onClose={() => {
          setSidebarOpen(false);
          setSelectedNodeId(null); // Clear selection when sidebar closes
        }}
        topicPath={sidebarTopicPath}
        content={sidebarContent}
        loading={sidebarLoading}
        error={sidebarError}
      />
    </>
  );
};

export default DomainKnowledgeTree;<|MERGE_RESOLUTION|>--- conflicted
+++ resolved
@@ -1,9 +1,5 @@
 import React, { useState, useEffect, useRef, useCallback } from 'react';
-<<<<<<< HEAD
-import ReactFlow, { Controls, Position, MarkerType, useReactFlow } from 'reactflow';
-=======
 import ReactFlow, { Controls, Position, MarkerType } from 'reactflow';
->>>>>>> 1fdb9005
 import type { Node as FlowNode, Edge, ReactFlowInstance } from 'reactflow';
 import dagre from 'dagre';
 import 'reactflow/dist/style.css';
@@ -1150,14 +1146,8 @@
         {/* Enhanced Control Bar */}
         {agentId && (
           <div
-<<<<<<< HEAD
-            className={`absolute left-4 right-4 z-20 ${
-              initialLoading || loading ? 'top-16' : 'top-4'
-            }`}
-=======
             className={`absolute left-4 right-4 z-20 ${initialLoading || loading ? 'top-16' : 'top-4'
               }`}
->>>>>>> 1fdb9005
           >
             <div className="flex gap-3 justify-between items-center">
               {/* Left side - Search and Tree Controls */}
@@ -1220,18 +1210,10 @@
                 <button
                   onClick={handleGenerateKnowledge}
                   disabled={generating || initialLoading || loading}
-<<<<<<< HEAD
-                  className={`px-4 py-2 text-sm rounded-md border shadow-sm ${
-                    generating || initialLoading || loading
-                      ? 'text-gray-400 bg-gray-100 border-gray-200 cursor-not-allowed opacity-75'
-                      : 'text-gray-700 bg-white border-gray-300 hover:bg-gray-50 hover:text-gray-900 hover:shadow-md'
-                  }`}
-=======
                   className={`px-4 py-2 text-sm rounded-md border shadow-sm ${generating || initialLoading || loading
                     ? 'text-gray-400 bg-gray-100 border-gray-200 cursor-not-allowed opacity-75'
                     : 'text-gray-700 bg-white border-gray-300 hover:bg-gray-50 hover:text-gray-900 hover:shadow-md'
                     }`}
->>>>>>> 1fdb9005
                   style={{ transition: TRANSITION_ALL }}
                 >
                   {generating ? (
