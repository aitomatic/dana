--- conflicted
+++ resolved
@@ -454,10 +454,7 @@
   async deepExtract(request: {
     document_id: number;
     prompt?: string;
-<<<<<<< HEAD
-=======
     use_deep_extraction?: boolean;
->>>>>>> e1a080a8
     config?: Record<string, any>;
   }): Promise<{
     file_object: {
@@ -469,11 +466,7 @@
       pages: Array<{ page_number: number; page_content: string; page_hash: string }>;
     };
   }> {
-<<<<<<< HEAD
-    const response = await this.client.post('/extract-documents/deep-extract', request);
-=======
     const response = await this.client.post('/extract-documents/extract', request);
->>>>>>> e1a080a8
     return response.data;
   }
 
