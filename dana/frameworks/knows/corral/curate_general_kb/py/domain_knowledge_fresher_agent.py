--- conflicted
+++ resolved
@@ -1,4 +1,4 @@
-from dana.core.stdlib.core.reason_function import reason_function
+from dana.libs.corelib.py_wrappers.py_reason import py_reason as reason_function
 from dana.core.lang.sandbox_context import SandboxContext
 import yaml
 import logging
@@ -87,15 +87,8 @@
     def generate_initial_domain_questions(self, knowledge_area_description: str, key_topics: list = None) -> dict:
         """Generate high-quality initial questions focused on key topics"""
 
-<<<<<<< HEAD
-        # Handle None default argument
-        if key_topics is None:
-            key_topics = ["concepts", "methods", "tools", "applications", "standards", "evaluation"]
-
-=======
         if key_topics is None:
             key_topics = []
->>>>>>> 9ec12ec1
         if not key_topics:
             key_topics = ["concepts", "methods", "tools", "applications", "standards", "evaluation"]
 
@@ -147,17 +140,9 @@
     def generate_domain_questions(self, knowledge_area_description: str, key_topics: list = None) -> dict:
         """Main method to generate questions for a knowledge area until confidence threshold is reached"""
 
-<<<<<<< HEAD
-        # Handle None default argument
-        if key_topics is None:
-            key_topics = ["concepts", "methods", "tools", "applications", "standards", "evaluation"]
-
-        print("< Processing knowledge area")
-=======
         if key_topics is None:
             key_topics = []
         print("<� Processing knowledge area")
->>>>>>> 9ec12ec1
 
         # Generate initial questions
         questions = self.generate_initial_domain_questions(knowledge_area_description, key_topics)
@@ -284,11 +269,7 @@
         }
 
         print(
-<<<<<<< HEAD
-            f"< Completed! Generated {len(questions_list)} high-quality questions across {len(questions)} topics in {iteration-1} iterations"
-=======
             f"<� Completed! Generated {len(questions_list)} high-quality questions across {len(questions)} topics in {iteration - 1} iterations"
->>>>>>> 9ec12ec1
         )
         return result
 
