from unittest.mock import AsyncMock, Mock, patch

import pytest
from fastapi import HTTPException
from fastapi.testclient import TestClient
from sqlalchemy.orm import Session

from dana.api.core import models, schemas
from dana.api.server.server import create_app
from dana.api.services.chat_service import ChatService
from dana.api.services.conversation_service import ConversationService
from dana.core.lang.sandbox_context import SandboxContext


@pytest.fixture
def client():
    """Create test client"""
    app = create_app()
    return TestClient(app)


class TestChatEndpoint:
    """Test cases for chat endpoint"""

    def test_chat_with_agent_success(self, client):
        """Test successful chat with agent"""
        from dana.api.services.chat_service import get_chat_service

        # Mock chat service
        mock_chat_service = Mock()
        mock_chat_service.process_chat_message = AsyncMock(
            return_value=schemas.ChatResponse(
                success=True,
                message="Hello, agent!",
                conversation_id=1,
                message_id=2,
                agent_response="Hello! How can I help you today?",
                context={"user_id": 123},
                error=None,
            )
        )

        # Override FastAPI dependency
        client.app.dependency_overrides[get_chat_service] = lambda: mock_chat_service

        try:
            # Test request
            response = client.post("/api/chat/", json={"message": "Hello, agent!", "agent_id": 1, "context": {"user_id": 123}})

            # Assertions
            assert response.status_code == 200
            data = response.json()
            assert data["success"] is True
            assert data["message"] == "Hello, agent!"
            assert data["conversation_id"] == 1
            assert data["message_id"] == 2
            assert data["agent_response"] == "Hello! How can I help you today?"
            assert data["context"] == {"user_id": 123}
            assert data["error"] is None
        finally:
            # Clean up dependency override
            client.app.dependency_overrides.clear()

    def test_chat_with_agent_not_found(self, client):
        """Test chat with non-existent agent"""
        from dana.api.services.chat_service import get_chat_service

        # Mock chat service to raise agent not found error
        mock_chat_service = Mock()
        mock_chat_service.process_chat_message = AsyncMock(side_effect=HTTPException(status_code=404, detail="Agent 999 not found"))

        # Override FastAPI dependency
        client.app.dependency_overrides[get_chat_service] = lambda: mock_chat_service

        try:
            # Test request
            response = client.post("/api/chat/", json={"message": "Hello, agent!", "agent_id": 999, "context": {"user_id": 123}})

            # Assertions
            assert response.status_code == 404
            data = response.json()
            assert "Agent 999 not found" in data["detail"]
        finally:
            # Clean up dependency override
            client.app.dependency_overrides.clear()

    def test_chat_with_agent_service_error(self, client):
        """Test chat when service returns error"""
        from dana.api.services.chat_service import get_chat_service

        # Mock chat service error
        mock_chat_service = Mock()
        mock_chat_service.process_chat_message = AsyncMock(
            return_value=schemas.ChatResponse(
                success=False,
                message="Hello, agent!",
                conversation_id=0,
                message_id=0,
                agent_response="",
                context={"user_id": 123},
                error="Agent execution failed",
            )
        )

        # Override FastAPI dependency
        client.app.dependency_overrides[get_chat_service] = lambda: mock_chat_service

        try:
            # Test request
            response = client.post("/api/chat/", json={"message": "Hello, agent!", "agent_id": 1, "context": {"user_id": 123}})

            # Assertions
            assert response.status_code == 200  # Service error returned as response, not HTTP error
            data = response.json()
            assert data["success"] is False
            assert data["error"] == "Agent execution failed"
        finally:
            # Clean up dependency override
            client.app.dependency_overrides.clear()

    def test_chat_with_agent_missing_required_fields(self, client):
        """Test chat with missing required fields"""
        # Test missing message
        response = client.post("/api/chat/", json={"agent_id": 1, "context": {"user_id": 123}})
        assert response.status_code == 422

        # Test missing agent_id
        response = client.post("/api/chat/", json={"message": "Hello, agent!", "context": {"user_id": 123}})
        assert response.status_code == 422

    def test_chat_with_agent_invalid_data_types(self, client):
        """Test chat with invalid data types"""
<<<<<<< HEAD
        # Test invalid agent_id type
        response = client.post("/api/chat/", json={"message": "Hello, agent!", "agent_id": "not_a_number", "context": {"user_id": 123}})
=======
        # Test invalid agent_id type - use a string with invalid characters
        response = client.post(
            "/api/chat/",
            json={
                "message": "Hello, agent!",
                "agent_id": "invalid@agent#id",
                "context": {"user_id": 123}
            }
        )
>>>>>>> b024aadd
        assert response.status_code == 422

        # Test invalid message type
        response = client.post("/api/chat/", json={"message": 123, "agent_id": 1, "context": {"user_id": 123}})
        assert response.status_code == 422


@pytest.mark.skip(reason="ChatService interface changed during refactoring - these tests are obsolete")
class TestChatService:
    """Test cases for ChatService"""

    @pytest.fixture
    def chat_service(self):
        """Create ChatService instance for testing"""
        _conversation_service = Mock(spec=ConversationService)
        return ChatService()

    @pytest.fixture
    def mock_db(self):
        return Mock(spec=Session)

    @pytest.fixture
    def mock_agent(self):
        agent = Mock(spec=models.Agent)
        agent.id = 1
        agent.name = "Test Agent"
        agent.config = {
            "dana_code": """\"\"\"A simple assistant agent that can help with various tasks.\"\"\"

# Agent Card declaration
agent AssistantAgent:
    name : str = "General Assistant Agent"
    description : str = "A helpful assistant that can answer questions and provide guidance"
    resources : list = []

# Agent's problem solver
def solve(assistant_agent : AssistantAgent, problem : str):
    \"\"\"Solve problems using AI reasoning.\"\"\"
    return reason(f"I'm here to help! Let me assist you with: {problem}")"""
        }
        return agent

    @pytest.mark.asyncio
    async def test_chat_with_agent_new_conversation(self, chat_service, mock_db, mock_agent):
        """Test chat with new conversation creation"""
        # Mock database query to return our agent
        mock_db.query.return_value.filter.return_value.first.return_value = mock_agent

        # Mock conversation service
        new_conversation = models.Conversation(
            id=1, title="Chat with Agent 1", created_at="2025-01-27T10:00:00", updated_at="2025-01-27T10:00:00"
        )
        chat_service.conversation_service.create_conversation.return_value = new_conversation

        # Mock message service
        mock_message = models.Message(
            id=1,
            conversation_id=1,
            sender="agent",
            content="Hello! How can I help you?",
            created_at="2025-01-27T10:00:00",
            updated_at="2025-01-27T10:00:00",
        )
        chat_service.message_service.create_message.return_value = mock_message

        # Mock SandboxContext.get_state() to return expected structure
        mock_state = {"local": {"response": "Hello! How can I help you?"}}

        with patch("dana.api.services.DanaSandbox.quick_run"), patch("dana.api.services.SandboxContext") as mock_sandbox_context_class:
            # Configure the mock SandboxContext
            mock_sandbox_context = Mock(spec=SandboxContext)
            mock_sandbox_context.get_state.return_value = mock_state
            mock_sandbox_context_class.return_value = mock_sandbox_context

            result = await chat_service.chat_with_agent(db=mock_db, agent_id=1, user_message="Hello, agent!")

            assert result["agent_response"] == "Hello! How can I help you?"
            assert result["success"] is True
            assert result["conversation_id"] == 1

    @pytest.mark.asyncio
    async def test_chat_with_agent_existing_conversation(self, chat_service, mock_db, mock_agent):
        """Test chat with existing conversation"""
        # Mock database query to return our agent
        mock_db.query.return_value.filter.return_value.first.return_value = mock_agent

        # Mock existing conversation
        existing_conversation = models.Conversation(
            id=1, title="Chat with Agent 1", created_at="2025-01-27T10:00:00", updated_at="2025-01-27T10:00:00"
        )
        chat_service.conversation_service.get_conversation.return_value = existing_conversation

        # Mock message service
        mock_message = models.Message(
            id=1,
            conversation_id=1,
            sender="agent",
            content="Hello! How can I help you?",
            created_at="2025-01-27T10:00:00",
            updated_at="2025-01-27T10:00:00",
        )
        chat_service.message_service.create_message.return_value = mock_message

        # Mock SandboxContext.get_state() to return expected structure
        mock_state = {"local": {"response": "Hello! How can I help you?"}}

        with (
            patch("dana.api.services.DanaSandbox.quick_run") as mock_quick_run,
            patch("dana.api.services.SandboxContext") as mock_sandbox_context_class,
        ):
            # Configure the mock SandboxContext
            mock_sandbox_context = Mock(spec=SandboxContext)
            mock_sandbox_context.get_state.return_value = mock_state
            mock_sandbox_context_class.return_value = mock_sandbox_context

            result = await chat_service.chat_with_agent(db=mock_db, agent_id=1, user_message="Hello, agent!", conversation_id=1)

            # Verify quick_run was called
            mock_quick_run.assert_called_once()
            assert result["agent_response"] == "Hello! How can I help you?"
            assert result["success"] is True

    @pytest.mark.asyncio
    async def test_chat_with_agent_conversation_not_found(self, chat_service):
        """Test chat with non-existent conversation"""
        # Create mock database session
        mock_db = Mock(spec=Session)

        # Mock conversation service - conversation not found
        chat_service.conversation_service.get_conversation.return_value = None

        # Test
        result = await chat_service.chat_with_agent(
            db=mock_db, agent_id=1, user_message="Hello, agent!", conversation_id=999, context={"user_id": 123}
        )

        # Assertions
        assert result["success"] is False
        assert "Conversation 999 not found" in result["error"]

    @pytest.mark.asyncio
    async def test_chat_with_agent_execution_error(self, chat_service, mock_db, mock_agent):
        """Test chat when agent execution fails"""
        # Mock database query to return our agent
        mock_db.query.return_value.filter.return_value.first.return_value = mock_agent

        # Mock conversation service
        new_conversation = models.Conversation(
            id=1, title="Chat with Agent 1", created_at="2025-01-27T10:00:00", updated_at="2025-01-27T10:00:00"
        )
        chat_service.conversation_service.create_conversation.return_value = new_conversation

        # Only mock create_message for the user message, not the agent message
        mock_user_message = models.Message(id=1, conversation_id=1, sender="user", content="Hello", created_at="2025-01-27T10:00:00")
        chat_service.message_service.create_message.return_value = mock_user_message

        # Mock SandboxContext.get_state() to return a dict
        mock_state = {"agent": mock_agent}

        with patch("dana.core.lang.sandbox_context.SandboxContext") as mock_sandbox_class:
            mock_sandbox = Mock()
            mock_sandbox.get_state.return_value = mock_state
            mock_sandbox_class.return_value = mock_sandbox

            # Patch the correct DanaSandbox.quick_run path
            with patch("dana.core.lang.dana_sandbox.DanaSandbox.quick_run", side_effect=Exception("Agent execution failed")):
                result = await chat_service.chat_with_agent(db=mock_db, agent_id=1, user_message="Hello", conversation_id=None)

        # Verify the result indicates failure
        assert result["success"] is False
        assert "Agent execution failed" in result["error"]
        assert result["conversation_id"] == 1
        assert result["message_id"] == 1

    @pytest.mark.asyncio
    async def test_execute_agent_implementation(self, chat_service, mock_db, mock_agent):
        """Test the _execute_agent method directly"""
        # Mock database query to return our agent
        mock_db.query.return_value.filter.return_value.first.return_value = mock_agent

        # Mock SandboxContext.get_state() to return expected structure
        mock_state = {"local": {"response": "Hello! I received your message: Hello, agent!"}}

        with patch("dana.api.services.DanaSandbox.quick_run"), patch("dana.api.services.SandboxContext") as mock_sandbox_context_class:
            # Configure the mock SandboxContext
            mock_sandbox_context = Mock(spec=SandboxContext)
            mock_sandbox_context.get_state.return_value = mock_state
            mock_sandbox_context_class.return_value = mock_sandbox_context

            result = await chat_service._execute_agent(db=mock_db, agent_id=1, message="Hello, agent!")

            assert "Hello! I received your message: Hello, agent!" == result


class TestChatSchemas:
    """Test cases for chat schemas"""

    def test_chat_request_valid(self):
        """Test valid ChatRequest"""
        request = schemas.ChatRequest(message="Hello, agent!", agent_id=1, context={"user_id": 123})
        assert request.message == "Hello, agent!"
        assert request.agent_id == 1
        assert request.context == {"user_id": 123}
        assert request.conversation_id is None

    def test_chat_request_with_conversation_id(self):
        """Test ChatRequest with conversation_id"""
        request = schemas.ChatRequest(message="Hello, agent!", agent_id=1, conversation_id=5, context={"user_id": 123})
        assert request.conversation_id == 5

    def test_chat_response_valid(self):
        """Test valid ChatResponse"""
        response = schemas.ChatResponse(
            success=True,
            message="Hello, agent!",
            conversation_id=1,
            message_id=2,
            agent_response="Hello! How can I help you?",
            context={"user_id": 123},
            error=None,
        )
        assert response.success is True
        assert response.message == "Hello, agent!"
        assert response.conversation_id == 1
        assert response.message_id == 2
        assert response.agent_response == "Hello! How can I help you?"
        assert response.context == {"user_id": 123}
        assert response.error is None

    def test_chat_response_error(self):
        """Test ChatResponse with error"""
        response = schemas.ChatResponse(
            success=False,
            message="Hello, agent!",
            conversation_id=0,
            message_id=0,
            agent_response="",
            context={"user_id": 123},
            error="Agent execution failed",
        )
        assert response.success is False
        assert response.error == "Agent execution failed"<|MERGE_RESOLUTION|>--- conflicted
+++ resolved
@@ -130,20 +130,8 @@
 
     def test_chat_with_agent_invalid_data_types(self, client):
         """Test chat with invalid data types"""
-<<<<<<< HEAD
-        # Test invalid agent_id type
-        response = client.post("/api/chat/", json={"message": "Hello, agent!", "agent_id": "not_a_number", "context": {"user_id": 123}})
-=======
         # Test invalid agent_id type - use a string with invalid characters
-        response = client.post(
-            "/api/chat/",
-            json={
-                "message": "Hello, agent!",
-                "agent_id": "invalid@agent#id",
-                "context": {"user_id": 123}
-            }
-        )
->>>>>>> b024aadd
+        response = client.post("/api/chat/", json={"message": "Hello, agent!", "agent_id": "invalid@agent#id", "context": {"user_id": 123}})
         assert response.status_code == 422
 
         # Test invalid message type
