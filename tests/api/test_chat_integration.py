--- conflicted
+++ resolved
@@ -245,17 +245,7 @@
         assert response.status_code == 422
 
         # Test invalid agent_id type
-<<<<<<< HEAD
-        response = client.post("/api/chat/", json={"message": "Hello", "agent_id": "not_a_number"})
-=======
-        response = client.post(
-            "/api/chat/",
-            json={
-                "message": "Hello",
-                "agent_id": "invalid@agent#id"
-            }
-        )
->>>>>>> b024aadd
+        response = client.post("/api/chat/", json={"message": "Hello", "agent_id": "invalid@agent#id"})
         assert response.status_code == 422
 
         # Test invalid message type
