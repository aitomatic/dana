--- conflicted
+++ resolved
@@ -4,11 +4,6 @@
 Tests comprehensive error handling and validation for slice operations in Dana.
 """
 
-<<<<<<< HEAD
-
-
-=======
->>>>>>> 98160330
 
 class TestSliceErrorHandling:
     """Test enhanced error handling for slice operations."""
