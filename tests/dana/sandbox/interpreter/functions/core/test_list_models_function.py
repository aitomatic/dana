"""Test the list_models function implementation."""

import os
import unittest
from unittest.mock import patch

from opendxa.dana.common.exceptions import SandboxError
from opendxa.dana.sandbox.interpreter.functions.core.list_models_function import list_models_function
from opendxa.dana.sandbox.sandbox_context import SandboxContext


class TestListModelsFunction(unittest.TestCase):
    """Test the list_models function."""

    def setUp(self):
        """Set up test fixtures."""
        self.context = SandboxContext()
        # Clear any existing environment variables for clean tests
        self.original_env = {}
        for key in ["OPENAI_API_KEY", "ANTHROPIC_API_KEY", "GOOGLE_API_KEY", "DEEPSEEK_API_KEY"]:
            if key in os.environ:
                self.original_env[key] = os.environ[key]
            os.environ[key] = "test-key"

    def tearDown(self):
        """Clean up after tests."""
        # Restore original environment
        for key in ["OPENAI_API_KEY", "ANTHROPIC_API_KEY", "GOOGLE_API_KEY", "DEEPSEEK_API_KEY"]:
            if key in self.original_env:
                os.environ[key] = self.original_env[key]
            elif key in os.environ:
                del os.environ[key]

    def test_list_models_no_options(self):
        """Test listing models with no options."""
        result = list_models_function(self.context)

        # Should return a list of strings
        self.assertIsInstance(result, list)
        self.assertGreater(len(result), 0)

        # All items should be strings
        for model in result:
            self.assertIsInstance(model, str)
            self.assertGreater(len(model), 0)

    def test_list_models_none_options(self):
        """Test listing models with None options."""
        result = list_models_function(self.context, options=None)

        # Should work the same as no options
        self.assertIsInstance(result, list)
        self.assertGreater(len(result), 0)

    def test_list_models_empty_options(self):
        """Test listing models with empty options dict."""
        result = list_models_function(self.context, options={})

        # Should work the same as no options
        self.assertIsInstance(result, list)
        self.assertGreater(len(result), 0)

    def test_filter_by_openai_provider(self):
        """Test filtering models by OpenAI provider."""
        result = list_models_function(self.context, options={"provider": "openai"})

        # Should return only OpenAI models
        self.assertIsInstance(result, list)
        self.assertGreater(len(result), 0)

        for model in result:
            self.assertTrue(model.startswith("openai:"), f"Model {model} should start with 'openai:'")

    def test_filter_by_anthropic_provider(self):
        """Test filtering models by Anthropic provider."""
        result = list_models_function(self.context, options={"provider": "anthropic"})

        # Should return only Anthropic models
        self.assertIsInstance(result, list)
        self.assertGreater(len(result), 0)

        for model in result:
            self.assertTrue(model.startswith("anthropic:"), f"Model {model} should start with 'anthropic:'")

    def test_filter_by_deepseek_provider(self):
        """Test filtering models by DeepSeek provider."""
        result = list_models_function(self.context, options={"provider": "deepseek"})

        # Should return only DeepSeek models
        self.assertIsInstance(result, list)
        self.assertGreater(len(result), 0)

        for model in result:
            self.assertTrue(model.startswith("deepseek:"), f"Model {model} should start with 'deepseek:'")

    def test_filter_by_case_insensitive_provider(self):
        """Test that provider filtering is case insensitive."""
        result_lower = list_models_function(self.context, options={"provider": "openai"})
        result_upper = list_models_function(self.context, options={"provider": "OPENAI"})
        result_mixed = list_models_function(self.context, options={"provider": "OpenAI"})

        # All should return the same results
        self.assertEqual(result_lower, result_upper)
        self.assertEqual(result_lower, result_mixed)

    def test_filter_by_nonexistent_provider(self):
        """Test filtering by a provider that doesn't exist."""
        result = list_models_function(self.context, options={"provider": "nonexistent"})

        # Should return empty list
        self.assertIsInstance(result, list)
        self.assertEqual(len(result), 0)

    def test_models_are_in_preference_order(self):
        """Test that models are returned in preference order."""
        result = list_models_function(self.context)

<<<<<<< HEAD
        # Should start with preferred models from config
        # The first few should be from the config file in order
        expected_start = ["openai:gpt-4.1-mini", "openai:gpt-4.1", "openai:o4-mini"]

        # Check that the preferred models appear early in the list
        for i, expected_model in enumerate(expected_start):
            if expected_model in result:
                found_index = result.index(expected_model)
                # Should appear within the first 10 positions (preference section)
                self.assertLess(
                    found_index, 10, f"Preferred model {expected_model} should appear early in the list, found at position {found_index}"
                )
=======
        # The first model should be the top preferred model from the config
        # Based on opendxa_config.json, "openai:gpt-4o-mini" is the first preferred model
        self.assertEqual(result[0], "openai:gpt-4o-mini")

        # Check that another preferred model is also present
        self.assertIn("local", result)
>>>>>>> 4df12f08

    def test_openai_models_preference_order(self):
        """Test that OpenAI models are in the correct preference order."""
        result = list_models_function(self.context, options={"provider": "openai"})

        # Should have multiple OpenAI models
        self.assertGreater(len(result), 1)

        # The first OpenAI model should be the most preferred one
        self.assertEqual(result[0], "openai:gpt-4o-mini")

    def test_function_error_handling(self):
        """Test error handling in the function."""
        # Mock _get_available_model_names to raise an exception
        with patch("opendxa.dana.sandbox.interpreter.functions.core.list_models_function._get_available_model_names") as mock_get_models:
            mock_get_models.side_effect = Exception("Test error")

            with self.assertRaises(SandboxError) as context:
                list_models_function(self.context)

            self.assertIn("Unexpected error listing models", str(context.exception))

    def test_unknown_option_ignored(self):
        """Test that unknown options are ignored gracefully."""
        result = list_models_function(self.context, options={"unknown_option": "value"})

        # Should work normally, ignoring unknown options
        self.assertIsInstance(result, list)
        self.assertGreater(len(result), 0)


if __name__ == "__main__":
    unittest.main()<|MERGE_RESOLUTION|>--- conflicted
+++ resolved
@@ -115,27 +115,12 @@
         """Test that models are returned in preference order."""
         result = list_models_function(self.context)
 
-<<<<<<< HEAD
-        # Should start with preferred models from config
-        # The first few should be from the config file in order
-        expected_start = ["openai:gpt-4.1-mini", "openai:gpt-4.1", "openai:o4-mini"]
-
-        # Check that the preferred models appear early in the list
-        for i, expected_model in enumerate(expected_start):
-            if expected_model in result:
-                found_index = result.index(expected_model)
-                # Should appear within the first 10 positions (preference section)
-                self.assertLess(
-                    found_index, 10, f"Preferred model {expected_model} should appear early in the list, found at position {found_index}"
-                )
-=======
         # The first model should be the top preferred model from the config
         # Based on opendxa_config.json, "openai:gpt-4o-mini" is the first preferred model
         self.assertEqual(result[0], "openai:gpt-4o-mini")
 
         # Check that another preferred model is also present
         self.assertIn("local", result)
->>>>>>> 4df12f08
 
     def test_openai_models_preference_order(self):
         """Test that OpenAI models are in the correct preference order."""
