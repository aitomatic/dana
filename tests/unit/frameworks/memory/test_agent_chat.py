"""
Unit tests for agent chat functionality with conversation memory.
"""

import os
import tempfile
import unittest
from pathlib import Path
from unittest.mock import Mock, patch

from dana.agent.agent_instance import AgentInstance, AgentType
from dana.core.lang.sandbox_context import SandboxContext


class TestAgentChat(unittest.TestCase):
    """Test cases for agent chat functionality."""

    def setUp(self):
        """Set up test cases."""
        self.temp_dir = tempfile.mkdtemp()
        # Create chats directory in temp (mimicking ~/.dana/chats/)
        self.memory_dir = Path(self.temp_dir) / ".dana" / "chats"
        self.memory_dir.mkdir(parents=True, exist_ok=True)

        # Patch the memory initialization to use temp directory
        def mock_init(agent_self):
            if agent_self._conversation_memory is None:
                from dana.frameworks.memory.conversation_memory import ConversationMemory

                # Use temp directory instead of ~/.dana/chats/
                agent_name = getattr(agent_self.agent_type, "name", "agent")
                memory_file = self.memory_dir / f"{agent_name}_conversation.json"
                agent_self._conversation_memory = ConversationMemory(filepath=str(memory_file), max_turns=20)

        self.init_patcher = patch.object(AgentInstance, "_initialize_conversation_memory", mock_init)
        self.init_patcher.start()

        # Create a sandbox context for testing
        self.sandbox_context = SandboxContext()

    def tearDown(self):
        """Clean up test cases."""
        self.init_patcher.stop()
        # Clean up temp files
        import shutil

        shutil.rmtree(self.temp_dir)

    def create_test_agent(self, name="TestAgent", fields=None):
        """Create a test agent for testing."""
        if fields is None:
            fields = {"personality": "helpful"}

        agent_type = AgentType(name=name, fields=fields, field_order=list(fields.keys()), field_comments={})

        return AgentInstance(agent_type, fields)

    def test_chat_initialization(self):
        """Test that chat functionality initializes properly."""
        agent = self.create_test_agent()

        # Chat should be available
        self.assertTrue(hasattr(agent, "chat"))
        self.assertTrue(callable(agent.chat))

        # Memory should be None initially
        self.assertIsNone(agent._conversation_memory)

    def test_basic_chat_without_llm(self):
        """Test basic chat functionality without LLM."""
        # Mock the sandbox context to return no LLM resources to force fallback behavior
        with patch.object(self.sandbox_context, "get_resources", return_value={}):
<<<<<<< HEAD
            agent = self.create_test_agent()

            # Test greeting - chat now returns a Promise
            response_promise = agent.chat(self.sandbox_context, "Hello!")
            response = response_promise._wait_for_delivery()
            self.assertIn("Hello", response)
            self.assertIn("TestAgent", response)
=======
            # Also mock the agent's own LLM resource to return None (no LLM available)
            with patch.object(AgentInstance, "_get_llm_resource", return_value=None):
                agent = self.create_test_agent()

                # Test greeting - chat now returns a Promise
                response_promise = agent.chat(self.sandbox_context, "Hello!")
                response = response_promise._wait_for_delivery()
                self.assertIn("Hello", response)
                self.assertIn("TestAgent", response)
>>>>>>> 7c4b3667

                # Memory should now be initialized
                self.assertIsNotNone(agent._conversation_memory)

                # Test name query
                response_promise = agent.chat(self.sandbox_context, "What's your name?")
                response = response_promise._wait_for_delivery()
                self.assertIn("TestAgent", response)

                # Test memory query
                response_promise = agent.chat(self.sandbox_context, "Do you remember what I said?")
                response = response_promise._wait_for_delivery()
                self.assertTrue("hello" in response.lower() or "remember" in response.lower())

    def test_chat_with_mock_llm(self):
        """Test chat functionality with mock LLM."""
        agent = self.create_test_agent()

        # Create mock LLM resource
        mock_llm_resource = Mock()
        mock_llm_resource.kind = "llm"  # Set the kind attribute
<<<<<<< HEAD
        mock_llm_resource.query.return_value = Mock(success=True, content="This is a mock LLM response.")

        # Mock the get_resources method to return our mock LLM resource
        with patch.object(self.sandbox_context, "get_resources", return_value={"test_llm": mock_llm_resource}):
            # Chat with agent
            response_promise = agent.chat(self.sandbox_context, "Tell me about yourself")
            response = response_promise._wait_for_delivery()

            # Should use LLM
            self.assertEqual(response, "This is a mock LLM response.")
            mock_llm_resource.query.assert_called_once()

            # Check that prompt contains agent description
            call_args = mock_llm_resource.query.call_args[0][0]
            # Look for agent description in system message
            messages = call_args.arguments["messages"]
            system_messages = [msg for msg in messages if msg["role"] == "system"]
            self.assertTrue(len(system_messages) > 0)
            self.assertIn("You are TestAgent", system_messages[0]["content"])
=======
        from dana.common.types import BaseResponse

        mock_llm_resource.query_sync.return_value = BaseResponse(success=True, content="This is a mock LLM response.")

        # Mock the get_resources method to return our mock LLM resource
        with patch.object(self.sandbox_context, "get_resources", return_value={"test_llm": mock_llm_resource}):
            # Force agent to use sandbox LLM resource instead of its own
            with patch.object(agent, "_get_llm_resource", return_value=mock_llm_resource):
                # Chat with agent
                response_promise = agent.chat(self.sandbox_context, "Tell me about yourself")
                response = response_promise._wait_for_delivery()

                # Should use LLM
                self.assertEqual(response, "This is a mock LLM response.")
                mock_llm_resource.query_sync.assert_called_once()

                # Check that prompt contains agent description
                call_args = mock_llm_resource.query_sync.call_args[0][0]
                # Look for agent description in system message
                messages = call_args.arguments["messages"]
                system_messages = [msg for msg in messages if msg["role"] == "system"]
                self.assertTrue(len(system_messages) > 0)
                self.assertIn("You are TestAgent", system_messages[0]["content"])
>>>>>>> 7c4b3667

    def test_llm_field_detection(self):
        """Test that LLM is detected from agent fields."""
        # This test needs to be updated since LLM is now handled through resources
        # rather than direct field detection
        agent = self.create_test_agent(fields={"llm": "some_llm_value"})

        # Mock LLM resource
        mock_llm_resource = Mock()
        mock_llm_resource.kind = "llm"  # Set the kind attribute
<<<<<<< HEAD
        mock_llm_resource.query.return_value = Mock(success=True, content="LLM field response")

        # Mock the get_resources method to return our mock LLM resource
        with patch.object(self.sandbox_context, "get_resources", return_value={"test_llm": mock_llm_resource}):
            response_promise = agent.chat(self.sandbox_context, "Test message")
            response = response_promise._wait_for_delivery()

            self.assertEqual(response, "LLM field response")
            mock_llm_resource.query.assert_called_once()
=======
        from dana.common.types import BaseResponse

        mock_llm_resource.query_sync.return_value = BaseResponse(success=True, content="LLM field response")

        # Mock the get_resources method to return our mock LLM resource
        with patch.object(self.sandbox_context, "get_resources", return_value={"test_llm": mock_llm_resource}):
            # Force agent to use sandbox LLM resource instead of its own
            with patch.object(agent, "_get_llm_resource", return_value=mock_llm_resource):
                response_promise = agent.chat(self.sandbox_context, "Test message")
                response = response_promise._wait_for_delivery()

                self.assertEqual(response, "LLM field response")
                mock_llm_resource.query_sync.assert_called_once()
>>>>>>> 7c4b3667

    def test_default_llm_resource(self):
        """Test that agents try to use default LLMResource."""
        # Mock the sandbox context to return no LLM resources to force fallback behavior
        with patch.object(self.sandbox_context, "get_resources", return_value={}):
<<<<<<< HEAD
            agent = self.create_test_agent()
=======
            # Also mock the agent's own LLM resource to return None (no LLM available)
            with patch.object(AgentInstance, "_get_llm_resource", return_value=None):
                agent = self.create_test_agent()
>>>>>>> 7c4b3667

                response_promise = agent.chat(self.sandbox_context, "Hello")
                response = response_promise._wait_for_delivery()

                # Should fall back to simple responses
                self.assertIn("Hello", response)
                self.assertIn("TestAgent", response)

    def test_conversation_persistence(self):
        """Test that conversations persist across agent instances."""
        # Mock the sandbox context to return no LLM resources to force fallback behavior
        with patch.object(self.sandbox_context, "get_resources", return_value={}):
<<<<<<< HEAD
            # First agent instance
            agent1 = self.create_test_agent()
            agent1.chat(self.sandbox_context, "My name is Alice")._wait_for_delivery()
            agent1.chat(self.sandbox_context, "I like programming")._wait_for_delivery()

            # Second agent instance (same type)
            agent2 = self.create_test_agent()
            response_promise = agent2.chat(self.sandbox_context, "Do you remember my name?")
            response = response_promise._wait_for_delivery()
=======
            # Also mock the agent's own LLM resource to return None (no LLM available)
            with patch.object(AgentInstance, "_get_llm_resource", return_value=None):
                # First agent instance
                agent1 = self.create_test_agent()
                agent1.chat(self.sandbox_context, "My name is Alice")._wait_for_delivery()
                agent1.chat(self.sandbox_context, "I like programming")._wait_for_delivery()

                # Second agent instance (same type)
                agent2 = self.create_test_agent()
                response_promise = agent2.chat(self.sandbox_context, "Do you remember my name?")
                response = response_promise._wait_for_delivery()
>>>>>>> 7c4b3667

                # Should remember from previous session
                self.assertTrue("alice" in response.lower() or "programming" in response.lower())

    def test_multiple_agent_separation(self):
        """Test that different agent types maintain separate conversations."""
        # Mock the sandbox context to return no LLM resources to force fallback behavior
        with patch.object(self.sandbox_context, "get_resources", return_value={}):
<<<<<<< HEAD
            # Create two different agent types
            agent1 = self.create_test_agent("Agent1", {"role": "support"})
            agent2 = self.create_test_agent("Agent2", {"role": "sales"})

            # Have different conversations
            agent1.chat(self.sandbox_context, "I have a technical problem")._wait_for_delivery()
            agent2.chat(self.sandbox_context, "I want to buy something")._wait_for_delivery()

            # Check that memories are separate
            response_promise1 = agent1.chat(self.sandbox_context, "What did we talk about?")
            response1 = response_promise1._wait_for_delivery()
            response_promise2 = agent2.chat(self.sandbox_context, "What did we talk about?")
            response2 = response_promise2._wait_for_delivery()

            # Each should only remember their own conversation
            self.assertNotEqual(response1, response2)
=======
            # Also mock the agent's own LLM resource to return None (no LLM available)
            with patch.object(AgentInstance, "_get_llm_resource", return_value=None):
                # Create two different agent types
                agent1 = self.create_test_agent("Agent1", {"role": "support"})
                agent2 = self.create_test_agent("Agent2", {"role": "sales"})

                # Have different conversations
                agent1.chat(self.sandbox_context, "I have a technical problem")._wait_for_delivery()
                agent2.chat(self.sandbox_context, "I want to buy something")._wait_for_delivery()

                # Check that memories are separate
                response_promise1 = agent1.chat(self.sandbox_context, "What did we talk about?")
                response1 = response_promise1._wait_for_delivery()
                response_promise2 = agent2.chat(self.sandbox_context, "What did we talk about?")
                response2 = response_promise2._wait_for_delivery()

                # Each should only remember their own conversation
                self.assertNotEqual(response1, response2)
>>>>>>> 7c4b3667

    def test_conversation_statistics(self):
        """Test getting conversation statistics."""
        agent = self.create_test_agent()

        # Initially no stats
        stats = agent.get_conversation_stats()
        self.assertIn("error", stats)

        # After chatting
        agent.chat(self.sandbox_context, "Hello")._wait_for_delivery()
        agent.chat(self.sandbox_context, "How are you?")._wait_for_delivery()

        stats = agent.get_conversation_stats()
        self.assertEqual(stats["total_turns"], 2)
        self.assertEqual(stats["active_turns"], 2)
        self.assertIn("conversation_id", stats)

    def test_clear_conversation_memory(self):
        """Test clearing conversation memory."""
        agent = self.create_test_agent()

        # Add some conversation
        agent.chat(self.sandbox_context, "Hello")._wait_for_delivery()
        agent.chat(self.sandbox_context, "Test message")._wait_for_delivery()

        # Clear memory
        result = agent.clear_conversation_memory()
        self.assertTrue(result)

        # Memory should be reset
        stats = agent.get_conversation_stats()
        self.assertEqual(stats["total_turns"], 0)

    def test_chat_with_context(self):
        """Test chat with additional context."""
        mock_llm_resource = Mock()
        mock_llm_resource.kind = "llm"  # Set the kind attribute
<<<<<<< HEAD
        mock_llm_resource.query.return_value = Mock(success=True, content="Contextual response")
=======
        from dana.common.types import BaseResponse

        mock_llm_resource.query_sync.return_value = BaseResponse(success=True, content="Contextual response")
>>>>>>> 7c4b3667
        agent = self.create_test_agent()

        # Mock the get_resources method to return our mock LLM resource
        with patch.object(self.sandbox_context, "get_resources", return_value={"test_llm": mock_llm_resource}):
<<<<<<< HEAD
            # Chat with additional context
            context = {"priority": "high", "category": "support"}
            response_promise = agent.chat(self.sandbox_context, "Help me", context=context)
            _ = response_promise._wait_for_delivery()

            # Check that context was included in prompt
            call_args = mock_llm_resource.query.call_args[0][0]
            # Look for context in system message
            messages = call_args.arguments["messages"]
            system_messages = [msg for msg in messages if msg["role"] == "system"]
            system_content = system_messages[0]["content"] if system_messages else ""
            self.assertIn("Additional context", system_content)
            self.assertIn("priority", system_content)
=======
            # Force agent to use sandbox LLM resource instead of its own
            with patch.object(agent, "_get_llm_resource", return_value=mock_llm_resource):
                # Chat with additional context
                context = {"priority": "high", "category": "support"}
                response_promise = agent.chat(self.sandbox_context, "Help me", context=context)
                _ = response_promise._wait_for_delivery()

                # Check that context was included in prompt
                call_args = mock_llm_resource.query_sync.call_args[0][0]
                # Look for context in system message
                messages = call_args.arguments["messages"]
                system_messages = [msg for msg in messages if msg["role"] == "system"]
                system_content = system_messages[0]["content"] if system_messages else ""
                self.assertIn("Additional context", system_content)
                self.assertIn("priority", system_content)
>>>>>>> 7c4b3667

    def test_max_context_turns(self):
        """Test limiting context turns."""
        mock_llm_resource = Mock()
        mock_llm_resource.kind = "llm"  # Set the kind attribute
<<<<<<< HEAD
        mock_llm_resource.query.return_value = Mock(success=True, content="Limited context response")
        agent = self.create_test_agent()

        # Mock the get_resources method to return our mock LLM resource
        with patch.object(self.sandbox_context, "get_resources", return_value={"test_llm": mock_llm_resource}):
            # Add several turns
            for i in range(5):
                agent.chat(self.sandbox_context, f"Message {i}")._wait_for_delivery()
=======
        from dana.common.types import BaseResponse
>>>>>>> 7c4b3667

        mock_llm_resource.query_sync.return_value = BaseResponse(success=True, content="Limited context response")
        agent = self.create_test_agent()

<<<<<<< HEAD
            # Check that only recent turns are included
            call_args = mock_llm_resource.query.call_args[0][0]
            # Look for messages in system message context
            messages = call_args.arguments["messages"]
            all_content = " ".join([msg["content"] for msg in messages])
            self.assertIn("Message 3", all_content)
            self.assertIn("Message 4", all_content)
            self.assertNotIn("Message 0", all_content)
            self.assertNotIn("Message 1", all_content)
=======
        # Mock the get_resources method to return our mock LLM resource
        with patch.object(self.sandbox_context, "get_resources", return_value={"test_llm": mock_llm_resource}):
            # Force agent to use sandbox LLM resource instead of its own
            with patch.object(agent, "_get_llm_resource", return_value=mock_llm_resource):
                # Add several turns
                for i in range(5):
                    agent.chat(self.sandbox_context, f"Message {i}")._wait_for_delivery()

                # Chat with limited context
                agent.chat(self.sandbox_context, "New message", max_context_turns=2)._wait_for_delivery()

                # Check that only recent turns are included
                call_args = mock_llm_resource.query_sync.call_args[0][0]
                # Look for messages in system message context
                messages = call_args.arguments["messages"]
                all_content = " ".join([msg["content"] for msg in messages])
                self.assertIn("Message 3", all_content)
                self.assertIn("Message 4", all_content)
                self.assertNotIn("Message 0", all_content)
                self.assertNotIn("Message 1", all_content)
>>>>>>> 7c4b3667

    def test_llm_error_handling(self):
        """Test handling of LLM errors."""
        # Create LLM that throws an error
        mock_llm_resource = Mock()
        mock_llm_resource.kind = "llm"  # Set the kind attribute
<<<<<<< HEAD
        mock_llm_resource.query.side_effect = Exception("LLM error")
=======
        mock_llm_resource.query_sync.side_effect = Exception("LLM error")
>>>>>>> 7c4b3667
        agent = self.create_test_agent()

        # Mock the get_resources method to return our mock LLM resource
        with patch.object(self.sandbox_context, "get_resources", return_value={"test_llm": mock_llm_resource}):
<<<<<<< HEAD
            response_promise = agent.chat(self.sandbox_context, "Test message")
            response = response_promise._wait_for_delivery()
=======
            # Force agent to use sandbox LLM resource instead of its own
            with patch.object(agent, "_get_llm_resource", return_value=mock_llm_resource):
                response_promise = agent.chat(self.sandbox_context, "Test message")
                response = response_promise._wait_for_delivery()
>>>>>>> 7c4b3667

                # Should handle error gracefully
                self.assertIn("error", response.lower())
                self.assertIn("LLM error", response)

    def test_agent_description_building(self):
        """Test building agent descriptions for prompts."""
        agent = self.create_test_agent("CustomAgent", {"personality": "friendly", "expertise": "programming", "version": "1.0"})

        description = agent._build_agent_description()

        self.assertIn("You are CustomAgent", description)
        # The agent fields should be in the description if any exist
        if hasattr(agent, "personality"):
            self.assertIn("personality", description)

    def test_fallback_responses(self):
        """Test fallback response generation."""
        # Mock the sandbox context to return no LLM resources to force fallback behavior
        with patch.object(self.sandbox_context, "get_resources", return_value={}):
<<<<<<< HEAD
            agent = self.create_test_agent()

            # Test different types of queries
            test_cases = [
                ("hello", "hello"),
                ("what's your name", "testagent"),
                ("can you help", "chat"),  # Response mentions chat capability
                ("remember", "remember"),
            ]

            for query, expected_in_response in test_cases:
                response_promise = agent.chat(self.sandbox_context, query)
                response = response_promise._wait_for_delivery()
                self.assertIn(expected_in_response.lower(), response.lower())
=======
            # Also mock the agent's own LLM resource to return None (no LLM available)
            with patch.object(AgentInstance, "_get_llm_resource", return_value=None):
                agent = self.create_test_agent()

                # Test different types of queries
                test_cases = [
                    ("hello", "hello"),
                    ("what's your name", "testagent"),
                    ("can you help", "chat"),  # Response mentions chat capability
                    ("remember", "remember"),
                ]

                for query, expected_in_response in test_cases:
                    response_promise = agent.chat(self.sandbox_context, query)
                    response = response_promise._wait_for_delivery()
                    self.assertIn(expected_in_response.lower(), response.lower())
>>>>>>> 7c4b3667

    def test_memory_initialization_lazy(self):
        """Test that memory is initialized lazily."""
        agent = self.create_test_agent()

        # Memory should be None initially
        self.assertIsNone(agent._conversation_memory)

        # After first chat, memory should be initialized
        agent.chat(self.sandbox_context, "Hello")._wait_for_delivery()
        self.assertIsNotNone(agent._conversation_memory)

    def test_agent_fields_in_context(self):
        """Test that agent fields are included in context."""
        mock_llm_resource = Mock()
        mock_llm_resource.kind = "llm"  # Set the kind attribute
<<<<<<< HEAD
        mock_llm_resource.query.return_value = Mock(success=True, content="Response with fields")
=======
        from dana.common.types import BaseResponse

        mock_llm_resource.query_sync.return_value = BaseResponse(success=True, content="Response with fields")
>>>>>>> 7c4b3667
        agent = self.create_test_agent("FieldAgent", {"department": "engineering", "specialty": "AI"})

        # Mock the get_resources method to return our mock LLM resource
        with patch.object(self.sandbox_context, "get_resources", return_value={"test_llm": mock_llm_resource}):
<<<<<<< HEAD
            agent.chat(self.sandbox_context, "Test")._wait_for_delivery()

            call_args = mock_llm_resource.query.call_args[0][0]
            # With first message, agent characteristics should be in system prompt
            messages = call_args.arguments["messages"]
            system_messages = [msg for msg in messages if msg["role"] == "system"]
            self.assertTrue(len(system_messages) > 0)
            self.assertIn("FieldAgent", system_messages[0]["content"])
=======
            # Force agent to use sandbox LLM resource instead of its own
            with patch.object(agent, "_get_llm_resource", return_value=mock_llm_resource):
                agent.chat(self.sandbox_context, "Test")._wait_for_delivery()

                call_args = mock_llm_resource.query_sync.call_args[0][0]
                # With first message, agent characteristics should be in system prompt
                messages = call_args.arguments["messages"]
                system_messages = [msg for msg in messages if msg["role"] == "system"]
                self.assertTrue(len(system_messages) > 0)
                self.assertIn("FieldAgent", system_messages[0]["content"])
>>>>>>> 7c4b3667


class TestAgentChatIntegration(unittest.TestCase):
    """Integration tests for agent chat functionality."""

    def setUp(self):
        """Set up integration tests."""
        self.temp_dir = tempfile.mkdtemp()
        self.sandbox_context = SandboxContext()

    def tearDown(self):
        """Clean up integration tests."""
        # Clean up temp files
        for file in Path(self.temp_dir).glob("*.json*"):
            file.unlink()
        os.rmdir(self.temp_dir)

    def test_full_conversation_flow(self):
        """Test a complete conversation flow."""
        # Mock the sandbox context to return no LLM resources to force fallback behavior
        with patch.object(self.sandbox_context, "get_resources", return_value={}):
<<<<<<< HEAD
            agent_type = AgentType(
                name="ConversationAgent",
                fields={"role": "assistant", "domain": "general"},
                field_order=["role", "domain"],
                field_comments={},
            )

            agent = AgentInstance(agent_type, {"role": "assistant", "domain": "general"})

            # Simulate a conversation
            conversation = [
                ("Hello!", "greeting"),
                ("My name is Bob", "name"),
                ("I'm interested in learning Python", "interest"),
                ("Do you remember my name?", "memory"),
                ("What was I interested in?", "recall"),
            ]

            responses = []
            for message, _ in conversation:
                response_promise = agent.chat(self.sandbox_context, message)
                response = response_promise._wait_for_delivery()
                responses.append(response)

            # Check that conversation was remembered
            # Last response should reference previous conversation
            # The agent should remember key information from the conversation
            all_responses = " ".join(responses).lower()
            memory_indicators = ["bob", "python", "remember", "discussed", "mentioned"]

            # At least one memory indicator should be present
            self.assertTrue(any(indicator in all_responses for indicator in memory_indicators))
=======
            # Also mock the agent's own LLM resource to return None (no LLM available)
            with patch.object(AgentInstance, "_get_llm_resource", return_value=None):
                agent_type = AgentType(
                    name="ConversationAgent",
                    fields={"role": "assistant", "domain": "general"},
                    field_order=["role", "domain"],
                    field_comments={},
                )

                agent = AgentInstance(agent_type, {"role": "assistant", "domain": "general"})

                # Simulate a conversation
                conversation = [
                    ("Hello!", "greeting"),
                    ("My name is Bob", "name"),
                    ("I'm interested in learning Python", "interest"),
                    ("Do you remember my name?", "memory"),
                    ("What was I interested in?", "recall"),
                ]

                responses = []
                for message, _ in conversation:
                    response_promise = agent.chat(self.sandbox_context, message)
                    response = response_promise._wait_for_delivery()
                    responses.append(response)

                # Check that conversation was remembered
                # Last response should reference previous conversation
                # The agent should remember key information from the conversation
                all_responses = " ".join(responses).lower()
                memory_indicators = ["bob", "python", "remember", "discussed", "mentioned"]

                # At least one memory indicator should be present
                self.assertTrue(any(indicator in all_responses for indicator in memory_indicators))
>>>>>>> 7c4b3667

    def test_agent_customization(self):
        """Test that agents can be customized for different roles."""
        # Mock the sandbox context to return no LLM resources to force fallback behavior
        with patch.object(self.sandbox_context, "get_resources", return_value={}):
<<<<<<< HEAD
            # Create specialized agent types
            support_type = AgentType(
                name="SupportAgent",
                fields={"department": "technical", "expertise": "troubleshooting"},
                field_order=["department", "expertise"],
                field_comments={},
            )

            sales_type = AgentType(
                name="SalesAgent", fields={"region": "north", "products": "software"}, field_order=["region", "products"], field_comments={}
            )

            support_agent = AgentInstance(support_type, {"department": "technical", "expertise": "troubleshooting"})

            sales_agent = AgentInstance(sales_type, {"region": "north", "products": "software"})

            # Test that they identify differently
            support_response_promise = support_agent.chat(self.sandbox_context, "Who are you?")
            support_response = support_response_promise._wait_for_delivery()
            sales_response_promise = sales_agent.chat(self.sandbox_context, "Who are you?")
            sales_response = sales_response_promise._wait_for_delivery()

            self.assertIn("SupportAgent", support_response)
            self.assertIn("SalesAgent", sales_response)
            self.assertNotEqual(support_response, sales_response)
=======
            # Also mock the agent's own LLM resource to return None (no LLM available)
            with patch.object(AgentInstance, "_get_llm_resource", return_value=None):
                # Create specialized agent types
                support_type = AgentType(
                    name="SupportAgent",
                    fields={"department": "technical", "expertise": "troubleshooting"},
                    field_order=["department", "expertise"],
                    field_comments={},
                )

                sales_type = AgentType(
                    name="SalesAgent",
                    fields={"region": "north", "products": "software"},
                    field_order=["region", "products"],
                    field_comments={},
                )

                support_agent = AgentInstance(support_type, {"department": "technical", "expertise": "troubleshooting"})

                sales_agent = AgentInstance(sales_type, {"region": "north", "products": "software"})

                # Test that they identify differently
                support_response_promise = support_agent.chat(self.sandbox_context, "Who are you?")
                support_response = support_response_promise._wait_for_delivery()
                sales_response_promise = sales_agent.chat(self.sandbox_context, "Who are you?")
                sales_response = sales_response_promise._wait_for_delivery()

                self.assertIn("SupportAgent", support_response)
                self.assertIn("SalesAgent", sales_response)
                self.assertNotEqual(support_response, sales_response)
>>>>>>> 7c4b3667


if __name__ == "__main__":
    unittest.main()<|MERGE_RESOLUTION|>--- conflicted
+++ resolved
@@ -70,15 +70,6 @@
         """Test basic chat functionality without LLM."""
         # Mock the sandbox context to return no LLM resources to force fallback behavior
         with patch.object(self.sandbox_context, "get_resources", return_value={}):
-<<<<<<< HEAD
-            agent = self.create_test_agent()
-
-            # Test greeting - chat now returns a Promise
-            response_promise = agent.chat(self.sandbox_context, "Hello!")
-            response = response_promise._wait_for_delivery()
-            self.assertIn("Hello", response)
-            self.assertIn("TestAgent", response)
-=======
             # Also mock the agent's own LLM resource to return None (no LLM available)
             with patch.object(AgentInstance, "_get_llm_resource", return_value=None):
                 agent = self.create_test_agent()
@@ -88,7 +79,6 @@
                 response = response_promise._wait_for_delivery()
                 self.assertIn("Hello", response)
                 self.assertIn("TestAgent", response)
->>>>>>> 7c4b3667
 
                 # Memory should now be initialized
                 self.assertIsNotNone(agent._conversation_memory)
@@ -110,27 +100,6 @@
         # Create mock LLM resource
         mock_llm_resource = Mock()
         mock_llm_resource.kind = "llm"  # Set the kind attribute
-<<<<<<< HEAD
-        mock_llm_resource.query.return_value = Mock(success=True, content="This is a mock LLM response.")
-
-        # Mock the get_resources method to return our mock LLM resource
-        with patch.object(self.sandbox_context, "get_resources", return_value={"test_llm": mock_llm_resource}):
-            # Chat with agent
-            response_promise = agent.chat(self.sandbox_context, "Tell me about yourself")
-            response = response_promise._wait_for_delivery()
-
-            # Should use LLM
-            self.assertEqual(response, "This is a mock LLM response.")
-            mock_llm_resource.query.assert_called_once()
-
-            # Check that prompt contains agent description
-            call_args = mock_llm_resource.query.call_args[0][0]
-            # Look for agent description in system message
-            messages = call_args.arguments["messages"]
-            system_messages = [msg for msg in messages if msg["role"] == "system"]
-            self.assertTrue(len(system_messages) > 0)
-            self.assertIn("You are TestAgent", system_messages[0]["content"])
-=======
         from dana.common.types import BaseResponse
 
         mock_llm_resource.query_sync.return_value = BaseResponse(success=True, content="This is a mock LLM response.")
@@ -154,7 +123,6 @@
                 system_messages = [msg for msg in messages if msg["role"] == "system"]
                 self.assertTrue(len(system_messages) > 0)
                 self.assertIn("You are TestAgent", system_messages[0]["content"])
->>>>>>> 7c4b3667
 
     def test_llm_field_detection(self):
         """Test that LLM is detected from agent fields."""
@@ -165,17 +133,6 @@
         # Mock LLM resource
         mock_llm_resource = Mock()
         mock_llm_resource.kind = "llm"  # Set the kind attribute
-<<<<<<< HEAD
-        mock_llm_resource.query.return_value = Mock(success=True, content="LLM field response")
-
-        # Mock the get_resources method to return our mock LLM resource
-        with patch.object(self.sandbox_context, "get_resources", return_value={"test_llm": mock_llm_resource}):
-            response_promise = agent.chat(self.sandbox_context, "Test message")
-            response = response_promise._wait_for_delivery()
-
-            self.assertEqual(response, "LLM field response")
-            mock_llm_resource.query.assert_called_once()
-=======
         from dana.common.types import BaseResponse
 
         mock_llm_resource.query_sync.return_value = BaseResponse(success=True, content="LLM field response")
@@ -189,19 +146,14 @@
 
                 self.assertEqual(response, "LLM field response")
                 mock_llm_resource.query_sync.assert_called_once()
->>>>>>> 7c4b3667
 
     def test_default_llm_resource(self):
         """Test that agents try to use default LLMResource."""
         # Mock the sandbox context to return no LLM resources to force fallback behavior
         with patch.object(self.sandbox_context, "get_resources", return_value={}):
-<<<<<<< HEAD
-            agent = self.create_test_agent()
-=======
             # Also mock the agent's own LLM resource to return None (no LLM available)
             with patch.object(AgentInstance, "_get_llm_resource", return_value=None):
                 agent = self.create_test_agent()
->>>>>>> 7c4b3667
 
                 response_promise = agent.chat(self.sandbox_context, "Hello")
                 response = response_promise._wait_for_delivery()
@@ -214,17 +166,6 @@
         """Test that conversations persist across agent instances."""
         # Mock the sandbox context to return no LLM resources to force fallback behavior
         with patch.object(self.sandbox_context, "get_resources", return_value={}):
-<<<<<<< HEAD
-            # First agent instance
-            agent1 = self.create_test_agent()
-            agent1.chat(self.sandbox_context, "My name is Alice")._wait_for_delivery()
-            agent1.chat(self.sandbox_context, "I like programming")._wait_for_delivery()
-
-            # Second agent instance (same type)
-            agent2 = self.create_test_agent()
-            response_promise = agent2.chat(self.sandbox_context, "Do you remember my name?")
-            response = response_promise._wait_for_delivery()
-=======
             # Also mock the agent's own LLM resource to return None (no LLM available)
             with patch.object(AgentInstance, "_get_llm_resource", return_value=None):
                 # First agent instance
@@ -236,7 +177,6 @@
                 agent2 = self.create_test_agent()
                 response_promise = agent2.chat(self.sandbox_context, "Do you remember my name?")
                 response = response_promise._wait_for_delivery()
->>>>>>> 7c4b3667
 
                 # Should remember from previous session
                 self.assertTrue("alice" in response.lower() or "programming" in response.lower())
@@ -245,24 +185,6 @@
         """Test that different agent types maintain separate conversations."""
         # Mock the sandbox context to return no LLM resources to force fallback behavior
         with patch.object(self.sandbox_context, "get_resources", return_value={}):
-<<<<<<< HEAD
-            # Create two different agent types
-            agent1 = self.create_test_agent("Agent1", {"role": "support"})
-            agent2 = self.create_test_agent("Agent2", {"role": "sales"})
-
-            # Have different conversations
-            agent1.chat(self.sandbox_context, "I have a technical problem")._wait_for_delivery()
-            agent2.chat(self.sandbox_context, "I want to buy something")._wait_for_delivery()
-
-            # Check that memories are separate
-            response_promise1 = agent1.chat(self.sandbox_context, "What did we talk about?")
-            response1 = response_promise1._wait_for_delivery()
-            response_promise2 = agent2.chat(self.sandbox_context, "What did we talk about?")
-            response2 = response_promise2._wait_for_delivery()
-
-            # Each should only remember their own conversation
-            self.assertNotEqual(response1, response2)
-=======
             # Also mock the agent's own LLM resource to return None (no LLM available)
             with patch.object(AgentInstance, "_get_llm_resource", return_value=None):
                 # Create two different agent types
@@ -281,7 +203,6 @@
 
                 # Each should only remember their own conversation
                 self.assertNotEqual(response1, response2)
->>>>>>> 7c4b3667
 
     def test_conversation_statistics(self):
         """Test getting conversation statistics."""
@@ -320,32 +241,13 @@
         """Test chat with additional context."""
         mock_llm_resource = Mock()
         mock_llm_resource.kind = "llm"  # Set the kind attribute
-<<<<<<< HEAD
-        mock_llm_resource.query.return_value = Mock(success=True, content="Contextual response")
-=======
         from dana.common.types import BaseResponse
 
         mock_llm_resource.query_sync.return_value = BaseResponse(success=True, content="Contextual response")
->>>>>>> 7c4b3667
-        agent = self.create_test_agent()
-
-        # Mock the get_resources method to return our mock LLM resource
-        with patch.object(self.sandbox_context, "get_resources", return_value={"test_llm": mock_llm_resource}):
-<<<<<<< HEAD
-            # Chat with additional context
-            context = {"priority": "high", "category": "support"}
-            response_promise = agent.chat(self.sandbox_context, "Help me", context=context)
-            _ = response_promise._wait_for_delivery()
-
-            # Check that context was included in prompt
-            call_args = mock_llm_resource.query.call_args[0][0]
-            # Look for context in system message
-            messages = call_args.arguments["messages"]
-            system_messages = [msg for msg in messages if msg["role"] == "system"]
-            system_content = system_messages[0]["content"] if system_messages else ""
-            self.assertIn("Additional context", system_content)
-            self.assertIn("priority", system_content)
-=======
+        agent = self.create_test_agent()
+
+        # Mock the get_resources method to return our mock LLM resource
+        with patch.object(self.sandbox_context, "get_resources", return_value={"test_llm": mock_llm_resource}):
             # Force agent to use sandbox LLM resource instead of its own
             with patch.object(agent, "_get_llm_resource", return_value=mock_llm_resource):
                 # Chat with additional context
@@ -361,39 +263,16 @@
                 system_content = system_messages[0]["content"] if system_messages else ""
                 self.assertIn("Additional context", system_content)
                 self.assertIn("priority", system_content)
->>>>>>> 7c4b3667
 
     def test_max_context_turns(self):
         """Test limiting context turns."""
         mock_llm_resource = Mock()
         mock_llm_resource.kind = "llm"  # Set the kind attribute
-<<<<<<< HEAD
-        mock_llm_resource.query.return_value = Mock(success=True, content="Limited context response")
-        agent = self.create_test_agent()
-
-        # Mock the get_resources method to return our mock LLM resource
-        with patch.object(self.sandbox_context, "get_resources", return_value={"test_llm": mock_llm_resource}):
-            # Add several turns
-            for i in range(5):
-                agent.chat(self.sandbox_context, f"Message {i}")._wait_for_delivery()
-=======
         from dana.common.types import BaseResponse
->>>>>>> 7c4b3667
 
         mock_llm_resource.query_sync.return_value = BaseResponse(success=True, content="Limited context response")
         agent = self.create_test_agent()
 
-<<<<<<< HEAD
-            # Check that only recent turns are included
-            call_args = mock_llm_resource.query.call_args[0][0]
-            # Look for messages in system message context
-            messages = call_args.arguments["messages"]
-            all_content = " ".join([msg["content"] for msg in messages])
-            self.assertIn("Message 3", all_content)
-            self.assertIn("Message 4", all_content)
-            self.assertNotIn("Message 0", all_content)
-            self.assertNotIn("Message 1", all_content)
-=======
         # Mock the get_resources method to return our mock LLM resource
         with patch.object(self.sandbox_context, "get_resources", return_value={"test_llm": mock_llm_resource}):
             # Force agent to use sandbox LLM resource instead of its own
@@ -414,31 +293,21 @@
                 self.assertIn("Message 4", all_content)
                 self.assertNotIn("Message 0", all_content)
                 self.assertNotIn("Message 1", all_content)
->>>>>>> 7c4b3667
 
     def test_llm_error_handling(self):
         """Test handling of LLM errors."""
         # Create LLM that throws an error
         mock_llm_resource = Mock()
         mock_llm_resource.kind = "llm"  # Set the kind attribute
-<<<<<<< HEAD
-        mock_llm_resource.query.side_effect = Exception("LLM error")
-=======
         mock_llm_resource.query_sync.side_effect = Exception("LLM error")
->>>>>>> 7c4b3667
-        agent = self.create_test_agent()
-
-        # Mock the get_resources method to return our mock LLM resource
-        with patch.object(self.sandbox_context, "get_resources", return_value={"test_llm": mock_llm_resource}):
-<<<<<<< HEAD
-            response_promise = agent.chat(self.sandbox_context, "Test message")
-            response = response_promise._wait_for_delivery()
-=======
+        agent = self.create_test_agent()
+
+        # Mock the get_resources method to return our mock LLM resource
+        with patch.object(self.sandbox_context, "get_resources", return_value={"test_llm": mock_llm_resource}):
             # Force agent to use sandbox LLM resource instead of its own
             with patch.object(agent, "_get_llm_resource", return_value=mock_llm_resource):
                 response_promise = agent.chat(self.sandbox_context, "Test message")
                 response = response_promise._wait_for_delivery()
->>>>>>> 7c4b3667
 
                 # Should handle error gracefully
                 self.assertIn("error", response.lower())
@@ -459,22 +328,6 @@
         """Test fallback response generation."""
         # Mock the sandbox context to return no LLM resources to force fallback behavior
         with patch.object(self.sandbox_context, "get_resources", return_value={}):
-<<<<<<< HEAD
-            agent = self.create_test_agent()
-
-            # Test different types of queries
-            test_cases = [
-                ("hello", "hello"),
-                ("what's your name", "testagent"),
-                ("can you help", "chat"),  # Response mentions chat capability
-                ("remember", "remember"),
-            ]
-
-            for query, expected_in_response in test_cases:
-                response_promise = agent.chat(self.sandbox_context, query)
-                response = response_promise._wait_for_delivery()
-                self.assertIn(expected_in_response.lower(), response.lower())
-=======
             # Also mock the agent's own LLM resource to return None (no LLM available)
             with patch.object(AgentInstance, "_get_llm_resource", return_value=None):
                 agent = self.create_test_agent()
@@ -491,7 +344,6 @@
                     response_promise = agent.chat(self.sandbox_context, query)
                     response = response_promise._wait_for_delivery()
                     self.assertIn(expected_in_response.lower(), response.lower())
->>>>>>> 7c4b3667
 
     def test_memory_initialization_lazy(self):
         """Test that memory is initialized lazily."""
@@ -508,27 +360,13 @@
         """Test that agent fields are included in context."""
         mock_llm_resource = Mock()
         mock_llm_resource.kind = "llm"  # Set the kind attribute
-<<<<<<< HEAD
-        mock_llm_resource.query.return_value = Mock(success=True, content="Response with fields")
-=======
         from dana.common.types import BaseResponse
 
         mock_llm_resource.query_sync.return_value = BaseResponse(success=True, content="Response with fields")
->>>>>>> 7c4b3667
         agent = self.create_test_agent("FieldAgent", {"department": "engineering", "specialty": "AI"})
 
         # Mock the get_resources method to return our mock LLM resource
         with patch.object(self.sandbox_context, "get_resources", return_value={"test_llm": mock_llm_resource}):
-<<<<<<< HEAD
-            agent.chat(self.sandbox_context, "Test")._wait_for_delivery()
-
-            call_args = mock_llm_resource.query.call_args[0][0]
-            # With first message, agent characteristics should be in system prompt
-            messages = call_args.arguments["messages"]
-            system_messages = [msg for msg in messages if msg["role"] == "system"]
-            self.assertTrue(len(system_messages) > 0)
-            self.assertIn("FieldAgent", system_messages[0]["content"])
-=======
             # Force agent to use sandbox LLM resource instead of its own
             with patch.object(agent, "_get_llm_resource", return_value=mock_llm_resource):
                 agent.chat(self.sandbox_context, "Test")._wait_for_delivery()
@@ -539,7 +377,6 @@
                 system_messages = [msg for msg in messages if msg["role"] == "system"]
                 self.assertTrue(len(system_messages) > 0)
                 self.assertIn("FieldAgent", system_messages[0]["content"])
->>>>>>> 7c4b3667
 
 
 class TestAgentChatIntegration(unittest.TestCase):
@@ -561,40 +398,6 @@
         """Test a complete conversation flow."""
         # Mock the sandbox context to return no LLM resources to force fallback behavior
         with patch.object(self.sandbox_context, "get_resources", return_value={}):
-<<<<<<< HEAD
-            agent_type = AgentType(
-                name="ConversationAgent",
-                fields={"role": "assistant", "domain": "general"},
-                field_order=["role", "domain"],
-                field_comments={},
-            )
-
-            agent = AgentInstance(agent_type, {"role": "assistant", "domain": "general"})
-
-            # Simulate a conversation
-            conversation = [
-                ("Hello!", "greeting"),
-                ("My name is Bob", "name"),
-                ("I'm interested in learning Python", "interest"),
-                ("Do you remember my name?", "memory"),
-                ("What was I interested in?", "recall"),
-            ]
-
-            responses = []
-            for message, _ in conversation:
-                response_promise = agent.chat(self.sandbox_context, message)
-                response = response_promise._wait_for_delivery()
-                responses.append(response)
-
-            # Check that conversation was remembered
-            # Last response should reference previous conversation
-            # The agent should remember key information from the conversation
-            all_responses = " ".join(responses).lower()
-            memory_indicators = ["bob", "python", "remember", "discussed", "mentioned"]
-
-            # At least one memory indicator should be present
-            self.assertTrue(any(indicator in all_responses for indicator in memory_indicators))
-=======
             # Also mock the agent's own LLM resource to return None (no LLM available)
             with patch.object(AgentInstance, "_get_llm_resource", return_value=None):
                 agent_type = AgentType(
@@ -629,39 +432,11 @@
 
                 # At least one memory indicator should be present
                 self.assertTrue(any(indicator in all_responses for indicator in memory_indicators))
->>>>>>> 7c4b3667
 
     def test_agent_customization(self):
         """Test that agents can be customized for different roles."""
         # Mock the sandbox context to return no LLM resources to force fallback behavior
         with patch.object(self.sandbox_context, "get_resources", return_value={}):
-<<<<<<< HEAD
-            # Create specialized agent types
-            support_type = AgentType(
-                name="SupportAgent",
-                fields={"department": "technical", "expertise": "troubleshooting"},
-                field_order=["department", "expertise"],
-                field_comments={},
-            )
-
-            sales_type = AgentType(
-                name="SalesAgent", fields={"region": "north", "products": "software"}, field_order=["region", "products"], field_comments={}
-            )
-
-            support_agent = AgentInstance(support_type, {"department": "technical", "expertise": "troubleshooting"})
-
-            sales_agent = AgentInstance(sales_type, {"region": "north", "products": "software"})
-
-            # Test that they identify differently
-            support_response_promise = support_agent.chat(self.sandbox_context, "Who are you?")
-            support_response = support_response_promise._wait_for_delivery()
-            sales_response_promise = sales_agent.chat(self.sandbox_context, "Who are you?")
-            sales_response = sales_response_promise._wait_for_delivery()
-
-            self.assertIn("SupportAgent", support_response)
-            self.assertIn("SalesAgent", sales_response)
-            self.assertNotEqual(support_response, sales_response)
-=======
             # Also mock the agent's own LLM resource to return None (no LLM available)
             with patch.object(AgentInstance, "_get_llm_resource", return_value=None):
                 # Create specialized agent types
@@ -692,7 +467,6 @@
                 self.assertIn("SupportAgent", support_response)
                 self.assertIn("SalesAgent", sales_response)
                 self.assertNotEqual(support_response, sales_response)
->>>>>>> 7c4b3667
 
 
 if __name__ == "__main__":
