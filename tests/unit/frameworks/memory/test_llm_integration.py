#!/usr/bin/env python3
"""
Test the LLM integration with Dana's agent struct system.
"""

import tempfile
import unittest
from pathlib import Path
from unittest.mock import Mock, patch

from dana.agent.agent_instance import AgentInstance, AgentType
from dana.core.lang.sandbox_context import SandboxContext


class TestLLMIntegration(unittest.TestCase):
    """Test cases for LLM integration using Dana's agent struct system."""

    def setUp(self):
        """Set up test cases."""
        self.temp_dir = tempfile.mkdtemp()
        self.memory_dir = Path(self.temp_dir) / ".dana" / "chats"
        self.memory_dir.mkdir(parents=True, exist_ok=True)

        # Patch memory initialization to use temp directory
        _original_init = AgentInstance._initialize_conversation_memory

        def mock_init(agent_self):
            if agent_self._conversation_memory is None:
                from dana.frameworks.memory.conversation_memory import ConversationMemory

                # Use temp directory instead of ~/.dana/chats/
                agent_name = getattr(agent_self.agent_type, "name", "agent")
                memory_file = self.memory_dir / f"{agent_name}_conversation.json"
                agent_self._conversation_memory = ConversationMemory(filepath=str(memory_file), max_turns=20)

        self.init_patcher = patch.object(AgentInstance, "_initialize_conversation_memory", mock_init)
        self.init_patcher.start()

        # Create a sandbox context for testing
        self.sandbox_context = SandboxContext()

    def tearDown(self):
        """Clean up test cases."""
        self.init_patcher.stop()
        import shutil

        shutil.rmtree(self.temp_dir)

    def create_test_agent(self, name="TestAgent", fields=None):
        """Create a test agent for testing."""
        if fields is None:
            fields = {"role": "assistant"}

        agent_type = AgentType(name=name, fields=fields, field_order=list(fields.keys()), field_comments={})

        return AgentInstance(agent_type, fields)

    def test_llm_resource_integration(self):
        """Test that LLM resource is properly integrated with agent chat."""
        agent = self.create_test_agent()

        # Mock the LLM resource
        mock_llm_resource = Mock()
        mock_llm_resource.kind = "llm"  # Set the kind attribute
<<<<<<< HEAD
        mock_llm_resource.query.return_value = Mock(success=True, content="Mock LLM response")

        # Mock the get_resources method to return our mock LLM resource
        with patch.object(self.sandbox_context, "get_resources", return_value={"test_llm": mock_llm_resource}):
            response_promise = agent.chat(self.sandbox_context, "Test message")
            response = response_promise._wait_for_delivery()

            # Should have called LLM resource
            mock_llm_resource.query.assert_called_once()
=======
        from dana.common.types import BaseResponse

        mock_llm_resource.query_sync.return_value = BaseResponse(success=True, content="Mock LLM response")

        # Mock the get_resources method to return our mock LLM resource
        with patch.object(self.sandbox_context, "get_resources", return_value={"test_llm": mock_llm_resource}):
            # Force agent to use sandbox LLM resource instead of its own
            with patch.object(agent, "_get_llm_resource", return_value=mock_llm_resource):
                response_promise = agent.chat(self.sandbox_context, "Test message")
                response = response_promise._wait_for_delivery()
>>>>>>> 7c4b3667

                # Should have called LLM resource
                mock_llm_resource.query_sync.assert_called_once()

                # Response should be the resolved value
                self.assertEqual(response, "Mock LLM response")

    def test_llm_resource_with_context(self):
        """Test that LLM resource is called with proper context."""
        agent = self.create_test_agent()

        mock_llm_resource = Mock()
        mock_llm_resource.kind = "llm"  # Set the kind attribute
<<<<<<< HEAD
        mock_llm_resource.query.return_value = Mock(success=True, content="Context response")

        # Mock the get_resources method to return our mock LLM resource
        with patch.object(self.sandbox_context, "get_resources", return_value={"test_llm": mock_llm_resource}):
            agent.chat(self.sandbox_context, "Test with context")._wait_for_delivery()

            # Should have called LLM resource with proper request
            self.assertEqual(mock_llm_resource.query.call_count, 1)
            call_args = mock_llm_resource.query.call_args
=======
        from dana.common.types import BaseResponse

        mock_llm_resource.query_sync.return_value = BaseResponse(success=True, content="Context response")

        # Mock the get_resources method to return our mock LLM resource
        with patch.object(self.sandbox_context, "get_resources", return_value={"test_llm": mock_llm_resource}):
            # Force agent to use sandbox LLM resource instead of its own
            with patch.object(agent, "_get_llm_resource", return_value=mock_llm_resource):
                agent.chat(self.sandbox_context, "Test with context")._wait_for_delivery()

                # Should have called LLM resource with proper request
                self.assertEqual(mock_llm_resource.query_sync.call_count, 1)
                call_args = mock_llm_resource.query_sync.call_args
>>>>>>> 7c4b3667

                # Check that request contains prompt with agent description
                request = call_args[0][0]
                messages = request.arguments["messages"]
                system_messages = [msg for msg in messages if msg["role"] == "system"]
                self.assertTrue(len(system_messages) > 0)
                self.assertIn("You are TestAgent", system_messages[0]["content"])

    def test_llm_resource_error_handling(self):
        """Test error handling when LLM resource fails."""
        agent = self.create_test_agent()

        mock_llm_resource = Mock()
        mock_llm_resource.kind = "llm"  # Set the kind attribute
<<<<<<< HEAD
        mock_llm_resource.query.side_effect = Exception("LLM resource failed")

        # Mock the get_resources method to return our mock LLM resource
        with patch.object(self.sandbox_context, "get_resources", return_value={"test_llm": mock_llm_resource}):
            response_promise = agent.chat(self.sandbox_context, "Test error handling")
            response = response_promise._wait_for_delivery()
=======
        mock_llm_resource.query_sync.side_effect = Exception("LLM resource failed")

        # Mock the get_resources method to return our mock LLM resource
        with patch.object(self.sandbox_context, "get_resources", return_value={"test_llm": mock_llm_resource}):
            # Force agent to use sandbox LLM resource instead of its own
            with patch.object(agent, "_get_llm_resource", return_value=mock_llm_resource):
                response_promise = agent.chat(self.sandbox_context, "Test error handling")
                response = response_promise._wait_for_delivery()
>>>>>>> 7c4b3667

                # Should handle error gracefully
                self.assertIn("error", response.lower())
                self.assertIn("LLM resource failed", response)

    def test_fallback_when_llm_resource_unavailable(self):
        """Test fallback behavior when LLM resource is not available."""
        agent = self.create_test_agent()

        # Mock the sandbox context to return no LLM resources
        with patch.object(self.sandbox_context, "get_resources", return_value={}):
<<<<<<< HEAD
            response_promise = agent.chat(self.sandbox_context, "Hello")
            response = response_promise._wait_for_delivery()
=======
            # Also mock the agent's own LLM resource to return None (no LLM available)
            with patch.object(AgentInstance, "_get_llm_resource", return_value=None):
                response_promise = agent.chat(self.sandbox_context, "Hello")
                response = response_promise._wait_for_delivery()
>>>>>>> 7c4b3667

                # Should use fallback response
                self.assertIn("Hello", response)
                self.assertIn("TestAgent", response)

    def test_custom_llm_field_priority(self):
        """Test that custom llm field takes priority over default LLM resource."""
        # This test needs to be updated since LLM is now handled through resources
        # rather than direct field detection
        custom_llm = Mock(return_value="Custom LLM response")
        agent = self.create_test_agent(fields={"llm": custom_llm})

        # Mock sandbox context to return no LLM resources to force fallback
        with patch.object(self.sandbox_context, "get_resources", return_value={}):
<<<<<<< HEAD
            response_promise = agent.chat(self.sandbox_context, "Test custom LLM")
            response = response_promise._wait_for_delivery()
=======
            # Also mock the agent's own LLM resource to return None (no LLM available)
            with patch.object(AgentInstance, "_get_llm_resource", return_value=None):
                response_promise = agent.chat(self.sandbox_context, "Test custom LLM")
                response = response_promise._wait_for_delivery()
>>>>>>> 7c4b3667

                # Should use fallback since custom LLM field is not used in new implementation
                self.assertIn("TestAgent", response)

    def test_context_llm_priority(self):
        """Test that context llm takes priority over default LLM resource."""
        # This test needs to be updated since the context approach has changed
        agent = self.create_test_agent()

        # Mock sandbox context to return no LLM resources to force fallback
        with patch.object(self.sandbox_context, "get_resources", return_value={}):
<<<<<<< HEAD
            response_promise = agent.chat(self.sandbox_context, "Test context LLM")
            response = response_promise._wait_for_delivery()
=======
            # Also mock the agent's own LLM resource to return None (no LLM available)
            with patch.object(AgentInstance, "_get_llm_resource", return_value=None):
                response_promise = agent.chat(self.sandbox_context, "Test context LLM")
                response = response_promise._wait_for_delivery()
>>>>>>> 7c4b3667

                # Should use fallback since context approach has changed
                self.assertIn("TestAgent", response)

    def test_promise_behavior_in_conversation(self):
        """Test that Promise behavior works across conversation turns."""
        agent = self.create_test_agent()

        mock_llm_resource = Mock()
        mock_llm_resource.kind = "llm"  # Set the kind attribute
        # Create different mock responses for each call
<<<<<<< HEAD
        mock_llm_resource.query.side_effect = [
            Mock(success=True, content="First response"),
            Mock(success=True, content="Second response remembering first"),
=======
        from dana.common.types import BaseResponse

        mock_llm_resource.query_sync.side_effect = [
            BaseResponse(success=True, content="First response"),
            BaseResponse(success=True, content="Second response remembering first"),
>>>>>>> 7c4b3667
        ]

        # Mock the get_resources method to return our mock LLM resource
        with patch.object(self.sandbox_context, "get_resources", return_value={"test_llm": mock_llm_resource}):
<<<<<<< HEAD
            # First turn
            response_promise1 = agent.chat(self.sandbox_context, "Hello, my name is Alice")
            response1 = response_promise1._wait_for_delivery()
            self.assertEqual(response1, "First response")

            # Second turn - should include conversation context
            response_promise2 = agent.chat(self.sandbox_context, "What's my name?")
            response2 = response_promise2._wait_for_delivery()
            self.assertEqual(response2, "Second response remembering first")

            # Should have called LLM resource twice
            self.assertEqual(mock_llm_resource.query.call_count, 2)

            # Second call should include conversation history
            second_call_request = mock_llm_resource.query.call_args_list[1][0][0]
            messages = second_call_request.arguments["messages"]
            all_content = " ".join([msg["content"] for msg in messages])
            self.assertIn("Alice", all_content)
=======
            # Force agent to use sandbox LLM resource instead of its own
            with patch.object(agent, "_get_llm_resource", return_value=mock_llm_resource):
                # First turn
                response_promise1 = agent.chat(self.sandbox_context, "Hello, my name is Alice")
                response1 = response_promise1._wait_for_delivery()
                self.assertEqual(response1, "First response")

                # Second turn - should include conversation context
                response_promise2 = agent.chat(self.sandbox_context, "What's my name?")
                response2 = response_promise2._wait_for_delivery()
                self.assertEqual(response2, "Second response remembering first")

                # Should have called LLM resource twice
                self.assertEqual(mock_llm_resource.query_sync.call_count, 2)

                # Second call should include conversation history
                second_call_request = mock_llm_resource.query_sync.call_args_list[1][0][0]
                messages = second_call_request.arguments["messages"]
                all_content = " ".join([msg["content"] for msg in messages])
                self.assertIn("Alice", all_content)
>>>>>>> 7c4b3667

    def test_promise_string_representation(self):
        """Test that Promise string representation works correctly."""
        agent = self.create_test_agent()

        mock_llm_resource = Mock()
        mock_llm_resource.kind = "llm"  # Set the kind attribute
<<<<<<< HEAD
        mock_llm_resource.query.return_value = Mock(success=True, content="Hello from LLM")

        # Mock the get_resources method to return our mock LLM resource
        with patch.object(self.sandbox_context, "get_resources", return_value={"test_llm": mock_llm_resource}):
            response_promise = agent.chat(self.sandbox_context, "Say hello")
            response = response_promise._wait_for_delivery()
=======
        from dana.common.types import BaseResponse

        mock_llm_resource.query_sync.return_value = BaseResponse(success=True, content="Hello from LLM")

        # Mock the get_resources method to return our mock LLM resource
        with patch.object(self.sandbox_context, "get_resources", return_value={"test_llm": mock_llm_resource}):
            # Force agent to use sandbox LLM resource instead of its own
            with patch.object(agent, "_get_llm_resource", return_value=mock_llm_resource):
                response_promise = agent.chat(self.sandbox_context, "Say hello")
                response = response_promise._wait_for_delivery()
>>>>>>> 7c4b3667

                # The response should be the resolved value
                self.assertEqual(response, "Hello from LLM")

                # And that should be saved to conversation memory
                stats = agent.get_conversation_stats()
                self.assertEqual(stats["total_turns"], 1)


class TestLLMFunctionIntegration(unittest.TestCase):
    """Integration tests for LLM resource usage patterns."""

    def setUp(self):
        """Set up integration tests."""
        self.sandbox_context = SandboxContext()

    def test_sandbox_context_creation(self):
        """Test that SandboxContext is created properly."""
        from dana.agent.agent_instance import AgentInstance, AgentType

        agent_type = AgentType(name="ContextTestAgent", fields={"purpose": "testing"}, field_order=["purpose"], field_comments={})
        agent = AgentInstance(agent_type, {"purpose": "testing"})

        # Test the LLM resource creation without mocking
        llm_resource = agent._get_llm_resource()

        # Should return None if LLM resource is not available, or an LLMResource instance
        self.assertTrue(llm_resource is None or hasattr(llm_resource, "query_sync"))

    def test_wrapper_function_behavior(self):
        """Test the wrapped LLM resource behavior."""
        from dana.agent.agent_instance import AgentInstance, AgentType

        agent_type = AgentType(name="WrapperTestAgent", fields={"role": "tester"}, field_order=["role"], field_comments={})
        agent = AgentInstance(agent_type, {"role": "tester"})

        mock_llm_resource = Mock()
        mock_llm_resource.kind = "llm"  # Set the kind attribute
<<<<<<< HEAD
        mock_llm_resource.query.return_value = Mock(success=True, content="Resolved LLM response")

        # Mock the get_resources method to return our mock LLM resource
        with patch.object(self.sandbox_context, "get_resources", return_value={"test_llm": mock_llm_resource}):
            # Test that chat method uses the LLM resource properly
            response_promise = agent.chat(self.sandbox_context, "Test prompt")
            response = response_promise._wait_for_delivery()

            # Should call LLM resource and get response
            mock_llm_resource.query.assert_called_once()
            self.assertEqual(response, "Resolved LLM response")
=======
        from dana.common.types import BaseResponse

        mock_llm_resource.query_sync.return_value = BaseResponse(success=True, content="Resolved LLM response")

        # Mock the get_resources method to return our mock LLM resource
        with patch.object(self.sandbox_context, "get_resources", return_value={"test_llm": mock_llm_resource}):
            # Force agent to use sandbox LLM resource instead of its own
            with patch.object(agent, "_get_llm_resource", return_value=mock_llm_resource):
                # Test that chat method uses the LLM resource properly
                response_promise = agent.chat(self.sandbox_context, "Test prompt")
                response = response_promise._wait_for_delivery()

                # Should call LLM resource and get response
                mock_llm_resource.query_sync.assert_called_once()
                self.assertEqual(response, "Resolved LLM response")
>>>>>>> 7c4b3667


if __name__ == "__main__":
    unittest.main()<|MERGE_RESOLUTION|>--- conflicted
+++ resolved
@@ -62,17 +62,6 @@
         # Mock the LLM resource
         mock_llm_resource = Mock()
         mock_llm_resource.kind = "llm"  # Set the kind attribute
-<<<<<<< HEAD
-        mock_llm_resource.query.return_value = Mock(success=True, content="Mock LLM response")
-
-        # Mock the get_resources method to return our mock LLM resource
-        with patch.object(self.sandbox_context, "get_resources", return_value={"test_llm": mock_llm_resource}):
-            response_promise = agent.chat(self.sandbox_context, "Test message")
-            response = response_promise._wait_for_delivery()
-
-            # Should have called LLM resource
-            mock_llm_resource.query.assert_called_once()
-=======
         from dana.common.types import BaseResponse
 
         mock_llm_resource.query_sync.return_value = BaseResponse(success=True, content="Mock LLM response")
@@ -83,7 +72,6 @@
             with patch.object(agent, "_get_llm_resource", return_value=mock_llm_resource):
                 response_promise = agent.chat(self.sandbox_context, "Test message")
                 response = response_promise._wait_for_delivery()
->>>>>>> 7c4b3667
 
                 # Should have called LLM resource
                 mock_llm_resource.query_sync.assert_called_once()
@@ -97,17 +85,6 @@
 
         mock_llm_resource = Mock()
         mock_llm_resource.kind = "llm"  # Set the kind attribute
-<<<<<<< HEAD
-        mock_llm_resource.query.return_value = Mock(success=True, content="Context response")
-
-        # Mock the get_resources method to return our mock LLM resource
-        with patch.object(self.sandbox_context, "get_resources", return_value={"test_llm": mock_llm_resource}):
-            agent.chat(self.sandbox_context, "Test with context")._wait_for_delivery()
-
-            # Should have called LLM resource with proper request
-            self.assertEqual(mock_llm_resource.query.call_count, 1)
-            call_args = mock_llm_resource.query.call_args
-=======
         from dana.common.types import BaseResponse
 
         mock_llm_resource.query_sync.return_value = BaseResponse(success=True, content="Context response")
@@ -121,7 +98,6 @@
                 # Should have called LLM resource with proper request
                 self.assertEqual(mock_llm_resource.query_sync.call_count, 1)
                 call_args = mock_llm_resource.query_sync.call_args
->>>>>>> 7c4b3667
 
                 # Check that request contains prompt with agent description
                 request = call_args[0][0]
@@ -136,14 +112,6 @@
 
         mock_llm_resource = Mock()
         mock_llm_resource.kind = "llm"  # Set the kind attribute
-<<<<<<< HEAD
-        mock_llm_resource.query.side_effect = Exception("LLM resource failed")
-
-        # Mock the get_resources method to return our mock LLM resource
-        with patch.object(self.sandbox_context, "get_resources", return_value={"test_llm": mock_llm_resource}):
-            response_promise = agent.chat(self.sandbox_context, "Test error handling")
-            response = response_promise._wait_for_delivery()
-=======
         mock_llm_resource.query_sync.side_effect = Exception("LLM resource failed")
 
         # Mock the get_resources method to return our mock LLM resource
@@ -152,7 +120,6 @@
             with patch.object(agent, "_get_llm_resource", return_value=mock_llm_resource):
                 response_promise = agent.chat(self.sandbox_context, "Test error handling")
                 response = response_promise._wait_for_delivery()
->>>>>>> 7c4b3667
 
                 # Should handle error gracefully
                 self.assertIn("error", response.lower())
@@ -164,15 +131,10 @@
 
         # Mock the sandbox context to return no LLM resources
         with patch.object(self.sandbox_context, "get_resources", return_value={}):
-<<<<<<< HEAD
-            response_promise = agent.chat(self.sandbox_context, "Hello")
-            response = response_promise._wait_for_delivery()
-=======
             # Also mock the agent's own LLM resource to return None (no LLM available)
             with patch.object(AgentInstance, "_get_llm_resource", return_value=None):
                 response_promise = agent.chat(self.sandbox_context, "Hello")
                 response = response_promise._wait_for_delivery()
->>>>>>> 7c4b3667
 
                 # Should use fallback response
                 self.assertIn("Hello", response)
@@ -187,15 +149,10 @@
 
         # Mock sandbox context to return no LLM resources to force fallback
         with patch.object(self.sandbox_context, "get_resources", return_value={}):
-<<<<<<< HEAD
-            response_promise = agent.chat(self.sandbox_context, "Test custom LLM")
-            response = response_promise._wait_for_delivery()
-=======
             # Also mock the agent's own LLM resource to return None (no LLM available)
             with patch.object(AgentInstance, "_get_llm_resource", return_value=None):
                 response_promise = agent.chat(self.sandbox_context, "Test custom LLM")
                 response = response_promise._wait_for_delivery()
->>>>>>> 7c4b3667
 
                 # Should use fallback since custom LLM field is not used in new implementation
                 self.assertIn("TestAgent", response)
@@ -207,15 +164,10 @@
 
         # Mock sandbox context to return no LLM resources to force fallback
         with patch.object(self.sandbox_context, "get_resources", return_value={}):
-<<<<<<< HEAD
-            response_promise = agent.chat(self.sandbox_context, "Test context LLM")
-            response = response_promise._wait_for_delivery()
-=======
             # Also mock the agent's own LLM resource to return None (no LLM available)
             with patch.object(AgentInstance, "_get_llm_resource", return_value=None):
                 response_promise = agent.chat(self.sandbox_context, "Test context LLM")
                 response = response_promise._wait_for_delivery()
->>>>>>> 7c4b3667
 
                 # Should use fallback since context approach has changed
                 self.assertIn("TestAgent", response)
@@ -227,41 +179,15 @@
         mock_llm_resource = Mock()
         mock_llm_resource.kind = "llm"  # Set the kind attribute
         # Create different mock responses for each call
-<<<<<<< HEAD
-        mock_llm_resource.query.side_effect = [
-            Mock(success=True, content="First response"),
-            Mock(success=True, content="Second response remembering first"),
-=======
         from dana.common.types import BaseResponse
 
         mock_llm_resource.query_sync.side_effect = [
             BaseResponse(success=True, content="First response"),
             BaseResponse(success=True, content="Second response remembering first"),
->>>>>>> 7c4b3667
         ]
 
         # Mock the get_resources method to return our mock LLM resource
         with patch.object(self.sandbox_context, "get_resources", return_value={"test_llm": mock_llm_resource}):
-<<<<<<< HEAD
-            # First turn
-            response_promise1 = agent.chat(self.sandbox_context, "Hello, my name is Alice")
-            response1 = response_promise1._wait_for_delivery()
-            self.assertEqual(response1, "First response")
-
-            # Second turn - should include conversation context
-            response_promise2 = agent.chat(self.sandbox_context, "What's my name?")
-            response2 = response_promise2._wait_for_delivery()
-            self.assertEqual(response2, "Second response remembering first")
-
-            # Should have called LLM resource twice
-            self.assertEqual(mock_llm_resource.query.call_count, 2)
-
-            # Second call should include conversation history
-            second_call_request = mock_llm_resource.query.call_args_list[1][0][0]
-            messages = second_call_request.arguments["messages"]
-            all_content = " ".join([msg["content"] for msg in messages])
-            self.assertIn("Alice", all_content)
-=======
             # Force agent to use sandbox LLM resource instead of its own
             with patch.object(agent, "_get_llm_resource", return_value=mock_llm_resource):
                 # First turn
@@ -282,7 +208,6 @@
                 messages = second_call_request.arguments["messages"]
                 all_content = " ".join([msg["content"] for msg in messages])
                 self.assertIn("Alice", all_content)
->>>>>>> 7c4b3667
 
     def test_promise_string_representation(self):
         """Test that Promise string representation works correctly."""
@@ -290,14 +215,6 @@
 
         mock_llm_resource = Mock()
         mock_llm_resource.kind = "llm"  # Set the kind attribute
-<<<<<<< HEAD
-        mock_llm_resource.query.return_value = Mock(success=True, content="Hello from LLM")
-
-        # Mock the get_resources method to return our mock LLM resource
-        with patch.object(self.sandbox_context, "get_resources", return_value={"test_llm": mock_llm_resource}):
-            response_promise = agent.chat(self.sandbox_context, "Say hello")
-            response = response_promise._wait_for_delivery()
-=======
         from dana.common.types import BaseResponse
 
         mock_llm_resource.query_sync.return_value = BaseResponse(success=True, content="Hello from LLM")
@@ -308,7 +225,6 @@
             with patch.object(agent, "_get_llm_resource", return_value=mock_llm_resource):
                 response_promise = agent.chat(self.sandbox_context, "Say hello")
                 response = response_promise._wait_for_delivery()
->>>>>>> 7c4b3667
 
                 # The response should be the resolved value
                 self.assertEqual(response, "Hello from LLM")
@@ -347,19 +263,6 @@
 
         mock_llm_resource = Mock()
         mock_llm_resource.kind = "llm"  # Set the kind attribute
-<<<<<<< HEAD
-        mock_llm_resource.query.return_value = Mock(success=True, content="Resolved LLM response")
-
-        # Mock the get_resources method to return our mock LLM resource
-        with patch.object(self.sandbox_context, "get_resources", return_value={"test_llm": mock_llm_resource}):
-            # Test that chat method uses the LLM resource properly
-            response_promise = agent.chat(self.sandbox_context, "Test prompt")
-            response = response_promise._wait_for_delivery()
-
-            # Should call LLM resource and get response
-            mock_llm_resource.query.assert_called_once()
-            self.assertEqual(response, "Resolved LLM response")
-=======
         from dana.common.types import BaseResponse
 
         mock_llm_resource.query_sync.return_value = BaseResponse(success=True, content="Resolved LLM response")
@@ -375,7 +278,6 @@
                 # Should call LLM resource and get response
                 mock_llm_resource.query_sync.assert_called_once()
                 self.assertEqual(response, "Resolved LLM response")
->>>>>>> 7c4b3667
 
 
 if __name__ == "__main__":
