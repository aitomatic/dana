"""Test the set_model function implementation."""

import os
import unittest
from unittest.mock import Mock, patch

from dana.common.exceptions import SandboxError
<<<<<<< HEAD
from dana.common.sys_resource.llm.llm_resource import LLMResource
=======
from dana.common.sys_resource.llm.legacy_llm_resource import LegacyLLMResource
>>>>>>> 7c4b3667
from dana.core.lang.sandbox_context import SandboxContext
from dana.libs.corelib.py_wrappers.py_set_model import py_set_model as set_model_function


class TestSetModelFunction(unittest.TestCase):
    """Test the set_model function."""

    def setUp(self):
        """Set up test fixtures."""
        self.context = SandboxContext()
        # Clear any existing environment variables for clean tests
        self.original_env = {}
        for key in ["OPENAI_API_KEY", "ANTHROPIC_API_KEY", "GOOGLE_API_KEY"]:
            self.original_env[key] = os.environ.get(key)

    def tearDown(self):
        """Clean up after tests."""
        # Restore original environment variables
        for key, value in self.original_env.items():
            if value is not None:
                os.environ[key] = value
            elif key in os.environ:
                del os.environ[key]

    def test_set_model_with_no_existing_llm_resource(self):
        """Test setting model when no LLM resource exists in context."""
        # Set up API key for testing
        os.environ["OPENAI_API_KEY"] = "test-key"

        result = set_model_function(self.context, "openai:gpt-4o")

        # Verify result
        self.assertEqual(result, "openai:gpt-4o")

        # Verify LLM resource was created and set in context
        llm_resource = self.context.get_system_llm_resource()
        self.assertIsNotNone(llm_resource)
<<<<<<< HEAD
        from dana.core.resource.plugins.base_llm_resource import BaseLLMResource

        self.assertIsInstance(llm_resource, BaseLLMResource)
=======
        from dana.core.resource.builtins.llm_resource_instance import LLMResourceInstance

        self.assertIsInstance(llm_resource, LLMResourceInstance)
>>>>>>> 7c4b3667
        self.assertEqual(llm_resource.model, "openai:gpt-4o")

    def test_set_model_with_existing_llm_resource(self):
        """Test setting model when LLM resource already exists in context."""
        # Set up API keys
        os.environ["OPENAI_API_KEY"] = "test-key"
        os.environ["ANTHROPIC_API_KEY"] = "test-key"

        # Create existing LLM resource using the new system
<<<<<<< HEAD
        from dana.core.resource.plugins.base_llm_resource import BaseLLMResource

        existing_llm = BaseLLMResource(name="existing_llm", model="openai:gpt-4o-mini")
=======
        from dana.core.resource.builtins.llm_resource_instance import LLMResourceInstance
        from dana.core.resource.builtins.llm_resource_type import LLMResourceType

        existing_llm = LLMResourceInstance(LLMResourceType(), LegacyLLMResource(name="existing_llm", model="openai:gpt-4o-mini"))
>>>>>>> 7c4b3667
        self.context.set_system_llm_resource(existing_llm)

        result = set_model_function(self.context, "anthropic:claude-3-5-sonnet-20241022")

        # Verify result
        self.assertEqual(result, "anthropic:claude-3-5-sonnet-20241022")

        # Verify the same LLM resource was updated (not replaced)
        updated_llm = self.context.get_system_llm_resource()
        self.assertIs(updated_llm, existing_llm)  # Same object
        self.assertEqual(updated_llm.model, "anthropic:claude-3-5-sonnet-20241022")

    def test_set_model_empty_string(self):
        """Test setting model with empty string raises error."""
        with self.assertRaises(SandboxError) as context:
            set_model_function(self.context, "")

        self.assertIn("non-empty model name", str(context.exception))

    def test_set_model_non_string_input(self):
        """Test setting model with non-string input raises error."""
        with self.assertRaises(SandboxError) as context:
            set_model_function(self.context, 123)  # type: ignore

        self.assertIn("Model name must be a string", str(context.exception))

    def test_set_model_invalid_model_name(self):
        """Test setting model without API keys succeeds (backward compatibility)."""
        # Don't set any API keys - LLM resources are designed to be permissive for testing
        with patch.dict(os.environ, {}, clear=True):  # Clear all env vars
            # This should succeed as LLM resources allow models without strict validation
            result = set_model_function(self.context, "invalid:model-name")
            self.assertEqual(result, "invalid:model-name")

            # Verify LLM resource was created despite no API keys
            llm_resource = self.context.get_system_llm_resource()
            self.assertIsNotNone(llm_resource)
            self.assertEqual(llm_resource.model, "invalid:model-name")

    def test_set_model_with_options_parameter(self):
        """Test that options parameter is accepted but unused."""
        os.environ["OPENAI_API_KEY"] = "test-key"

        result = set_model_function(self.context, "openai:gpt-4o", options={"unused_option": "value"})

        self.assertEqual(result, "openai:gpt-4o")

    def test_set_model_none_options(self):
        """Test setting model with None options parameter."""
        os.environ["OPENAI_API_KEY"] = "test-key"

        result = set_model_function(self.context, "openai:gpt-4o", options=None)

        self.assertEqual(result, "openai:gpt-4o")

<<<<<<< HEAD
    @patch("dana.core.resource.plugins.base_llm_resource.BaseLLMResource")
    def test_set_model_llm_resource_creation_error(self, mock_base_llm_resource):
        """Test error handling when BaseLLMResource creation fails."""
        # Mock BaseLLMResource to raise an exception
        mock_base_llm_resource.side_effect = Exception("Resource creation failed")
=======
    @patch("dana.core.resource.builtins.llm_resource_type.LLMResourceType.create_default_instance")
    def test_set_model_llm_resource_creation_error(self, mock_create_default_instance):
        """Test error handling when LLMResourceType creation fails."""
        # Mock create_default_instance to raise an exception
        mock_create_default_instance.side_effect = Exception("Resource creation failed")
>>>>>>> 7c4b3667

        with self.assertRaises(SandboxError) as context:
            set_model_function(self.context, "openai:gpt-4o")

        self.assertIn("Unexpected error setting model", str(context.exception))
        self.assertIn("Resource creation failed", str(context.exception))

    def test_set_model_preserves_existing_llm_name(self):
        """Test that updating model preserves the existing LLM resource name."""
        os.environ["OPENAI_API_KEY"] = "test-key"

        # Create existing LLM resource with custom name using the new system
<<<<<<< HEAD
        from dana.core.resource.plugins.base_llm_resource import BaseLLMResource

        existing_llm = BaseLLMResource(name="custom_llm_name", model="openai:gpt-4o-mini")
=======
        from dana.common.sys_resource.llm.legacy_llm_resource import LegacyLLMResource
        from dana.core.resource.builtins.llm_resource_instance import LLMResourceInstance
        from dana.core.resource.builtins.llm_resource_type import LLMResourceType

        existing_llm = LLMResourceInstance(LLMResourceType(), LegacyLLMResource(name="custom_llm_name", model="openai:gpt-4o-mini"))
>>>>>>> 7c4b3667
        self.context.set_system_llm_resource(existing_llm)

        set_model_function(self.context, "openai:gpt-4o")

        # Verify the name is preserved
        updated_llm = self.context.get_system_llm_resource()
        self.assertEqual(updated_llm.name, "custom_llm_name")
        self.assertEqual(updated_llm.model, "openai:gpt-4o")

    def test_fuzzy_matching_gpt4(self):
        """Test fuzzy matching for GPT-4 variants."""
        os.environ["OPENAI_API_KEY"] = "test-key"

        # Test partial match "gpt-4" should match "openai:gpt-4o"
        result = set_model_function(self.context, "gpt-4")

        # Should match to a GPT-4 variant
        self.assertIn("gpt-4", result.lower())
        self.assertTrue(result.startswith("openai:"))

    def test_fuzzy_matching_claude(self):
        """Test fuzzy matching for Claude models."""
        os.environ["ANTHROPIC_API_KEY"] = "test-key"

        # Test partial match "claude" should match an Anthropic Claude model
        result = set_model_function(self.context, "claude")

        # Should match to a Claude variant
        self.assertIn("claude", result.lower())
        self.assertTrue(result.startswith("anthropic:"))

    def test_fuzzy_matching_gemini(self):
        """Test fuzzy matching for Gemini models."""
        os.environ["GOOGLE_API_KEY"] = "test-key"

        # Test partial match "gemini" should match a Google Gemini model
        result = set_model_function(self.context, "gemini")

        # Should match to a Gemini variant
        self.assertIn("gemini", result.lower())
        self.assertTrue(result.startswith("google:"))

    def test_fuzzy_matching_deepseek(self):
        """Test fuzzy matching for DeepSeek models."""
        os.environ["DEEPSEEK_API_KEY"] = "test-key"

        # Test partial match "deepseek" should match a DeepSeek model
        result = set_model_function(self.context, "deepseek")

        # Should match to a DeepSeek variant
        self.assertIn("deepseek", result.lower())
        self.assertTrue(result.startswith("deepseek:"))

    def test_exact_match_only_option(self):
        """Test exact match only option disables fuzzy matching."""
        os.environ["OPENAI_API_KEY"] = "test-key"

        # Mock the context to return an LLM resource
        mock_llm_resource = Mock()
        mock_llm_resource.kind = "llm"
        mock_llm_resource.model = "openai:gpt-4"

        with patch.object(self.context, "get_resources", return_value={"test_llm": mock_llm_resource}):
            # With exact_match_only=True, partial matches should not work
            result = set_model_function(self.context, "gpt-4", options={"exact_match_only": True})

            # Should use the input as-is
            self.assertEqual(result, "gpt-4")

    def test_fuzzy_matching_case_insensitive(self):
        """Test that fuzzy matching is case insensitive."""
        os.environ["OPENAI_API_KEY"] = "test-key"

        # Test case insensitive matching
        result = set_model_function(self.context, "GPT-4O")

        # Should match to the properly cased model
        self.assertIn("gpt-4o", result.lower())

    def test_fuzzy_matching_no_match(self):
        """Test fuzzy matching when no close match is found."""
        os.environ["OPENAI_API_KEY"] = "test-key"

        # Test with a completely unrelated string
        result = set_model_function(self.context, "completely-unrelated-model")

        # Should use the input as-is when no good match is found
        self.assertEqual(result, "completely-unrelated-model")

    def test_fuzzy_matching_provider_specific(self):
        """Test fuzzy matching with provider-specific partial inputs."""
        os.environ["OPENAI_API_KEY"] = "test-key"

        # Test "openai:gpt" should match to a specific OpenAI GPT model
        result = set_model_function(self.context, "openai:gpt")

        # Should match to an OpenAI GPT model
        self.assertTrue(result.startswith("openai:"))
        self.assertIn("gpt", result.lower())

    def test_fuzzy_matching_returns_different_model(self):
        """Test that fuzzy matching can return a different model name."""
        os.environ["OPENAI_API_KEY"] = "test-key"

        # Use a partial match that should resolve to a different full name
        original_input = "gpt-4o"  # This should match to "openai:gpt-4o"
        result = set_model_function(self.context, original_input)

        # Result should be different from input (fuzzy matched)
        self.assertNotEqual(result, original_input)
        self.assertIn("gpt-4o", result.lower())
        self.assertTrue(result.startswith("openai:"))

    def test_get_available_model_names_helper(self):
        """Test the helper function that gets available model names."""
        from dana.libs.corelib.py_wrappers.py_set_model import _get_available_model_names

        models = _get_available_model_names()

        # Should return a list of model names
        self.assertIsInstance(models, list)
        self.assertGreater(len(models), 0)

        # Should contain common models
        model_str = " ".join(models).lower()
        self.assertIn("openai", model_str)
        self.assertIn("gpt", model_str)

    def test_find_closest_model_match_helper(self):
        """Test the fuzzy matching helper function directly."""
        from dana.libs.corelib.py_wrappers.py_set_model import _find_closest_model_match

        available_models = [
            "openai:gpt-4o",
            "openai:gpt-4o-mini",
            "anthropic:claude-3-5-sonnet-20241022",
            "google:gemini-1.5-pro",
        ]

        # Test exact match
        result = _find_closest_model_match("openai:gpt-4o", available_models)
        self.assertEqual(result, "openai:gpt-4o")

        # Test partial match
        result = _find_closest_model_match("gpt-4", available_models)
        self.assertIsNotNone(result)
        if result:
            self.assertIn("gpt-4", result)

        # Test case insensitive
        result = _find_closest_model_match("GPT-4O", available_models)
        self.assertEqual(result, "openai:gpt-4o")

        # Test no match
        result = _find_closest_model_match("nonexistent", available_models)
        self.assertIsNone(result)

    def test_set_model_no_parameters_no_current_model(self):
        """Test set_model() with no parameters when no current model is set."""
        # Redirect stdout to capture print statements
        import io
        import sys

        captured_output = io.StringIO()
        sys.stdout = captured_output

        try:
            result = set_model_function(self.context)

            # Should return "None" when no model is set
            self.assertEqual(result, "None")

            # Should display current model and available options in concise format
            output = captured_output.getvalue()
            self.assertIn("Current model: None", output)
            # Could show either available models or no models message depending on API keys
            self.assertTrue("Available models:" in output or "No models available" in output)

        finally:
            sys.stdout = sys.__stdout__

    def test_set_model_no_parameters_with_current_model(self):
        """Test set_model() with no parameters when a current model is set."""
        # Set up a model first
        os.environ["OPENAI_API_KEY"] = "test-key"
        set_model_function(self.context, "openai:gpt-4o")

        # Redirect stdout to capture print statements
        import io
        import sys

        captured_output = io.StringIO()
        sys.stdout = captured_output

        try:
            result = set_model_function(self.context)

            # Should return the current model
            self.assertEqual(result, "openai:gpt-4o")

            # Should display current model and available options in concise format
            output = captured_output.getvalue()
            self.assertIn("Current model: openai:gpt-4o", output)
            self.assertIn("Available models:", output)
            self.assertIn("✓ openai:gpt-4o", output)  # Should show current model with checkmark

        finally:
            sys.stdout = sys.__stdout__

    def test_set_model_no_parameters_displays_models(self):
        """Test that set_model() displays available models in a simple list."""
        # Redirect stdout to capture print statements
        import io
        import sys

        captured_output = io.StringIO()
        sys.stdout = captured_output

        try:
            result = set_model_function(self.context)

            # Should return current model status
            self.assertEqual(result, "None")

            # Should display available models or no models message
            output = captured_output.getvalue()
            self.assertTrue("Available models:" in output or "No models available" in output)

        finally:
            sys.stdout = sys.__stdout__

    def test_set_model_no_parameters_shows_examples(self):
        """Test that set_model() shows concise examples."""
        # Redirect stdout to capture print statements
        import io
        import sys

        captured_output = io.StringIO()
        sys.stdout = captured_output

        try:
            set_model_function(self.context)

            # Should show examples if models are available
            output = captured_output.getvalue()
            if "Available models:" in output:
                self.assertIn("Examples:", output)
                self.assertIn("set_model('gpt-4')", output)
                self.assertIn("set_model('claude')", output)
                self.assertIn("set_model('openai')", output)
            elif "No models available" in output:
                self.assertIn("check your API keys", output)
                self.assertIn("OPENAI_API_KEY", output)

        finally:
            sys.stdout = sys.__stdout__

    def test_bug_fixes_model_matching(self):
        """Test specific bug fixes for model matching logic."""
        from dana.libs.corelib.py_wrappers.py_set_model import _find_closest_model_match

        # Test Bug Fix 1: Groq model pattern should match llama-3.1-70b-versatile
        available_models = ["groq:llama-3.1-70b-versatile", "groq:llama-3.1-8b-instant", "openai:gpt-4o"]

        # Test that groq provider selection works with corrected pattern
        result = _find_closest_model_match("groq", available_models)
        # Should select the 70b model since it matches "llama-3" and "70b" pattern
        self.assertEqual(result, "groq:llama-3.1-70b-versatile")

        # Test Bug Fix 2: Non-GPT models with "4" should not trigger GPT logic
        available_models_with_claude4 = [
            "anthropic:claude-4-hypothetical",  # Hypothetical future model
            "openai:gpt-4o",
            "anthropic:claude-3-5-sonnet-20241022",
        ]

        # Test that "claude-4" doesn't trigger GPT selection logic
        result = _find_closest_model_match("claude-4", available_models_with_claude4)
        # Should match the claude model, not fall back to GPT logic
        self.assertIsNotNone(result)
        if result:  # Type guard for linter
            self.assertTrue(result.startswith("anthropic:"))
            self.assertIn("claude", result.lower())

        # Verify GPT logic still works for actual GPT inputs
        result = _find_closest_model_match("gpt-4", available_models_with_claude4)
        # Should correctly select GPT model
        self.assertEqual(result, "openai:gpt-4o")


if __name__ == "__main__":
    unittest.main()<|MERGE_RESOLUTION|>--- conflicted
+++ resolved
@@ -5,11 +5,7 @@
 from unittest.mock import Mock, patch
 
 from dana.common.exceptions import SandboxError
-<<<<<<< HEAD
-from dana.common.sys_resource.llm.llm_resource import LLMResource
-=======
 from dana.common.sys_resource.llm.legacy_llm_resource import LegacyLLMResource
->>>>>>> 7c4b3667
 from dana.core.lang.sandbox_context import SandboxContext
 from dana.libs.corelib.py_wrappers.py_set_model import py_set_model as set_model_function
 
@@ -47,15 +43,9 @@
         # Verify LLM resource was created and set in context
         llm_resource = self.context.get_system_llm_resource()
         self.assertIsNotNone(llm_resource)
-<<<<<<< HEAD
-        from dana.core.resource.plugins.base_llm_resource import BaseLLMResource
-
-        self.assertIsInstance(llm_resource, BaseLLMResource)
-=======
         from dana.core.resource.builtins.llm_resource_instance import LLMResourceInstance
 
         self.assertIsInstance(llm_resource, LLMResourceInstance)
->>>>>>> 7c4b3667
         self.assertEqual(llm_resource.model, "openai:gpt-4o")
 
     def test_set_model_with_existing_llm_resource(self):
@@ -65,16 +55,10 @@
         os.environ["ANTHROPIC_API_KEY"] = "test-key"
 
         # Create existing LLM resource using the new system
-<<<<<<< HEAD
-        from dana.core.resource.plugins.base_llm_resource import BaseLLMResource
-
-        existing_llm = BaseLLMResource(name="existing_llm", model="openai:gpt-4o-mini")
-=======
         from dana.core.resource.builtins.llm_resource_instance import LLMResourceInstance
         from dana.core.resource.builtins.llm_resource_type import LLMResourceType
 
         existing_llm = LLMResourceInstance(LLMResourceType(), LegacyLLMResource(name="existing_llm", model="openai:gpt-4o-mini"))
->>>>>>> 7c4b3667
         self.context.set_system_llm_resource(existing_llm)
 
         result = set_model_function(self.context, "anthropic:claude-3-5-sonnet-20241022")
@@ -130,19 +114,11 @@
 
         self.assertEqual(result, "openai:gpt-4o")
 
-<<<<<<< HEAD
-    @patch("dana.core.resource.plugins.base_llm_resource.BaseLLMResource")
-    def test_set_model_llm_resource_creation_error(self, mock_base_llm_resource):
-        """Test error handling when BaseLLMResource creation fails."""
-        # Mock BaseLLMResource to raise an exception
-        mock_base_llm_resource.side_effect = Exception("Resource creation failed")
-=======
     @patch("dana.core.resource.builtins.llm_resource_type.LLMResourceType.create_default_instance")
     def test_set_model_llm_resource_creation_error(self, mock_create_default_instance):
         """Test error handling when LLMResourceType creation fails."""
         # Mock create_default_instance to raise an exception
         mock_create_default_instance.side_effect = Exception("Resource creation failed")
->>>>>>> 7c4b3667
 
         with self.assertRaises(SandboxError) as context:
             set_model_function(self.context, "openai:gpt-4o")
@@ -155,17 +131,11 @@
         os.environ["OPENAI_API_KEY"] = "test-key"
 
         # Create existing LLM resource with custom name using the new system
-<<<<<<< HEAD
-        from dana.core.resource.plugins.base_llm_resource import BaseLLMResource
-
-        existing_llm = BaseLLMResource(name="custom_llm_name", model="openai:gpt-4o-mini")
-=======
         from dana.common.sys_resource.llm.legacy_llm_resource import LegacyLLMResource
         from dana.core.resource.builtins.llm_resource_instance import LLMResourceInstance
         from dana.core.resource.builtins.llm_resource_type import LLMResourceType
 
         existing_llm = LLMResourceInstance(LLMResourceType(), LegacyLLMResource(name="custom_llm_name", model="openai:gpt-4o-mini"))
->>>>>>> 7c4b3667
         self.context.set_system_llm_resource(existing_llm)
 
         set_model_function(self.context, "openai:gpt-4o")
