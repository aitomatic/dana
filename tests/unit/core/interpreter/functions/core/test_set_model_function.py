"""Test the set_model function implementation."""

import os
import unittest
from unittest.mock import Mock, patch

from dana.common.exceptions import SandboxError
from dana.common.sys_resource.llm.legacy_llm_resource import LegacyLLMResource
from dana.core.lang.sandbox_context import SandboxContext
from dana.libs.corelib.py_wrappers.py_set_model import py_set_model as set_model_function


class TestSetModelFunction(unittest.TestCase):
    """Test the set_model function."""

    def setUp(self):
        """Set up test fixtures."""
        self.context = SandboxContext()
        # Clear any existing environment variables for clean tests
        self.original_env = {}
        for key in ["OPENAI_API_KEY", "ANTHROPIC_API_KEY", "GOOGLE_API_KEY", "DANA_MOCK_LLM"]:
            self.original_env[key] = os.environ.get(key)

    def tearDown(self):
        """Clean up after tests."""
        # Restore original environment variables
        for key, value in self.original_env.items():
            if value is not None:
                os.environ[key] = value
            elif key in os.environ:
                del os.environ[key]

    def test_set_model_with_no_existing_llm_resource(self):
        """Test setting model when no LLM resource exists in context."""
        # Set up API key for testing
        os.environ["OPENAI_API_KEY"] = "test-key"

        result = set_model_function(self.context, "openai:gpt-4o")

        # Verify result
        self.assertEqual(result, "openai:gpt-4o")

        # Verify LLM resource was created and set in context
        llm_resource = self.context.get_system_llm_resource()
        self.assertIsNotNone(llm_resource)
        from dana.core.resource.builtins.llm_resource_instance import LLMResourceInstance

        self.assertIsInstance(llm_resource, LLMResourceInstance)
        self.assertEqual(llm_resource.model, "openai:gpt-4o")

    def test_set_model_with_existing_llm_resource(self):
        """Test setting model when LLM resource already exists in context."""
        # Set up API keys
        os.environ["OPENAI_API_KEY"] = "test-key"
        os.environ["ANTHROPIC_API_KEY"] = "test-key"

        # Create existing LLM resource using the new system
        from dana.core.resource.builtins.llm_resource_instance import LLMResourceInstance
        from dana.core.resource.builtins.llm_resource_type import LLMResourceType

        existing_llm = LLMResourceInstance(LLMResourceType(), LegacyLLMResource(name="existing_llm", model="openai:gpt-4o-mini"))
        self.context.set_system_llm_resource(existing_llm)

        result = set_model_function(self.context, "anthropic:claude-3-5-sonnet-20241022")

        # Verify result
        self.assertEqual(result, "anthropic:claude-3-5-sonnet-20241022")

        # Verify the same LLM resource was updated (not replaced)
        updated_llm = self.context.get_system_llm_resource()
        self.assertIs(updated_llm, existing_llm)  # Same object
        self.assertEqual(updated_llm.model, "anthropic:claude-3-5-sonnet-20241022")

    def test_set_model_empty_string(self):
        """Test setting model with empty string raises error."""
        with self.assertRaises(SandboxError) as context:
            set_model_function(self.context, "")

        self.assertIn("non-empty model name", str(context.exception))

    def test_set_model_non_string_input(self):
        """Test setting model with non-string input raises error."""
        with self.assertRaises(SandboxError) as context:
            set_model_function(self.context, 123)  # type: ignore

        self.assertIn("Model name must be a string", str(context.exception))

    def test_set_model_invalid_model_name(self):
        """Test setting model without API keys succeeds (backward compatibility)."""
        # Don't set any API keys - LLM resources are designed to be permissive for testing
        with patch.dict(os.environ, {}, clear=True):  # Clear all env vars
            # This should succeed as LLM resources allow models without strict validation
            result = set_model_function(self.context, "invalid:model-name")
            self.assertEqual(result, "invalid:model-name")

            # Verify LLM resource was created despite no API keys
            llm_resource = self.context.get_system_llm_resource()
            self.assertIsNotNone(llm_resource)
            self.assertEqual(llm_resource.model, "invalid:model-name")

    def test_set_model_with_options_parameter(self):
        """Test that options parameter is accepted but unused."""
        os.environ["OPENAI_API_KEY"] = "test-key"

        result = set_model_function(self.context, "openai:gpt-4o", options={"unused_option": "value"})

        self.assertEqual(result, "openai:gpt-4o")

    def test_set_model_none_options(self):
        """Test setting model with None options parameter."""
        os.environ["OPENAI_API_KEY"] = "test-key"

        result = set_model_function(self.context, "openai:gpt-4o", options=None)

        self.assertEqual(result, "openai:gpt-4o")

<<<<<<< HEAD
    @patch("dana.core.resource.builtins.llm_resource_type.LLMResourceType.create_default_instance")
    def test_set_model_llm_resource_creation_error(self, mock_create_default_instance):
=======
    @patch("dana.core.lang.sandbox_context.SandboxContext.get_system_llm_resource")
    def test_set_model_llm_resource_creation_error(self, mock_get_system_llm_resource):
>>>>>>> f6ec0333
        """Test error handling when LLMResourceType creation fails."""
        # Mock get_system_llm_resource to return None, which will trigger the creation path
        mock_get_system_llm_resource.return_value = None

        # Mock the create_default_instance call that will be made
        with patch(
            "dana.core.builtin_types.resource.builtins.llm_resource_type.LLMResourceType.create_default_instance"
        ) as mock_create_default_instance:
            # Mock create_default_instance to raise an exception
            mock_create_default_instance.side_effect = Exception("Resource creation failed")

            with self.assertRaises(SandboxError) as context:
                set_model_function(self.context, "openai:gpt-4o")

            self.assertIn("Unexpected error setting model", str(context.exception))
            self.assertIn("Resource creation failed", str(context.exception))

    def test_set_model_preserves_existing_llm_name(self):
        """Test that updating model preserves the existing LLM resource name."""
        os.environ["OPENAI_API_KEY"] = "test-key"

        # Create existing LLM resource with custom name using the new system
        from dana.common.sys_resource.llm.legacy_llm_resource import LegacyLLMResource
        from dana.core.resource.builtins.llm_resource_instance import LLMResourceInstance
        from dana.core.resource.builtins.llm_resource_type import LLMResourceType

        existing_llm = LLMResourceInstance(LLMResourceType(), LegacyLLMResource(name="custom_llm_name", model="openai:gpt-4o-mini"))
        self.context.set_system_llm_resource(existing_llm)

        set_model_function(self.context, "openai:gpt-4o")

        # Verify the name is preserved
        updated_llm = self.context.get_system_llm_resource()
        self.assertEqual(updated_llm.name, "custom_llm_name")
        self.assertEqual(updated_llm.model, "openai:gpt-4o")

    def test_fuzzy_matching_gpt4(self):
        """Test fuzzy matching for GPT-4 variants."""
        os.environ["OPENAI_API_KEY"] = "test-key"

        # Test partial match "gpt-4" should match "openai:gpt-4o"
        result = set_model_function(self.context, "gpt-4")

        # Should match to a GPT-4 variant
        self.assertIn("gpt-4", result.lower())
        self.assertTrue(result.startswith("openai:"))

    def test_fuzzy_matching_claude(self):
        """Test fuzzy matching for Claude models."""
        os.environ["ANTHROPIC_API_KEY"] = "test-key"

        # Test partial match "claude" should match an Anthropic Claude model
        result = set_model_function(self.context, "claude")

        # Should match to a Claude variant
        self.assertIn("claude", result.lower())
        self.assertTrue(result.startswith("anthropic:"))

    def test_fuzzy_matching_gemini(self):
        """Test fuzzy matching for Gemini models."""
        os.environ["GOOGLE_API_KEY"] = "test-key"

        # Test partial match "gemini" should match a Google Gemini model
        result = set_model_function(self.context, "gemini")

        # Should match to a Gemini variant
        self.assertIn("gemini", result.lower())
        self.assertTrue(result.startswith("google:"))

    def test_fuzzy_matching_deepseek(self):
        """Test fuzzy matching for DeepSeek models."""
        os.environ["DEEPSEEK_API_KEY"] = "test-key"

        # Test partial match "deepseek" should match a DeepSeek model
        result = set_model_function(self.context, "deepseek")

        # Should match to a DeepSeek variant
        self.assertIn("deepseek", result.lower())
        self.assertTrue(result.startswith("deepseek:"))

    def test_exact_match_only_option(self):
        """Test exact match only option disables fuzzy matching."""
        os.environ["OPENAI_API_KEY"] = "test-key"

        # Mock the context to return an LLM resource
        mock_llm_resource = Mock()
        mock_llm_resource.kind = "llm"
        mock_llm_resource.model = "openai:gpt-4"

        with patch.object(self.context, "get_resources", return_value={"test_llm": mock_llm_resource}):
            # With exact_match_only=True, partial matches should not work
            result = set_model_function(self.context, "gpt-4", options={"exact_match_only": True})

            # Should use the input as-is
            self.assertEqual(result, "gpt-4")

    def test_fuzzy_matching_case_insensitive(self):
        """Test that fuzzy matching is case insensitive."""
        os.environ["OPENAI_API_KEY"] = "test-key"

        # Test case insensitive matching
        result = set_model_function(self.context, "GPT-4O")

        # Should match to the properly cased model
        self.assertIn("gpt-4o", result.lower())

    def test_fuzzy_matching_no_match(self):
        """Test fuzzy matching when no close match is found."""
        os.environ["OPENAI_API_KEY"] = "test-key"

        # Test with a completely unrelated string
        result = set_model_function(self.context, "completely-unrelated-model")

        # Should use the input as-is when no good match is found
        self.assertEqual(result, "completely-unrelated-model")

    def test_fuzzy_matching_provider_specific(self):
        """Test fuzzy matching with provider-specific partial inputs."""
        os.environ["OPENAI_API_KEY"] = "test-key"

        # Test "openai:gpt" should match to a specific OpenAI GPT model
        result = set_model_function(self.context, "openai:gpt")

        # Should match to an OpenAI GPT model
        self.assertTrue(result.startswith("openai:"))
        self.assertIn("gpt", result.lower())

    def test_fuzzy_matching_returns_different_model(self):
        """Test that fuzzy matching can return a different model name."""
        os.environ["OPENAI_API_KEY"] = "test-key"

        # Use a partial match that should resolve to a different full name
        original_input = "gpt-4o"  # This should match to "openai:gpt-4o"
        result = set_model_function(self.context, original_input)

        # Result should be different from input (fuzzy matched)
        self.assertNotEqual(result, original_input)
        self.assertIn("gpt-4o", result.lower())
        self.assertTrue(result.startswith("openai:"))

    def test_get_available_model_names_helper(self):
        """Test the helper function that gets available model names."""
        from dana.libs.corelib.py_wrappers.py_set_model import _get_available_model_names

        models = _get_available_model_names()

        # Should return a list of model names
        self.assertIsInstance(models, list)
        self.assertGreater(len(models), 0)

        # Should contain common models
        model_str = " ".join(models).lower()
        self.assertIn("openai", model_str)
        self.assertIn("gpt", model_str)

    def test_find_closest_model_match_helper(self):
        """Test the fuzzy matching helper function directly."""
        from dana.libs.corelib.py_wrappers.py_set_model import _find_closest_model_match

        available_models = [
            "openai:gpt-4o",
            "openai:gpt-4o-mini",
            "anthropic:claude-3-5-sonnet-20241022",
            "google:gemini-1.5-pro",
        ]

        # Test exact match
        result = _find_closest_model_match("openai:gpt-4o", available_models)
        self.assertEqual(result, "openai:gpt-4o")

        # Test partial match
        result = _find_closest_model_match("gpt-4", available_models)
        self.assertIsNotNone(result)
        if result:
            self.assertIn("gpt-4", result)

        # Test case insensitive
        result = _find_closest_model_match("GPT-4O", available_models)
        self.assertEqual(result, "openai:gpt-4o")

        # Test no match
        result = _find_closest_model_match("nonexistent", available_models)
        self.assertIsNone(result)

    @patch("dana.common.sys_resource.llm.llm_configuration_manager.LLMConfigurationManager.get_available_models")
    @patch("dana.core.lang.sandbox_context.SandboxContext.get_system_llm_resource")
    def test_set_model_no_parameters_no_current_model(self, mock_get_system_llm_resource, mock_get_available_models):
        """Test set_model() with no parameters when no current model is set."""
        # Mock get_system_llm_resource to return None (no current model)
        mock_get_system_llm_resource.return_value = None
        # Mock get_available_models to return empty list
        mock_get_available_models.return_value = []

        # Redirect stdout to capture print statements
        import io
        import sys

        captured_output = io.StringIO()
        sys.stdout = captured_output

        try:
            result = set_model_function(self.context)

            # Should return "None" when no model is set
            self.assertEqual(result, "None")

            # Should display current model and available options in concise format
            output = captured_output.getvalue()
            self.assertIn("Current model: None", output)
            # Should show no models available message
            self.assertIn("No models available", output)

        finally:
            sys.stdout = sys.__stdout__

    def test_set_model_no_parameters_with_current_model(self):
        """Test set_model() with no parameters when a current model is set."""
        # Set up a model first
        os.environ["OPENAI_API_KEY"] = "test-key"
        set_model_function(self.context, "openai:gpt-4o")

        # Redirect stdout to capture print statements
        import io
        import sys

        captured_output = io.StringIO()
        sys.stdout = captured_output

        try:
            result = set_model_function(self.context)

            # Should return the current model
            self.assertEqual(result, "openai:gpt-4o")

            # Should display current model and available options in concise format
            output = captured_output.getvalue()
            self.assertIn("Current model: openai:gpt-4o", output)
            self.assertIn("Available models:", output)
            self.assertIn("✓ openai:gpt-4o", output)  # Should show current model with checkmark

        finally:
            sys.stdout = sys.__stdout__

    @patch("dana.common.sys_resource.llm.llm_configuration_manager.LLMConfigurationManager.get_available_models")
    @patch("dana.core.lang.sandbox_context.SandboxContext.get_system_llm_resource")
    def test_set_model_no_parameters_displays_models(self, mock_get_system_llm_resource, mock_get_available_models):
        """Test that set_model() displays available models in a simple list."""
        # Mock get_system_llm_resource to return None (no current model)
        mock_get_system_llm_resource.return_value = None
        # Mock get_available_models to return empty list
        mock_get_available_models.return_value = []

        # Redirect stdout to capture print statements
        import io
        import sys

        captured_output = io.StringIO()
        sys.stdout = captured_output

        try:
            result = set_model_function(self.context)

            # Should return current model status
            self.assertEqual(result, "None")

            # Should display no models available message
            output = captured_output.getvalue()
            self.assertIn("No models available", output)

        finally:
            sys.stdout = sys.__stdout__

    def test_set_model_no_parameters_shows_examples(self):
        """Test that set_model() shows concise examples."""
        # Redirect stdout to capture print statements
        import io
        import sys

        captured_output = io.StringIO()
        sys.stdout = captured_output

        try:
            set_model_function(self.context)

            # Should show examples if models are available
            output = captured_output.getvalue()
            if "Available models:" in output:
                self.assertIn("Examples:", output)
                self.assertIn("set_model('gpt-4')", output)
                self.assertIn("set_model('claude')", output)
                self.assertIn("set_model('openai')", output)
            elif "No models available" in output:
                self.assertIn("check your API keys", output)
                self.assertIn("OPENAI_API_KEY", output)

        finally:
            sys.stdout = sys.__stdout__

    def test_bug_fixes_model_matching(self):
        """Test specific bug fixes for model matching logic."""
        from dana.libs.corelib.py_wrappers.py_set_model import _find_closest_model_match

        # Test Bug Fix 1: Groq model pattern should match llama-3.1-70b-versatile
        available_models = ["groq:llama-3.1-70b-versatile", "groq:llama-3.1-8b-instant", "openai:gpt-4o"]

        # Test that groq provider selection works with corrected pattern
        result = _find_closest_model_match("groq", available_models)
        # Should select the 70b model since it matches "llama-3" and "70b" pattern
        self.assertEqual(result, "groq:llama-3.1-70b-versatile")

        # Test Bug Fix 2: Non-GPT models with "4" should not trigger GPT logic
        available_models_with_claude4 = [
            "anthropic:claude-4-hypothetical",  # Hypothetical future model
            "openai:gpt-4o",
            "anthropic:claude-3-5-sonnet-20241022",
        ]

        # Test that "claude-4" doesn't trigger GPT selection logic
        result = _find_closest_model_match("claude-4", available_models_with_claude4)
        # Should match the claude model, not fall back to GPT logic
        self.assertIsNotNone(result)
        if result:  # Type guard for linter
            self.assertTrue(result.startswith("anthropic:"))
            self.assertIn("claude", result.lower())

        # Verify GPT logic still works for actual GPT inputs
        result = _find_closest_model_match("gpt-4", available_models_with_claude4)
        # Should correctly select GPT model
        self.assertEqual(result, "openai:gpt-4o")


if __name__ == "__main__":
    unittest.main()<|MERGE_RESOLUTION|>--- conflicted
+++ resolved
@@ -114,21 +114,14 @@
 
         self.assertEqual(result, "openai:gpt-4o")
 
-<<<<<<< HEAD
-    @patch("dana.core.resource.builtins.llm_resource_type.LLMResourceType.create_default_instance")
-    def test_set_model_llm_resource_creation_error(self, mock_create_default_instance):
-=======
     @patch("dana.core.lang.sandbox_context.SandboxContext.get_system_llm_resource")
     def test_set_model_llm_resource_creation_error(self, mock_get_system_llm_resource):
->>>>>>> f6ec0333
         """Test error handling when LLMResourceType creation fails."""
         # Mock get_system_llm_resource to return None, which will trigger the creation path
         mock_get_system_llm_resource.return_value = None
 
         # Mock the create_default_instance call that will be made
-        with patch(
-            "dana.core.builtin_types.resource.builtins.llm_resource_type.LLMResourceType.create_default_instance"
-        ) as mock_create_default_instance:
+        with patch("dana.core.resource.builtins.llm_resource_type.LLMResourceType.create_default_instance") as mock_create_default_instance:
             # Mock create_default_instance to raise an exception
             mock_create_default_instance.side_effect = Exception("Resource creation failed")
 
