--- conflicted
+++ resolved
@@ -387,11 +387,7 @@
         from io import StringIO
         from unittest.mock import patch
 
-<<<<<<< HEAD
-        from dana.common.sys_resource.llm.llm_resource import LLMResource
-=======
         from dana.common.sys_resource.llm.legacy_llm_resource import LegacyLLMResource
->>>>>>> 7c4b3667
         from dana.common.terminal_utils import ColorScheme
         from dana.core.repl.commands.command_handler import CommandHandler
         from dana.core.repl.repl import REPL
