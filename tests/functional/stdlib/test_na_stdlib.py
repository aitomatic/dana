--- conflicted
+++ resolved
@@ -28,18 +28,6 @@
         self.context = SandboxContext()
 
         # Set up LLM resource for tests that use reason function
-<<<<<<< HEAD
-        from dana.core.resource.plugins.base_llm_resource import BaseLLMResource
-
-        base_llm_resource = BaseLLMResource(name="test_llm", model="openai:gpt-4o-mini")
-        base_llm_resource.initialize()
-
-        # Enable mock mode for testing
-        if base_llm_resource._bridge and base_llm_resource._bridge._sys_resource:
-            base_llm_resource._bridge._sys_resource.with_mock_llm_call(True)
-
-        self.context.set_system_llm_resource(base_llm_resource)
-=======
         from dana.common.sys_resource.llm.legacy_llm_resource import LegacyLLMResource
         from dana.core.resource.builtins.llm_resource_instance import LLMResourceInstance
         from dana.core.resource.builtins.llm_resource_type import LLMResourceType
@@ -52,7 +40,6 @@
         llm_resource.with_mock_llm_call(True)
 
         self.context.set_system_llm_resource(llm_resource)
->>>>>>> 7c4b3667
 
     def run_dana_test_file(self, file_path: str) -> Any:
         """Run a .na test file and return the result."""
