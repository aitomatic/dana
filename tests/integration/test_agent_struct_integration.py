"""
Integration tests for agent-struct system.
Tests coexistence, method dispatch priority, and registry integration.
"""

import unittest

from dana.core.builtin_types.agent_system import AgentInstance, AgentType, create_agent_instance
from dana.core.builtin_types.struct_system import StructInstance, StructType
from dana.core.lang.sandbox_context import SandboxContext
from dana.registry import register_agent_type


class TestAgentStructCoexistence(unittest.TestCase):
    """Test that agents and structs can coexist."""

    def setUp(self):
        """Set up test fixtures."""
        # Clean up any existing registrations
        from dana.registry import GLOBAL_REGISTRY

        GLOBAL_REGISTRY.types.clear()

        # Create a regular struct type
        self.struct_type = StructType(
            name="TestStruct", fields={"name": "str", "value": "int"}, field_order=["name", "value"], field_comments={}
        )

        # Create an agent struct type
        self.agent_type = AgentType(
            name="TestAgent", fields={"name": "str", "role": "str"}, field_order=["name", "role"], field_comments={}
        )

        # Register both types
        register_agent_type(self.agent_type)

    def test_struct_and_agent_coexistence(self):
        """Test that structs and agents can be created side by side."""
        # Create struct instance
        struct_instance = StructInstance(self.struct_type, {"name": "test", "value": 42})

        # Create agent instance
        agent_instance = AgentInstance(self.agent_type, {"name": "agent", "role": "tester"})

        # Verify both instances work correctly
        self.assertEqual(struct_instance.name, "test")
        self.assertEqual(struct_instance.value, 42)

        self.assertEqual(agent_instance.name, "agent")
        self.assertEqual(agent_instance.role, "tester")

        # Verify agent has methods that struct doesn't
        self.assertTrue(hasattr(agent_instance, "plan"))
        self.assertTrue(hasattr(agent_instance, "solve"))
        self.assertTrue(hasattr(agent_instance, "remember"))
        self.assertTrue(hasattr(agent_instance, "recall"))

        self.assertFalse(hasattr(struct_instance, "plan"))
        self.assertFalse(hasattr(struct_instance, "solve"))
        self.assertFalse(hasattr(struct_instance, "remember"))
        self.assertFalse(hasattr(struct_instance, "recall"))

    def test_registry_coexistence(self):
        """Test that both types exist in their respective registries."""
        # Check that agent type is in the agent registry
        from dana.registry import get_agent_type

        agent_registry_type = get_agent_type("TestAgent")

        self.assertIs(agent_registry_type, self.agent_type)

        # Verify agent type is correct
        self.assertIsInstance(agent_registry_type, StructType)
        self.assertIsInstance(agent_registry_type, AgentType)

    def test_instance_creation_via_registry(self):
        """Test creating instances via the registry."""
        # Create agent instance via registry
        context = SandboxContext()
        agent_instance = create_agent_instance("TestAgent", {"name": "agent", "role": "tester"}, context)
        self.assertIsInstance(agent_instance, StructInstance)
        self.assertIsInstance(agent_instance, AgentInstance)


class TestMethodDispatchPriority(unittest.TestCase):
    """Test method dispatch priority for agent structs."""

    def setUp(self):
        """Set up test fixtures."""
        # Clean up any existing registrations
        from dana.registry import GLOBAL_REGISTRY

        GLOBAL_REGISTRY.types.clear()

        self.agent_type = AgentType(name="TestAgent", fields={"name": "str"}, field_order=["name"], field_comments={})
        register_agent_type(self.agent_type)

    def test_builtin_agent_methods_work(self):
        """Test that built-in agent methods work through dispatch."""
        context = SandboxContext()

        # Set up LLM resource in context for agent methods with mock mode enabled
        from dana.common.sys_resource.llm.legacy_llm_resource import LegacyLLMResource
<<<<<<< HEAD
        from dana.core.resource.builtins.llm_resource_instance import LLMResourceInstance
        from dana.core.resource.builtins.llm_resource_type import LLMResourceType
=======
        from dana.core.builtin_types.resource.builtins.llm_resource_instance import LLMResourceInstance
        from dana.core.builtin_types.resource.builtins.llm_resource_type import LLMResourceType
>>>>>>> abe4cb58

        llm_resource = LLMResourceInstance(LLMResourceType(), LegacyLLMResource(name="test_llm", model="openai:gpt-4o-mini"))
        llm_resource.initialize()
        llm_resource.with_mock_llm_call(True)  # Enable mock mode
        context.set_system_llm_resource(llm_resource)

        agent_instance = create_agent_instance("TestAgent", {"name": "test"}, context)

        # Test that built-in methods work with mock responses
        plan_result = agent_instance.plan(context, "test task")
        if hasattr(plan_result, "_wait_for_delivery"):
            plan_result = plan_result._wait_for_delivery()
        # Mock response format: "This is a mock response. In a real scenario, I would provide a thoughtful answer to: [prompt]"
        self.assertIn("mock response", plan_result.lower())
        self.assertIn("thoughtful answer", plan_result.lower())

        solve_result = agent_instance.solve(context, "test problem")
        if hasattr(solve_result, "_wait_for_delivery"):
            solve_result = solve_result._wait_for_delivery()
        self.assertIn("mock response", solve_result.lower())
        self.assertIn("thoughtful answer", solve_result.lower())

        remember_result = agent_instance.remember(context, "key", "value")
        if hasattr(remember_result, "_wait_for_delivery"):
            remember_result = remember_result._wait_for_delivery()
        self.assertTrue(remember_result)

        recall_result = agent_instance.recall(context, "key")
        if hasattr(recall_result, "_wait_for_delivery"):
            recall_result = recall_result._wait_for_delivery()
        self.assertEqual(recall_result, "value")

    def test_custom_methods_override_builtin(self):
        """Test that custom methods can override built-in methods."""
        # This would require custom method registration
        # For now, we test that built-in methods work as expected
        context = SandboxContext()

        # Set up LLM resource in context for agent methods with mock mode enabled
        from dana.common.sys_resource.llm.legacy_llm_resource import LegacyLLMResource
<<<<<<< HEAD
        from dana.core.resource.builtins.llm_resource_instance import LLMResourceInstance
        from dana.core.resource.builtins.llm_resource_type import LLMResourceType
=======
        from dana.core.builtin_types.resource.builtins.llm_resource_instance import LLMResourceInstance
        from dana.core.builtin_types.resource.builtins.llm_resource_type import LLMResourceType
>>>>>>> abe4cb58

        llm_resource = LLMResourceInstance(LLMResourceType(), LegacyLLMResource(name="test_llm", model="openai:gpt-4o-mini"))
        llm_resource.initialize()
        llm_resource.with_mock_llm_call(True)  # Enable mock mode
        context.set_system_llm_resource(llm_resource)

        agent_instance = create_agent_instance("TestAgent", {"name": "test"}, context)

        # Built-in methods should work with mock responses
        plan_result = agent_instance.plan(context, "test task")
        if hasattr(plan_result, "_wait_for_delivery"):
            plan_result = plan_result._wait_for_delivery()
        self.assertIn("mock response", plan_result.lower())

        # Custom methods would be tested here when implemented
        # For now, we verify the method dispatch system works


class TestAgentInheritance(unittest.TestCase):
    """Test inheritance relationships in agent system."""

    def test_agent_type_inheritance(self):
        """Test that AgentType properly inherits from StructType."""
        agent_type = AgentType(name="TestAgent", fields={"name": "str"}, field_order=["name"], field_comments={})

        # Test inheritance
        self.assertIsInstance(agent_type, StructType)
        self.assertIsInstance(agent_type, AgentType)

        # Test that agent type has all struct type attributes
        self.assertEqual(agent_type.name, "TestAgent")
        # AgentType automatically adds a 'state' field
        self.assertEqual(agent_type.fields, {"state": "str", "name": "str"})
        self.assertEqual(agent_type.field_order, ["state", "name"])

        # Test that agent type has additional agent-specific attributes
        self.assertIn("plan", agent_type.agent_methods)
        self.assertIn("solve", agent_type.agent_methods)
        self.assertIn("remember", agent_type.agent_methods)
        self.assertIn("recall", agent_type.agent_methods)

    def test_agent_instance_inheritance(self):
        """Test that AgentInstance properly inherits from StructInstance."""
        agent_type = AgentType(name="TestAgent", fields={"name": "str", "age": "int"}, field_order=["name", "age"], field_comments={})

        agent_instance = AgentInstance(agent_type, {"name": "test", "age": 25})

        # Test inheritance
        self.assertIsInstance(agent_instance, StructInstance)
        self.assertIsInstance(agent_instance, AgentInstance)

        # Test that agent instance has all struct instance attributes
        self.assertEqual(agent_instance.__struct_type__, agent_type)
        self.assertEqual(agent_instance.name, "test")
        self.assertEqual(agent_instance.age, 25)

        # Test that agent instance has additional agent-specific methods
        self.assertTrue(hasattr(agent_instance, "plan"))
        self.assertTrue(hasattr(agent_instance, "solve"))
        self.assertTrue(hasattr(agent_instance, "remember"))
        self.assertTrue(hasattr(agent_instance, "recall"))


class TestAgentRegistryIntegration(unittest.TestCase):
    """Test integration between agent registry and struct registry."""

    def setUp(self):
        """Set up test fixtures."""
        # Clean up any existing registrations
        from dana.registry import GLOBAL_REGISTRY

        GLOBAL_REGISTRY.types.clear()

    def test_agent_type_registration_in_struct_registry(self):
        """Test that agent types are properly registered in struct registry."""
        agent_type = AgentType(name="TestAgent", fields={"name": "str"}, field_order=["name"], field_comments={})

        # Register agent type
        register_agent_type(agent_type)

        # Check that it's in the agent registry
        from dana.registry import get_agent_type

        agent_registry_type = get_agent_type("TestAgent")
        self.assertIs(agent_registry_type, agent_type)

        # Check that it's the correct type
        self.assertIsInstance(agent_registry_type, StructType)
        self.assertIsInstance(agent_registry_type, AgentType)

    def test_agent_instance_creation_via_struct_registry(self):
        """Test that agent instances can be created via struct registry."""
        agent_type = AgentType(name="TestAgent", fields={"name": "str", "role": "str"}, field_order=["name", "role"], field_comments={})

        register_agent_type(agent_type)

        # Create instance via agent registry
        context = SandboxContext()
        agent_instance = create_agent_instance("TestAgent", {"name": "test", "role": "tester"}, context)

        # Verify it's the correct type
        self.assertIsInstance(agent_instance, StructInstance)
        self.assertIsInstance(agent_instance, AgentInstance)

        # Verify it has the correct attributes
        self.assertEqual(agent_instance.name, "test")
        self.assertEqual(agent_instance.role, "tester")

        # Verify it has agent methods
        self.assertTrue(hasattr(agent_instance, "plan"))
        self.assertTrue(hasattr(agent_instance, "solve"))
        self.assertTrue(hasattr(agent_instance, "remember"))
        self.assertTrue(hasattr(agent_instance, "recall"))


class TestAgentStructErrorHandling(unittest.TestCase):
    """Test error handling in agent system."""

    def test_invalid_agent_type_registration(self):
        """Test error handling for invalid agent type registration."""
        # Try to register a regular struct type as an agent type
        struct_type = StructType(name="TestStruct", fields={"name": "str"}, field_order=["name"], field_comments={})

        # This should work (struct types can be registered)
        register_agent_type(struct_type)

        # But when we try to create an instance, it should fail
        context = SandboxContext()
        with self.assertRaises(TypeError):
            create_agent_instance("TestStruct", {"name": "test"}, context)

    def test_nonexistent_agent_type_creation(self):
        """Test error handling for creating instances of non-existent types."""
        context = SandboxContext()
        with self.assertRaises(ValueError):
            create_agent_instance("NonexistentAgent", {"name": "test"}, context)

    def test_invalid_agent_instance_creation(self):
        """Test error handling for invalid agent instance creation."""
        # Try to create AgentInstance with regular StructType
        struct_type = StructType(name="TestStruct", fields={"name": "str"}, field_order=["name"], field_comments={})

        with self.assertRaises(TypeError):
            AgentInstance(struct_type, {"name": "test"})


if __name__ == "__main__":
    unittest.main()<|MERGE_RESOLUTION|>--- conflicted
+++ resolved
@@ -101,13 +101,8 @@
 
         # Set up LLM resource in context for agent methods with mock mode enabled
         from dana.common.sys_resource.llm.legacy_llm_resource import LegacyLLMResource
-<<<<<<< HEAD
-        from dana.core.resource.builtins.llm_resource_instance import LLMResourceInstance
-        from dana.core.resource.builtins.llm_resource_type import LLMResourceType
-=======
         from dana.core.builtin_types.resource.builtins.llm_resource_instance import LLMResourceInstance
         from dana.core.builtin_types.resource.builtins.llm_resource_type import LLMResourceType
->>>>>>> abe4cb58
 
         llm_resource = LLMResourceInstance(LLMResourceType(), LegacyLLMResource(name="test_llm", model="openai:gpt-4o-mini"))
         llm_resource.initialize()
@@ -148,13 +143,8 @@
 
         # Set up LLM resource in context for agent methods with mock mode enabled
         from dana.common.sys_resource.llm.legacy_llm_resource import LegacyLLMResource
-<<<<<<< HEAD
-        from dana.core.resource.builtins.llm_resource_instance import LLMResourceInstance
-        from dana.core.resource.builtins.llm_resource_type import LLMResourceType
-=======
         from dana.core.builtin_types.resource.builtins.llm_resource_instance import LLMResourceInstance
         from dana.core.builtin_types.resource.builtins.llm_resource_type import LLMResourceType
->>>>>>> abe4cb58
 
         llm_resource = LLMResourceInstance(LLMResourceType(), LegacyLLMResource(name="test_llm", model="openai:gpt-4o-mini"))
         llm_resource.initialize()
