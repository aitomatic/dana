# pyproject.toml - Dana Project Configuration
# Copyright © 2025 Aitomatic, Inc. Licensed under the MIT License.

# =============================================================================
# Build System Configuration
# =============================================================================

[build-system]
requires = ["setuptools>=42", "wheel"]
build-backend = "setuptools.build_meta"

# =============================================================================
# Project Metadata
# =============================================================================

[project]
name = "dana"
version = "0.25.9.3"
description = "Dana programming language for Domain-Aware Neurosymbolic Agents"
readme = "README.md"
requires-python = ">=3.12"
authors = [
    { name = "Christopher Nguyen", email = "ctn@aitomatic.com" },
]

# Core dependencies organized by functionality
dependencies = [
    # AI/LLM Integration
    "aisuite[openai,anthropic,azure,groq,huggingface,ollama]>=0.1.11",
    "google-cloud-aiplatform",
    "httpx>=0.27.0",
    "llama-index",
    "llama-index-embeddings-openai>=0.3.1",
    "llama-index-llms-cohere>=0.5.0",
    "llama-index-vector-stores-duckdb>=0.4.6",
    "llama-index-vector-stores-postgres>=0.5.5",
    "llm-code-executor",
    "mcp",
    "openai>=1.55.3",

    # Language Processing & Development Tools
    "jedi>=0.19.2",
    "lark",
    "lsprotocol",
    "pygls",
    "pyright>=1.1.403",
    "python-lsp-server[all]>=1.13.0",

    # Data Processing & Visualization
    "matplotlib",
    "numpy>=2.2.3",  # Numerical computing library for array operations
    "pandas",
    "seaborn",

    # Database & Storage
    "sqlalchemy",

    # Networking & I/O
    "aiohttp",
    "aioconsole",
    "websockets",

    # Configuration & Utilities
    "loguru>=0.7.3",  # Better logging library than Python's built-in logging
    "python-dotenv",
    "pyyaml",
    "structlog",
    "tqdm",

    # Interactive Features & UI
    "prompt-toolkit",
    "pygments",
    "pyperclip",
    "textual",

    # Web Automation
    "playwright",

    # API Server
    "fastapi",
    "uvicorn",
<<<<<<< HEAD

    # Testing Framework (needed for Dana runtime)
=======
    # Testing Frameworks
    # "datest",  # TODO: publish `datest` on PyPI
>>>>>>> ad3d2f76
    "pytest",
    "pytest-asyncio",
    "pytest-mock",

    # Agent Integration
    "python-a2a>=0.5.9",

    # Additional Tools
    "aicapture",
    "textual-dev>=1.7.0",

    # Vision & Document Processing
    "opencv-python>=4.11.0.86",  # Computer vision library for image processing
    "pillow>=11.1.0",  # Python Imaging Library for image processing
    "pymupdf>=1.25.3",  # PDF processing and manipulation library
]

# Command-line entry points
[project.scripts]
dana = "dana.apps.cli.__main__:main"
dana-ls = "dana.core.lang.lsp.server:main"

# Optional dependency groups
[project.optional-dependencies]
dev = [
    # Code Quality & Linting
    "mypy",         # Static type checking
    "pre-commit",   # Git hooks for code quality
    "pylint",       # Additional code analysis
    "ruff",         # Fast Python linter

    # Testing
    "pexpect",      # Interactive terminal application testing
    "pytest-cov",   # Test coverage reporting

    # Development Tools
    "textual-dev>=1.7.0",  # Textual development tools

    # Build & Distribution
    "build",        # Package building tool
    "twine",        # PyPI upload tool
]

docs = [
    # Core Documentation
    "mkdocs",
    "mkdocs-material",
    "mkdocs-mermaid2-plugin",
    "mkdocs-section-index",
    "mkdocstrings",
    "mkdocstrings-python",
    "mkdocs-git-revision-date-localized-plugin",
    "pymdown-extensions[extra]",

    # Auto-sync and Generation
    "mkdocs-gen-files",               # Generate docs from code structure
    "mkdocs-literate-nav",            # Auto-generate navigation

    # Validation Tools
    "doc8",                           # Documentation style checking
    "linkcheckmd",                    # Fast async link checking
    "mkdocs-htmlproofer-plugin",      # Broken link detection

    # Advanced Features
    "mkdocs-awesome-nav",             # Advanced navigation control
    "mkdocs-include-markdown-plugin", # Reusable content blocks
    "mkdocs-macros-plugin",           # Variables and templating
    "mkdocs-print-site-plugin",       # PDF export for offline reading
    "mkdocs-redirects",               # Handle URL changes
    "mkdocs-table-reader-plugin",     # Data tables from CSV/JSON
]

# =============================================================================
# Package Configuration
# =============================================================================

[tool.setuptools]

[tool.setuptools.packages.find]
where = ["."]
include = ["dana*"]
exclude = ["tests*", "examples*", "docs*", "tmp*"]

[tool.setuptools.package-data]
dana = ["**/*.py", "**/*.lark", "**/*.json", "**/api/server/static/**/*"]

# =============================================================================
# Package Manager Configuration (uv)
# =============================================================================

[tool.uv]
package = true
preview = true                       # Enable preview features
resolution = "highest"               # Use highest compatible versions
prerelease = "disallow"              # Avoid pre-release versions
python-preference = "only-managed"   # Use uv-managed Python installations
compile-bytecode = true              # Pre-compile .pyc files for performance

[tool.uv.sources]
# Future: Custom dependency sources

# =============================================================================
# Code Quality Tools
# =============================================================================

[tool.black]
line-length = 140
target-version = ["py312"]

[tool.ruff]
line-length = 140
target-version = "py312"

[tool.ruff.lint]
select = [
    "B",    # bugbear (common Python gotchas)
    "E",    # pycodestyle errors
    "F",    # pyflakes
    "I",    # isort (import sorting)
    "UP",   # pyupgrade (modern Python features)
    "N801", # naming conventions - class names
    "N803", # naming conventions - argument names
    "N804", # naming conventions - first argument names
    "F401", # unused imports
    "F821", # undefined names
    "F822", # undefined names in __all__
    "F841", # unused variables
]

ignore = [
    "B008",   # Function call in default argument
    "B010",   # setattr in class body
    "B024",   # Abstract base class without abstract methods (design pattern choice)
    "B904",   # raise ... from ...
    "E203",   # Whitespace before ':' (conflicts with Black)
    "E402",   # Module level import not at top of file (intentional in CLI)
    "E501",   # Line too long (handled by line-length)
    "F403",   # import * used; unable to detect undefined names (acceptable in __init__.py)
    "I001",   # import block is un-sorted or un-formatted
    "N802",   # Function name should be lowercase
    "UP007",  # use `X | Y` for type annotations
]

exclude = [
    "*.na",
    ".git",
    ".pytest_cache",
    ".ruff_cache",
    ".venv",
    "__pycache__",
    "dana.egg-info",
    "**/.archived/**",
]

[tool.pyright]
reportAttributeAccessIssue = false
reportGeneralTypeIssues = false
reportAssignmentType = false

[tool.mypy]
python_version = "3.12"
check_untyped_defs = true
disallow_any_generics = true
no_implicit_reexport = true
warn_redundant_casts = true
warn_return_any = true
warn_unused_configs = true
warn_unused_ignores = true

[[tool.mypy.overrides]]
module = "tests.*"
ignore_errors = true

[[tool.mypy.overrides]]
module = "dana.core.lang.interpreter.*"
disallow_untyped_defs = true<|MERGE_RESOLUTION|>--- conflicted
+++ resolved
@@ -30,6 +30,49 @@
     "google-cloud-aiplatform",
     "httpx>=0.27.0",
     "llama-index",
+    "openai>=1.55.3",
+    # Language Processing
+    "lark",
+    # Data Processing
+    "pandas",
+    "matplotlib",
+    "seaborn",
+    # Database & Storage
+    "sqlalchemy",
+    # Networking & I/O
+    "aiohttp",
+    "aioconsole",
+    "websockets",
+    # Configuration & Utilities
+    "python-dotenv",
+    "pyyaml",
+    "structlog",
+    # Interactive Features
+    "prompt-toolkit",
+    "pygments",
+    "textual",
+    "pyperclip",
+    # Web Automation
+    "playwright",
+    # API Server
+    "fastapi",
+    "uvicorn",
+    # Testing Frameworks
+    # "datest",  # TODO: publish `datest` on PyPI
+    "pytest",
+    "pytest-asyncio",
+    "pytest-mock",
+    # Language Server Protocol
+    "lsprotocol",
+    "pygls",
+    # Agent Integration
+    "python-a2a>=0.5.9",
+    # Misc / Other
+    "tqdm",
+    "aicapture",
+    "python-lsp-server[all]>=1.13.0",
+    "pyright>=1.1.403",
+    "jedi>=0.19.2",
     "llama-index-embeddings-openai>=0.3.1",
     "llama-index-llms-cohere>=0.5.0",
     "llama-index-vector-stores-duckdb>=0.4.6",
@@ -79,13 +122,8 @@
     # API Server
     "fastapi",
     "uvicorn",
-<<<<<<< HEAD
 
     # Testing Framework (needed for Dana runtime)
-=======
-    # Testing Frameworks
-    # "datest",  # TODO: publish `datest` on PyPI
->>>>>>> ad3d2f76
     "pytest",
     "pytest-asyncio",
     "pytest-mock",
