--- conflicted
+++ resolved
@@ -15,11 +15,7 @@
 
 [project]
 name = "dana"
-<<<<<<< HEAD
 version = "0.5.5"
-=======
-version = "0.5.1.a0"
->>>>>>> dc05bc04
 description = "Dana programming language for Domain-Aware Neurosymbolic Agents"
 readme = "README.md"
 requires-python = ">=3.12"
