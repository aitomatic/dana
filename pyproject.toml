--- conflicted
+++ resolved
@@ -23,19 +23,11 @@
     { name = "Christopher Nguyen", email = "ctn@aitomatic.com" },
 ]
 maintainers = [
-<<<<<<< HEAD
-    {name = "Vinh Luong", email = "vinh@aitomatic.com"},
-    {name = "Annie Ha", email = "annie@aitomatic.com"},
-    {name = "Lam Nguyen", email = "lam@aitomatic.com"},
-    {name = "Roy Vu", email = "roy@aitomatic.com"},
-    {name = "Sang Dinh", email = "sang@aitomatic.com"},
-=======
     { name = "Vinh Luong", email = "vinh@aitomatic.com" },
     { name = "Annie Ha", email = "annie@aitomatic.com" },
     { name = "Lam Nguyen", email = "lam@aitomatic.com" },
     { name = "Roy Vu", email = "roy@aitomatic.com" },
     { name = "Sang Dinh", email = "sang@aitomatic.com" },
->>>>>>> 58c91cf5
 ]
 
 # Core dependencies organized by functionality
