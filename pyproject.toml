--- conflicted
+++ resolved
@@ -136,13 +136,10 @@
     "pymupdf>=1.25.3", # PDF processing and manipulation library
     "llama-index-embeddings-azure-openai>=0.3.9",
     "llama-index-llms-azure-openai>=0.3.4",
-<<<<<<< HEAD
     "llama-index-embeddings-ibm>=0.3.1",
-=======
     "llama-search>=0.3.4",
     "build>=1.3.0",
     "twine>=6.1.0",
->>>>>>> 24dbb524
 ]
 
 # Command-line entry points
