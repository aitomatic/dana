--- conflicted
+++ resolved
@@ -79,17 +79,12 @@
     "llama-index-llms-cohere>=0.5.0",
     "llama-index-vector-stores-duckdb>=0.4.6",
     "llama-index-vector-stores-postgres>=0.5.5",
-<<<<<<< HEAD
-
-
     "pymupdf>=1.25.3",  # PDF processing and manipulation library
     "pillow>=11.1.0",  # Python Imaging Library for image processing
     "numpy>=2.2.3",  # Numerical computing library for array operations
     "opencv-python>=4.11.0.86",  # Computer vision library for image processing
     "loguru>=0.7.3",  # Better logging library than Python's built-in logging
-=======
     "textual-dev>=1.7.0",
->>>>>>> e45215a4
 ]
 
 # Optional dependency groups
