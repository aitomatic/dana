# Makefile - Dana Development Commands
# Copyright © 2025 Aitomatic, Inc. Licensed under the MIT License.

# =============================================================================
# Dana Development Makefile - Essential Commands Only
# =============================================================================

# UV command helper - use system uv if available, otherwise fallback to ~/.local/bin/uv
UV_CMD = $(shell command -v uv 2>/dev/null || echo ~/.local/bin/uv)

# Default target
.DEFAULT_GOAL := help

# All targets are phony (don't create files)
.PHONY: help help-more quickstart install setup-dev sync test dana clean lint format fix check mypy \
	install-ollama start-ollama install-vllm start-vllm install-vscode install-cursor install-vim install-emacs \
	docs-serve docs-build docs-deps test-fast test-cov update-deps dev security validate-config release-check

# =============================================================================
# Help & Quick Start
# =============================================================================

help: ## Show essential Dana commands
	@echo ""
	@echo "\033[1m\033[34mDana Development Commands\033[0m"
	@echo "\033[1m=====================================\033[0m"
	@echo ""
	@echo "\033[1mGetting Started:\033[0m"
	@echo "  \033[36mquickstart\033[0m      🚀 Get Dana running in 30 seconds!"
	@echo "  \033[36minstall\033[0m         📦 Install package and dependencies"
	@echo "  \033[36msetup-dev\033[0m       🛠️  Install with development dependencies"
	@echo ""
	@echo "\033[1mUsing Dana:\033[0m"
	@echo "  \033[36mdana\033[0m            🚀 Start the Dana REPL"
	@echo "  \033[36mtest\033[0m            🧪 Run all tests"
	@echo ""
	@echo "\033[1mCode Quality:\033[0m"
	@echo "  \033[36mlint\033[0m            🔍 Check code style and quality"
	@echo "  \033[36mformat\033[0m          ✨ Format code automatically"
	@echo "  \033[36mfix\033[0m             🔧 Auto-fix all fixable code issues"
	@echo ""
	@echo "\033[1mLLM Integration:\033[0m"
	@echo "  \033[36minstall-ollama\033[0m  🦙 Install Ollama for local inference"
	@echo "  \033[36minstall-vllm\033[0m    ⚡ Install vLLM for local inference"
	@echo ""
	@echo "\033[1mEditor Support:\033[0m"
	@echo "  \033[36minstall-vscode\033[0m  📝 Install VS Code extension with LSP"
	@echo "  \033[36minstall-cursor\033[0m  🎯 Install Cursor extension with LSP"
	@echo "  \033[36minstall-vim\033[0m     ⚡ Install Vim/Neovim support with LSP"
	@echo "  \033[36minstall-emacs\033[0m   🌟 Install Emacs support with LSP"
	@echo ""
	@echo "\033[1mMaintenance:\033[0m"
	@echo "  \033[36mclean\033[0m           🧹 Clean build artifacts and caches"
	@echo ""
	@echo "\033[33mTip: Run 'make help-more' for additional commands\033[0m"
	@echo ""

help-more: ## Show all available commands including advanced ones
	@echo ""
	@echo "\033[1m\033[34mDana Development Commands (Complete)\033[0m"
	@echo "\033[1m==========================================\033[0m"
	@echo ""
	@echo "\033[1mGetting Started:\033[0m"
	@awk 'BEGIN {FS = ":.*?## "} /^(quickstart|install|setup-dev|sync).*:.*?## / {printf "  \033[36m%-18s\033[0m %s\n", $$1, $$2}' $(MAKEFILE_LIST)
	@echo ""
	@echo "\033[1mUsing Dana:\033[0m"
	@awk 'BEGIN {FS = ":.*?## "} /^(dana|test|run).*:.*?## / {printf "  \033[36m%-18s\033[0m %s\n", $$1, $$2}' $(MAKEFILE_LIST)
	@echo ""
	@echo "\033[1mAdvanced Testing:\033[0m"
	@awk 'BEGIN {FS = ":.*?## MORE: "} /^test.*:.*?## MORE:/ {printf "  \033[36m%-18s\033[0m %s\n", $$1, $$2}' $(MAKEFILE_LIST)
	@echo ""
	@echo "\033[1mCode Quality:\033[0m"
	@awk 'BEGIN {FS = ":.*?## "} /^(lint|format|check|fix|mypy).*:.*?## / {printf "  \033[36m%-18s\033[0m %s\n", $$1, $$2}' $(MAKEFILE_LIST)
	@echo ""
	@echo "\033[1mLLM Integration:\033[0m"
	@awk 'BEGIN {FS = ":.*?## "} /^(install-ollama|start-ollama|install-vllm|start-vllm).*:.*?## / {printf "  \033[36m%-18s\033[0m %s\n", $$1, $$2}' $(MAKEFILE_LIST)
	@echo ""
	@echo "\033[1mEditor Support:\033[0m"
	@awk 'BEGIN {FS = ":.*?## "} /^(install-vscode|install-cursor|install-vim|install-emacs).*:.*?## / {printf "  \033[36m%-18s\033[0m %s\n", $$1, $$2}' $(MAKEFILE_LIST)
	@echo ""
	@echo "\033[1mDevelopment & Release:\033[0m"
	@awk 'BEGIN {FS = ":.*?## MORE: "} /^(update-deps|dev|security|validate-config|release-check|docs-build|docs-deps).*:.*?## MORE:/ {printf "  \033[36m%-18s\033[0m %s\n", $$1, $$2}' $(MAKEFILE_LIST)
	@echo ""
	@echo "\033[1mMaintenance:\033[0m"
	@awk 'BEGIN {FS = ":.*?## "} /^(clean|docs-serve).*:.*?## / {printf "  \033[36m%-18s\033[0m %s\n", $$1, $$2}' $(MAKEFILE_LIST)
	@echo ""

# Check if uv is installed, install if missing
check-uv:
	@if ! command -v uv >/dev/null 2>&1 && ! test -f ~/.local/bin/uv; then \
		echo "🔧 uv not found, installing..."; \
		curl -LsSf https://astral.sh/uv/install.sh | sh; \
		echo "✅ uv installed successfully"; \
	else \
		echo "✅ uv already available"; \
	fi

quickstart: check-uv ## 🚀 QUICK START: Get Dana running in 30 seconds!
	@echo ""
	@echo "🚀 \033[1m\033[32mDana Quick Start\033[0m"
	@echo "==================="
	@echo ""
	@echo "📦 Installing dependencies..."
	@$(UV_CMD) sync --quiet
	@echo "🔧 Setting up environment..."
	@if [ ! -f .env ]; then \
		cp .env.example .env; \
		echo "📝 Created .env file from template"; \
	else \
		echo "📝 .env file already exists"; \
	fi
	@echo ""
	@echo "🎉 \033[1m\033[32mReady to go!\033[0m"
	@echo ""
	@echo "\033[1mNext: Add your API key to .env, then:\033[0m"
	@echo "  \033[36mmake dana\033[0m    # Start Dana REPL"
	@echo "  \033[36mmake test\033[0m    # Run tests"
	@echo ""
	@echo "\033[33m💡 Tip: Run 'open .env' to edit your API keys\033[0m"
	@echo ""

# =============================================================================
# Setup & Installation
# =============================================================================

install: ## Install package and dependencies
	@echo "📦 Installing dependencies..."
	$(UV_CMD) sync --extra dev

setup-dev: ## Install with development dependencies and setup tools
	@echo "🛠️  Installing development dependencies..."
	$(UV_CMD) sync --extra dev
	@echo "🔧 Setting up development tools..."
	$(UV_CMD) run pre-commit install
	@echo "📝 Installing LSP dependencies..."
	$(UV_CMD) run pip install lsprotocol pygls
	@echo "✅ Development environment ready!"

sync: ## Sync dependencies with uv.lock
	@echo "🔄 Syncing dependencies..."
	$(UV_CMD) sync

# =============================================================================
# Usage
# =============================================================================

dana: ## Start the Dana REPL
	@echo "🚀 Starting Dana REPL..."
	$(UV_CMD) run dana

test: ## Run all tests
	@echo "🧪 Running tests..."
	DANA_MOCK_LLM=true $(UV_CMD) run pytest tests/

# =============================================================================
# Code Quality
# =============================================================================

lint: ## Check code style and quality
	@echo "🔍 Running linting checks..."
	$(UV_CMD) run ruff check .

format: ## Format code automatically
	@echo "✨ Formatting code..."
	$(UV_CMD) run ruff format .

check: lint ## Run all code quality checks
	@echo "📝 Checking code formatting..."
	$(UV_CMD) run ruff format --check .
	@echo "✅ All quality checks completed!"

fix: ## Auto-fix all fixable code issues
	@echo "🔧 Auto-fixing code issues..."
	$(UV_CMD) run ruff check --fix .
	$(UV_CMD) run ruff format .
	@echo "🔧 Applied all auto-fixes!"

mypy: ## Run type checking
	@echo "🔍 Running type checks..."
	$(UV_CMD) run mypy .

# =============================================================================
# LLM Integration
# =============================================================================

install-ollama: ## Install Ollama for local model inference
	@echo "🦙 Installing Ollama for Dana..."
	@./bin/ollama/install.sh

start-ollama: ## Start Ollama with Dana configuration
	@echo "🚀 Starting Ollama for Dana..."
	@./bin/ollama/start.sh

install-vllm: ## Install vLLM for local model inference
	@echo "⚡ Installing vLLM for Dana..."
	@./bin/vllm/install.sh

start-vllm: ## Start vLLM server with interactive model selection
	@echo "🚀 Starting vLLM for Dana..."
	@./bin/vllm/start.sh

install-vscode: ## Install VS Code extension with LSP support
	@echo "📝 Installing Dana VS Code extension..."
	@./bin/vscode/install.sh

install-cursor: ## Install Cursor extension with LSP support
	@echo "🎯 Installing Dana Cursor extension..."
	@./bin/cursor/install.sh

install-vim: ## Install Vim/Neovim support with LSP
	@echo "⚡ Installing Dana Vim/Neovim support..."
	@./bin/vim/install.sh

install-emacs: ## Install Emacs support with LSP
	@echo "🌟 Installing Dana Emacs support..."
	@./bin/emacs/install.sh

# =============================================================================
# Maintenance & Documentation
# =============================================================================

clean: ## Clean build artifacts and caches
	@echo "🧹 Cleaning build artifacts..."
	rm -rf build/ dist/ *.egg-info/ .pytest_cache/ .coverage htmlcov/
	find . -type d -name __pycache__ -exec rm -rf {} + 2>/dev/null || true
	find . -type f -name "*.pyc" -delete 2>/dev/null || true
	rm -rf .ruff_cache/ .mypy_cache/

docs-serve: ## Serve documentation locally
	@echo "📚 Serving docs at http://localhost:8000"
	@if [ -f mkdocs.yml ]; then \
		$(UV_CMD) run --extra docs mkdocs serve; \
	else \
		echo "❌ mkdocs.yml not found. Documentation not configured."; \
	fi

docs-build: ## MORE: Build documentation with strict validation
	@echo "📖 Building documentation with strict validation..."
	@if [ -f mkdocs.yml ]; then \
		$(UV_CMD) run --extra docs mkdocs build --strict; \
	else \
		echo "❌ mkdocs.yml not found. Documentation not configured."; \
	fi

docs-deps: ## MORE: Install documentation dependencies
	@echo "📚 Installing documentation dependencies..."
	$(UV_CMD) sync --extra docs

# =============================================================================
# Advanced/Comprehensive Targets (shown in help-more)
# =============================================================================

test-fast: ## MORE: Run fast tests only (excludes live/deep tests)
	@echo "⚡ Running fast tests..."
	DANA_MOCK_LLM=true $(UV_CMD) run pytest -m "not live and not deep" tests/

test-cov: ## MORE: Run tests with coverage report
	@echo "📊 Running tests with coverage..."
	DANA_MOCK_LLM=true $(UV_CMD) run pytest --cov=dana --cov-report=html --cov-report=term tests/
	@echo "📈 Coverage report generated in htmlcov/"

update-deps: ## MORE: Update dependencies to latest versions
	@echo "⬆️  Updating dependencies..."
	$(UV_CMD) lock --upgrade

dev: setup-dev check test-fast ## MORE: Complete development setup and verification
	@echo ""
	@echo "🎉 \033[1m\033[32mDevelopment environment is ready!\033[0m"
	@echo ""
	@echo "Next steps:"
	@echo "  • Run '\033[36mmake dana\033[0m' to start the Dana REPL"
	@echo "  • Run '\033[36mmake test\033[0m' to run tests"
	@echo "  • Run '\033[36mmake check\033[0m' for code quality checks"
	@echo ""

security: ## MORE: Run security checks on codebase
	@echo "🔒 Running security checks..."
	@if command -v bandit >/dev/null 2>&1; then \
		$(UV_CMD) run bandit -r dana/ -f json -o security-report.json || echo "⚠️  Security issues found - check security-report.json"; \
		$(UV_CMD) run bandit -r dana/; \
	else \
		echo "❌ bandit not available. Install with: uv add bandit"; \
	fi

validate-config: ## MORE: Validate project configuration files
	@echo "⚙️  Validating configuration..."
	@echo "📝 Checking pyproject.toml..."
	@python3 -c "import tomllib; tomllib.load(open('pyproject.toml','rb')); print('✅ pyproject.toml is valid')"
	@if [ -f dana_config.json ]; then \
		echo "📝 Checking dana_config.json..."; \
		python3 -c "import json; json.load(open('dana_config.json')); print('✅ dana_config.json is valid')"; \
	fi
	@if [ -f mkdocs.yml ]; then \
		echo "📝 Checking mkdocs.yml..."; \
		python3 -c "import yaml; yaml.safe_load(open('mkdocs.yml')); print('✅ mkdocs.yml is valid')"; \
	fi

release-check: clean check test-fast security validate-config ## MORE: Complete pre-release validation
	@echo ""
	@echo "🚀 \033[1m\033[32mRelease validation completed!\033[0m"
	@echo "=================================="
	@echo ""
	@echo "✅ Code quality checks passed"
	@echo "✅ Tests passed"
	@echo "✅ Security checks completed"
	@echo "✅ Configuration validated"
	@echo ""
	@echo "\033[33m🎯 Ready for release!\033[0m"
	@echo ""

# =============================================================================
# Package Building & Publishing
# =============================================================================

<<<<<<< HEAD
build: ## Build package distribution files
	@echo "📦 Building package..."
	$(UV_CMD) run python -m build

dist: clean build ## Clean and build distribution files
	@echo "✅ Distribution files ready in dist/"

check-dist: ## Validate built distribution files
	@echo "🔍 Checking distribution files..."
	$(UV_CMD) run twine check dist/*

publish: check-dist ## Upload to PyPI
	@echo "🚀 Publishing to PyPI..."
	$(UV_CMD) run twine upload --verbose dist/*
=======
run: dana ## Alias for 'dana' command 

build-frontend: ## Build the frontend (Vite React app) and copy to backend static
	cd dana/contrib/ui && npm i && npm run build

build-all: ## Build frontend and Python package
	build-frontend & uv run python -m build

local-server: ## Start the local server
	uv run python -m dana.api.server
>>>>>>> b6db4b73
<|MERGE_RESOLUTION|>--- conflicted
+++ resolved
@@ -312,7 +312,6 @@
 # Package Building & Publishing
 # =============================================================================
 
-<<<<<<< HEAD
 build: ## Build package distribution files
 	@echo "📦 Building package..."
 	$(UV_CMD) run python -m build
@@ -327,7 +326,6 @@
 publish: check-dist ## Upload to PyPI
 	@echo "🚀 Publishing to PyPI..."
 	$(UV_CMD) run twine upload --verbose dist/*
-=======
 run: dana ## Alias for 'dana' command 
 
 build-frontend: ## Build the frontend (Vite React app) and copy to backend static
@@ -337,5 +335,4 @@
 	build-frontend & uv run python -m build
 
 local-server: ## Start the local server
-	uv run python -m dana.api.server
->>>>>>> b6db4b73
+	uv run python -m dana.api.server