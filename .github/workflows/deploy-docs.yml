name: Deploy Documentation

on:
  push:
    branches: [ main ]
    paths:
      - 'docs/**'
      - 'mkdocs.yml'
      - '.github/workflows/deploy-docs.yml'
  workflow_dispatch:

permissions:
  contents: read
  pages: write
  id-token: write

concurrency:
  group: "pages"
  cancel-in-progress: false

jobs:
  build:
    runs-on: ubuntu-latest
    steps:
      - name: Checkout
        uses: actions/checkout@v4
        
      - name: Setup Python
        uses: actions/setup-python@v4
        with:
          python-version: '3.12'
          
      - name: Install dependencies
        run: |
          python -m pip install --upgrade pip
          pip install mkdocs-material mkdocs-git-revision-date-localized-plugin
          
      - name: Build documentation
        run: |
          mkdocs build --strict
          
      - name: Setup Pages
        uses: actions/configure-pages@v4
        
      - name: Upload artifact
        uses: actions/upload-pages-artifact@v3
        with:
          path: './site'

  deploy:
    environment:
      name: github-pages
<<<<<<< HEAD
      url: ${{ steps.deployment.outputs.page_url }}
=======
      url: https://aitomatic.github.io/dana/
>>>>>>> 73a123db
    runs-on: ubuntu-latest
    needs: build
    steps:
      - name: Deploy to GitHub Pages
        id: deployment
        uses: actions/deploy-pages@v4 <|MERGE_RESOLUTION|>--- conflicted
+++ resolved
@@ -24,24 +24,24 @@
     steps:
       - name: Checkout
         uses: actions/checkout@v4
-        
+
       - name: Setup Python
         uses: actions/setup-python@v4
         with:
           python-version: '3.12'
-          
+
       - name: Install dependencies
         run: |
           python -m pip install --upgrade pip
           pip install mkdocs-material mkdocs-git-revision-date-localized-plugin
-          
+
       - name: Build documentation
         run: |
           mkdocs build --strict
-          
+
       - name: Setup Pages
         uses: actions/configure-pages@v4
-        
+
       - name: Upload artifact
         uses: actions/upload-pages-artifact@v3
         with:
@@ -50,14 +50,10 @@
   deploy:
     environment:
       name: github-pages
-<<<<<<< HEAD
       url: ${{ steps.deployment.outputs.page_url }}
-=======
-      url: https://aitomatic.github.io/dana/
->>>>>>> 73a123db
     runs-on: ubuntu-latest
     needs: build
     steps:
       - name: Deploy to GitHub Pages
         id: deployment
-        uses: actions/deploy-pages@v4 +        uses: actions/deploy-pages@v4