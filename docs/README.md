--- conflicted
+++ resolved
@@ -7,50 +7,10 @@
 
 # OpenDXA Documentation
 
-<<<<<<< HEAD
-Complete documentation for the OpenDXA framework.
-=======
 This documentation provides guides and references for implementing and using the OpenDXA framework. For a comprehensive overview of the OpenDXA architecture and features, please refer to the [main README](../opendxa/README.md).
->>>>>>> 58caf608
 
 ## Documentation Structure
 
-<<<<<<< HEAD
-- **requirements/**: Domain-specific requirements documentation
-- **dxa.html**: API reference HTML documentation
-- **README.md**: Framework overview and getting started guide
-
-## Documentation
-
-The primary documentation for the OpenDXA framework is organized in several layers:
-
-1. **Framework Overview**
-   - Main README.md - High-level overview and getting started
-   - dxa/README.md - Detailed system architecture
-   - examples/README.md - Usage patterns and tutorials
-
-2. **Component Documentation**
-   - Each module has its own README.md
-   - Code is documented with comprehensive docstrings
-   - Examples demonstrate usage patterns
-
-3. **API Reference**
-   - Generated HTML documentation (dxa.html)
-   - Type hints and docstrings
-   - Usage examples
-
-```bash
-# View framework overview
-cat README.md
-
-# View system architecture
-cat dxa/README.md
-
-# View component documentation
-cat dxa/agent/README.md
-cat dxa/execution/workflow/README.md
-```
-=======
 ```text
 docs/
 ├── requirements/           # Domain-specific requirements
@@ -70,59 +30,16 @@
 2. **Domain Requirements**
    - [Domain Requirements Overview](requirements/README.md)
    - [Template](requirements/TEMPLATE.md)
->>>>>>> 58caf608
 
 3. **Technical Documentation**
    - [Agent System](../opendxa/agent/README.md)
    - [Execution System](../opendxa/execution/README.md)
    - [Common Utilities](../opendxa/common/README.md)
 
-<<<<<<< HEAD
-- [Agent System](../dxa/agent/README.md)
-  - [Core Components](../dxa/agent/README.md#core-components)
-  - [Capabilities](../dxa/agent/capability/README.md)
-  - [Resources](../dxa/agent/resource/README.md)
-  - [IO System](../dxa/agent/io/README.md)
-  - [State System](../dxa/agent/state/README.md)
-
-- [Execution System](../dxa/execution/README.md)
-  - [Workflow Layer](../dxa/execution/workflow/README.md)
-  - [Planning Layer](../dxa/execution/planning/README.md)
-  - [Reasoning Layer](../dxa/execution/reasoning/README.md)
-  - [Pipeline Layer](../dxa/execution/pipeline/README.md)
-
-- [Common Utilities](../dxa/common/README.md)
-  - [Logging](../dxa/common/utils/logging.py)
-  - [Graph Utilities](../dxa/common/graph.py)
-=======
 ## License
->>>>>>> 58caf608
 
 OpenDXA is licensed under the Apache License 2.0. See the [LICENSE](../LICENSE) file for details.
 
-<<<<<<< HEAD
-The OpenDXA Workflow system provides powerful process automation capabilities:
-
-1. **Workflow Management**
-   - Define complex workflows
-   - Manage dependencies
-   - Handle data flow
-   - Track execution state
-
-2. **Planning and Reasoning**
-   - Strategic decomposition
-   - Tactical execution
-   - Dynamic adaptation
-   - Progress monitoring
-
-3. **Integration Features**
-   - External system integration
-   - Resource management
-   - State persistence
-   - Error handling
-
-See [Workflow Documentation](../dxa/execution/workflow/README.md) for details.
-=======
 ---
 
 <p align="center">
@@ -131,5 +48,4 @@
 
 <p align="center">
 <a href="https://aitomatic.com">https://aitomatic.com</a>
-</p>
->>>>>>> 58caf608
+</p>