# OpenDXA API Reference

Complete reference documentation for OpenDXA framework components and the Dana programming language.

## 🚀 Quick Start

### Dana Language (Recommended Entry Point)
```python
# Import Dana - the main programming interface
import opendxa.dana as dana

# Execute Dana code
result = dana.eval('''
# AI-powered data analysis
data = [1, 4, 7, 2, 9, 3, 8, 5]
analysis = reason(f"Analyze this dataset: {data}")
log(f"Analysis: {analysis}")
analysis
''')

if result.success:
    print(f"Result: {result.result}")
    print(f"Output: {result.output}")
```

### OpenDXA Framework Components
```python
# Import OpenDXA common utilities
from opendxa.common import DXA_LOGGER, LLMResource, ConfigLoader

# Configure logging
DXA_LOGGER.configure(level=DXA_LOGGER.INFO, console=True)

# Load configuration
config = ConfigLoader().get_default_config()

# Create resources
llm = LLMResource()
```

## 📖 API Documentation

### Core Platform APIs

| Document | Description | Key Components |
|----------|-------------|----------------|
| **[Dana Sandbox](dana-sandbox.md)** | Main Dana execution API | `DanaSandbox`, `ExecutionResult`, `dana.run()`, `dana.eval()` |
| **[OpenDXA Common](opendxa-common.md)** | Shared framework utilities | Resources, mixins, configuration, logging |

### Dana Language Reference

| Document | Description | Key Topics |
|----------|-------------|------------|
| **[Core Functions](core-functions.md)** | Essential Dana functions | `reason()`, `log()`, `print()`, `log_level()` |
| **[Built-in Functions](built-in-functions.md)** | Pythonic built-in functions | `len()`, `sum()`, `max()`, `min()`, `abs()`, `round()` |
| **[Type System](type-system.md)** | Type hints and type checking | Variable types, function signatures, validation |
| **[Scoping System](scoping.md)** | Variable scopes and security | `private:`, `public:`, `system:`, `local:` |

### Advanced Features

| Document | Description | Key Topics |
|----------|-------------|------------|
| **[POET Decorators](poet-decorators.md)** | Function enhancement decorators | `@poet()` for Python, `@poet` for Dana, runtime `poet()` |
| **[Function Calling](function-calling.md)** | Function calls and imports | Dana→Dana, Dana→Python, Python→Dana |
| **[Sandbox Security](sandbox-security.md)** | Security model and restrictions | Sandboxing, context isolation, safety |

## 🎯 API by Use Case

### Getting Started with Dana
**Recommended Path:** [Dana Sandbox](dana-sandbox.md) → [Core Functions](core-functions.md) → [Type System](type-system.md)

```python
import opendxa.dana as dana

<<<<<<< HEAD
### POET Decorators
- **`@poet(domain="...", timeout=30.0, retries=3)`** - Python function enhancement
- **`@poet(...)`** - Dana function enhancement
- **`poet(func_name, args, **config)`** - Runtime function enhancement

### Built-in Functions
- `len(obj: any) -> int` - Get length of collections
- `sum(iterable: list) -> any` - Sum numeric values
- **`max(*args: any) -> any`** - Find maximum value
- **`min(*args: any) -> any`** - Find minimum value
- `abs(x: any) -> any` - Absolute value
- `round(x: float, digits: int = 0) -> any` - Round numbers
=======
# Your first Dana program
result = dana.eval('''
user_name: str = "Alice"
age: int = 25
>>>>>>> 6087f769

greeting = f"Hello {user_name}, you are {age} years old."
analysis = reason(f"Generate a personalized greeting for: {greeting}")

log(f"Generated: {analysis}")
analysis
''')
```

### Building Applications
**Recommended Path:** [OpenDXA Common](opendxa-common.md) → [Dana Sandbox](dana-sandbox.md) → [Function Calling](function-calling.md)

```python
from opendxa.common import DXA_LOGGER, LLMResource, Configurable
import opendxa.dana as dana

class AIApplication(Configurable):
    def __init__(self):
        super().__init__()
        self.dana_sandbox = dana.DanaSandbox(debug=True)
        self.llm = LLMResource()
        
    def process_request(self, user_input: str):
        dana_code = f'''
        user_request = "{user_input}"
        analysis = reason(f"Process this request: {{user_request}}")
        analysis
        '''
        
        result = self.dana_sandbox.eval(dana_code)
        return result.result if result.success else "Processing failed"
```

### Function Enhancement and Reliability
- [POET Decorators: Python enhancement](poet-decorators.md#python-poet-decorator) - `@poet()` for automatic optimization
- [POET Decorators: Dana enhancement](poet-decorators.md#dana-poet-decorator) - `@poet` for domain intelligence
- [POET Decorators: Runtime enhancement](poet-decorators.md#runtime-poet-function-dana) - `poet()` for dynamic enhancement

### AI and Reasoning
- [Core Functions: `reason()`](core-functions.md#reason) - LLM integration and AI reasoning
- [OpenDXA Common: LLMResource](opendxa-common.md#llmresource) - Direct LLM resource access
- [Type System: AI function signatures](type-system.md#ai-functions) - Type safety for AI operations

### Data Processing
- [Built-in Functions: Collections](built-in-functions.md#collection-functions) - `len()`, `sum()`, `max()`, `min()`
- [Type System: Data types](type-system.md#data-types) - `list`, `dict`, `tuple`, `set`
- [Dana Sandbox: Batch Processing](dana-sandbox.md#batch-processing) - Process multiple files

### Logging and Debugging
- [Core Functions: Logging](core-functions.md#logging-functions) - `log()`, `log_level()`
- [OpenDXA Common: DXALogger](opendxa-common.md#dxalogger) - Advanced logging features
- [Dana Sandbox: Debug Mode](dana-sandbox.md#debug-mode) - Execution debugging

### Security and Isolation
- [Scoping System](scoping.md) - Variable scope security model
- [Sandbox Security](sandbox-security.md) - Runtime security and isolation
- [Dana Sandbox: Security Considerations](dana-sandbox.md#security-considerations) - Safe code execution

### Integration and Extension
- [Function Calling](function-calling.md) - Dana↔Python integration
- [OpenDXA Common: Mixins](opendxa-common.md#mixins) - Reusable functionality
- [OpenDXA Common: Tool Integration](opendxa-common.md#tool-integration) - AI tool development

## 🔧 Development Workflow

### 1. Basic Dana Development
```python
import opendxa.dana as dana

# Development workflow
sandbox = dana.DanaSandbox(debug=True)

# Iterative development
code_v1 = "x = 10\nresult = x * 2"
result1 = sandbox.eval(code_v1)

# Build on previous results
code_v2 = "y = result + 5\nfinal = y"
result2 = sandbox.eval(code_v2)

print(f"Final result: {result2.result}")
```

### 2. Application Development
```python
from opendxa.common import Loggable, LLMResource
import opendxa.dana as dana

class DataAnalyzer(Loggable):
    def __init__(self):
        super().__init__()
        self.sandbox = dana.DanaSandbox()
        self.llm = LLMResource()
    
    def analyze_dataset(self, data: list):
        self.info(f"Analyzing dataset with {len(data)} items")
        
        # Use Dana for structured analysis
        dana_code = f'''
        dataset = {data}
        statistics = {{
            "mean": sum(dataset) / len(dataset),
            "max": max(dataset),
            "min": min(dataset),
            "size": len(dataset)
        }}
        
        # AI-powered insights
        insight = reason(f"Provide insights for dataset statistics: {{statistics}}")
        
        {{
            "statistics": statistics,
            "ai_insight": insight
        }}
        '''
        
        result = self.sandbox.eval(dana_code)
        
        if result.success:
            self.info("Analysis completed successfully")
            return result.result
        else:
            self.error(f"Analysis failed: {result.error}")
            return None

# Usage
analyzer = DataAnalyzer()
analysis = analyzer.analyze_dataset([1, 5, 3, 8, 2, 9, 4, 7])
```

### 3. Production Integration
```python
from fastapi import FastAPI, HTTPException
from opendxa.common import DXA_LOGGER, OpenDXAError
import opendxa.dana as dana

app = FastAPI()

# Configure production logging
DXA_LOGGER.configure(level=DXA_LOGGER.INFO, console=True)

# Global Dana sandbox for request processing
dana_sandbox = dana.DanaSandbox()

@app.post("/process")
async def process_data(data: dict):
    """Production endpoint using Dana for data processing."""
    try:
        DXA_LOGGER.info(f"Processing request with {len(data)} keys")
        
        # Use Dana for processing logic
        dana_code = f'''
        input_data = {data}
        
        # Process data with AI reasoning
        analysis = reason(f"Process and analyze: {{input_data}}")
        
        # Log processing
        log(f"Processed data with keys: {{list(input_data.keys())}}")
        
        {{
            "processed_data": input_data,
            "analysis": analysis,
            "status": "completed"
        }}
        '''
        
        result = dana_sandbox.eval(dana_code)
        
        if result.success:
            DXA_LOGGER.info("Request processed successfully")
            return result.result
        else:
            DXA_LOGGER.error(f"Dana processing failed: {result.error}")
            raise HTTPException(status_code=500, detail="Processing failed")
            
    except OpenDXAError as e:
        DXA_LOGGER.error(f"OpenDXA error: {e}")
        raise HTTPException(status_code=500, detail="Service error")
```

## 📋 API Implementation Status

| Component | Status | Documentation | Coverage |
|-----------|--------|---------------|----------|
| **Core Platform** |
| Dana Sandbox | ✅ Complete | [dana-sandbox.md](dana-sandbox.md) | 100% |
| OpenDXA Common | ✅ Complete | [opendxa-common.md](opendxa-common.md) | 95% |
| **Dana Language** |
| Core Functions | ✅ Complete | [core-functions.md](core-functions.md) | 100% |
| Built-in Functions | ✅ Complete | [built-in-functions.md](built-in-functions.md) | 100% |
| Type System | ✅ Complete | [type-system.md](type-system.md) | 100% |
| Scoping System | ✅ Complete | [scoping.md](scoping.md) | 100% |
| **Advanced Features** |
| Function Calling | ✅ Complete | [function-calling.md](function-calling.md) | 95% |
| Sandbox Security | ✅ Complete | [sandbox-security.md](sandbox-security.md) | 90% |

## 🔍 Quick Reference

### Essential Imports
```python
# Dana programming
import opendxa.dana as dana

# OpenDXA framework
from opendxa.common import (
    DXA_LOGGER, ConfigLoader, LLMResource,
    Loggable, ToolCallable, Configurable,
    OpenDXAError, LLMError, ResourceError
)

# Advanced Dana features
from opendxa.dana.sandbox.sandbox_context import SandboxContext
```

### Core APIs at a Glance

| API | Purpose | Example |
|-----|---------|---------|
| `dana.eval(code)` | Execute Dana code | `dana.eval("x = 10\nx * 2")` |
| `dana.run(file)` | Execute Dana file | `dana.run("script.na")` |
| `DanaSandbox()` | Persistent execution context | `sandbox = dana.DanaSandbox(debug=True)` |
| `LLMResource()` | Direct LLM access | `llm = LLMResource(); llm.generate("prompt")` |
| `DXA_LOGGER` | Framework logging | `DXA_LOGGER.info("message")` |
| `ConfigLoader()` | Configuration management | `config = ConfigLoader().get_default_config()` |

### Dana Language Quick Reference
```dana
# Variables with type hints
name: str = "Alice"
age: int = 25
scores: list = [95, 87, 92]

# AI reasoning
analysis: str = reason(f"Analyze scores: {scores}")

# Scoping
private:secret = "hidden-data"      # Private scope
public:shared = "visible-data"      # Public scope
system:config = {"debug": true}     # System scope
local_var = "function-local"        # Local scope (default)

# Built-in functions
total = sum(scores)
average = total / len(scores)
best_score = max(scores)

# Logging and output
log(f"Average score: {average}", "info")
print(f"Best score: {best_score}")
```

## 🛠️ Testing Your Setup

### Verify Dana Installation
```python
import opendxa.dana as dana

# Test basic functionality
result = dana.eval('''
# Test computation
x = 10
y = 20
result = x + y

# Test logging
log(f"Computation: {x} + {y} = {result}")

# Test AI (if LLM configured)
# insight = reason("What is 10 + 20?")

result
''')

print(f"Success: {result.success}")
print(f"Result: {result.result}")
print(f"Output: {result.output}")
```

### Verify OpenDXA Common
```python
from opendxa.common import DXA_LOGGER, ConfigLoader

# Test logging
DXA_LOGGER.configure(level=DXA_LOGGER.INFO, console=True)
DXA_LOGGER.info("OpenDXA Common is working!")

# Test configuration
try:
    config = ConfigLoader().get_default_config()
    print("✓ Configuration system working")
except Exception as e:
    print(f"Configuration warning: {e}")

print("✓ OpenDXA Common verified")
```

## 🔗 Related Documentation

### Getting Started
- [Setup Guide](../../setup/README.md) - Installation and configuration
- [Troubleshooting](../../troubleshooting/README.md) - Common issues and solutions

### Learning Resources
- [Recipes](../../recipes/README.md) - Practical examples and patterns
- [Dana Language Specification](../../../design/01_dana_language_specification/overview.md) - Complete language reference

<<<<<<< HEAD
| Feature | Status | Documentation |
|---------|--------|---------------|
| Core Functions | ✅ Complete | [core-functions.md](core-functions.md) |
| POET Decorators | ✅ Complete | [poet-decorators.md](poet-decorators.md) |
| Built-in Functions | ✅ Complete | [built-in-functions.md](built-in-functions.md) |
| Type System | ✅ Complete | [type-system.md](type-system.md) |
| Scoping System | ✅ Complete | [scoping.md](scoping.md) |
| Function Calling | ✅ Complete | [function-calling.md](function-calling.md) |
| Sandbox Security | ✅ Complete | [sandbox-security.md](sandbox-security.md) |
=======
### Contributing
- [Contribution Guidelines](../../../for-contributors/README.md) - How to contribute to OpenDXA
- [Architecture Guide](../../../for-contributors/architecture/README.md) - System architecture details
>>>>>>> 6087f769

## 🤝 Community & Support

- **Documentation Issues:** Found an error or want to improve the API docs? See our [contribution guidelines](../../../for-contributors/README.md)
- **Questions:** Join our [Discord community](https://discord.gg/6jGD4PYk) for real-time help
- **Bug Reports:** Submit issues on our [GitHub repository](https://github.com/aitomatic/opendxa)

---

<p align="center">
Copyright © 2025 Aitomatic, Inc. Licensed under the <a href="../../../../LICENSE.md">MIT License</a>.
<br/>
<a href="https://aitomatic.com">https://aitomatic.com</a>
</p><|MERGE_RESOLUTION|>--- conflicted
+++ resolved
@@ -64,15 +64,44 @@
 | **[Function Calling](function-calling.md)** | Function calls and imports | Dana→Dana, Dana→Python, Python→Dana |
 | **[Sandbox Security](sandbox-security.md)** | Security model and restrictions | Sandboxing, context isolation, safety |
 
-## 🎯 API by Use Case
-
-### Getting Started with Dana
-**Recommended Path:** [Dana Sandbox](dana-sandbox.md) → [Core Functions](core-functions.md) → [Type System](type-system.md)
-
-```python
-import opendxa.dana as dana
-
-<<<<<<< HEAD
+## Quick Start
+
+### Basic Dana Program with Type Hints
+```dana
+# Variable type annotations
+user_data: dict = {"name": "Alice", "age": 25}
+temperature: float = 98.6
+is_active: bool = true
+
+# Function with typed parameters and return type
+def analyze_user_data(data: dict, threshold: float) -> dict:
+ # Use core functions with proper types
+ log(f"Analyzing data for user: {data['name']}", "info")
+
+ # AI reasoning with type hints
+ analysis: str = reason(f"Analyze user data: {data}")
+
+ # Return structured result
+ return {
+ "user": data["name"],
+ "analysis": analysis,
+ "temperature_ok": temperature < threshold,
+ "status": "complete"
+ }
+
+# Call function with type safety
+result: dict = analyze_user_data(user_data, 100.0)
+print("Analysis result:", result)
+```
+
+## 📖 Function Reference Quick Lookup
+
+### Core Functions
+- `reason(prompt: str, options: dict = {}) -> str` - LLM-powered reasoning
+- **`print(*args: any) -> None`** - Print output with space separation
+- `log(message: str, level: str = "info") -> None` - Log messages
+- `log_level(level: str) -> None` - Set global log level
+
 ### POET Decorators
 - **`@poet(domain="...", timeout=30.0, retries=3)`** - Python function enhancement
 - **`@poet(...)`** - Dana function enhancement
@@ -85,44 +114,19 @@
 - **`min(*args: any) -> any`** - Find minimum value
 - `abs(x: any) -> any` - Absolute value
 - `round(x: float, digits: int = 0) -> any` - Round numbers
-=======
-# Your first Dana program
-result = dana.eval('''
-user_name: str = "Alice"
-age: int = 25
->>>>>>> 6087f769
-
-greeting = f"Hello {user_name}, you are {age} years old."
-analysis = reason(f"Generate a personalized greeting for: {greeting}")
-
-log(f"Generated: {analysis}")
-analysis
-''')
-```
-
-### Building Applications
-**Recommended Path:** [OpenDXA Common](opendxa-common.md) → [Dana Sandbox](dana-sandbox.md) → [Function Calling](function-calling.md)
-
-```python
-from opendxa.common import DXA_LOGGER, LLMResource, Configurable
-import opendxa.dana as dana
-
-class AIApplication(Configurable):
-    def __init__(self):
-        super().__init__()
-        self.dana_sandbox = dana.DanaSandbox(debug=True)
-        self.llm = LLMResource()
-        
-    def process_request(self, user_input: str):
-        dana_code = f'''
-        user_request = "{user_input}"
-        analysis = reason(f"Process this request: {{user_request}}")
-        analysis
-        '''
-        
-        result = self.dana_sandbox.eval(dana_code)
-        return result.result if result.success else "Processing failed"
-```
+
+### Type System
+- Basic Types: `int`, `float`, `str`, `bool`, `list`, `dict`, `tuple`, `set`, `None`, `any`
+- Function Signatures: `def func(param: type) -> return_type:`
+- Variable Annotations: `variable: type = value`
+
+### Scoping
+- `private:` - Private scope (function-local, secure)
+- `public:` - Public scope (shared across contexts)
+- `system:` - System scope (runtime configuration)
+- `local:` - Local scope (default for function parameters)
+
+## Search by Use Case
 
 ### Function Enhancement and Reliability
 - [POET Decorators: Python enhancement](poet-decorators.md#python-poet-decorator) - `@poet()` for automatic optimization
@@ -274,131 +278,6 @@
 
 ## 📋 API Implementation Status
 
-| Component | Status | Documentation | Coverage |
-|-----------|--------|---------------|----------|
-| **Core Platform** |
-| Dana Sandbox | ✅ Complete | [dana-sandbox.md](dana-sandbox.md) | 100% |
-| OpenDXA Common | ✅ Complete | [opendxa-common.md](opendxa-common.md) | 95% |
-| **Dana Language** |
-| Core Functions | ✅ Complete | [core-functions.md](core-functions.md) | 100% |
-| Built-in Functions | ✅ Complete | [built-in-functions.md](built-in-functions.md) | 100% |
-| Type System | ✅ Complete | [type-system.md](type-system.md) | 100% |
-| Scoping System | ✅ Complete | [scoping.md](scoping.md) | 100% |
-| **Advanced Features** |
-| Function Calling | ✅ Complete | [function-calling.md](function-calling.md) | 95% |
-| Sandbox Security | ✅ Complete | [sandbox-security.md](sandbox-security.md) | 90% |
-
-## 🔍 Quick Reference
-
-### Essential Imports
-```python
-# Dana programming
-import opendxa.dana as dana
-
-# OpenDXA framework
-from opendxa.common import (
-    DXA_LOGGER, ConfigLoader, LLMResource,
-    Loggable, ToolCallable, Configurable,
-    OpenDXAError, LLMError, ResourceError
-)
-
-# Advanced Dana features
-from opendxa.dana.sandbox.sandbox_context import SandboxContext
-```
-
-### Core APIs at a Glance
-
-| API | Purpose | Example |
-|-----|---------|---------|
-| `dana.eval(code)` | Execute Dana code | `dana.eval("x = 10\nx * 2")` |
-| `dana.run(file)` | Execute Dana file | `dana.run("script.na")` |
-| `DanaSandbox()` | Persistent execution context | `sandbox = dana.DanaSandbox(debug=True)` |
-| `LLMResource()` | Direct LLM access | `llm = LLMResource(); llm.generate("prompt")` |
-| `DXA_LOGGER` | Framework logging | `DXA_LOGGER.info("message")` |
-| `ConfigLoader()` | Configuration management | `config = ConfigLoader().get_default_config()` |
-
-### Dana Language Quick Reference
-```dana
-# Variables with type hints
-name: str = "Alice"
-age: int = 25
-scores: list = [95, 87, 92]
-
-# AI reasoning
-analysis: str = reason(f"Analyze scores: {scores}")
-
-# Scoping
-private:secret = "hidden-data"      # Private scope
-public:shared = "visible-data"      # Public scope
-system:config = {"debug": true}     # System scope
-local_var = "function-local"        # Local scope (default)
-
-# Built-in functions
-total = sum(scores)
-average = total / len(scores)
-best_score = max(scores)
-
-# Logging and output
-log(f"Average score: {average}", "info")
-print(f"Best score: {best_score}")
-```
-
-## 🛠️ Testing Your Setup
-
-### Verify Dana Installation
-```python
-import opendxa.dana as dana
-
-# Test basic functionality
-result = dana.eval('''
-# Test computation
-x = 10
-y = 20
-result = x + y
-
-# Test logging
-log(f"Computation: {x} + {y} = {result}")
-
-# Test AI (if LLM configured)
-# insight = reason("What is 10 + 20?")
-
-result
-''')
-
-print(f"Success: {result.success}")
-print(f"Result: {result.result}")
-print(f"Output: {result.output}")
-```
-
-### Verify OpenDXA Common
-```python
-from opendxa.common import DXA_LOGGER, ConfigLoader
-
-# Test logging
-DXA_LOGGER.configure(level=DXA_LOGGER.INFO, console=True)
-DXA_LOGGER.info("OpenDXA Common is working!")
-
-# Test configuration
-try:
-    config = ConfigLoader().get_default_config()
-    print("✓ Configuration system working")
-except Exception as e:
-    print(f"Configuration warning: {e}")
-
-print("✓ OpenDXA Common verified")
-```
-
-## 🔗 Related Documentation
-
-### Getting Started
-- [Setup Guide](../../setup/README.md) - Installation and configuration
-- [Troubleshooting](../../troubleshooting/README.md) - Common issues and solutions
-
-### Learning Resources
-- [Recipes](../../recipes/README.md) - Practical examples and patterns
-- [Dana Language Specification](../../../design/01_dana_language_specification/overview.md) - Complete language reference
-
-<<<<<<< HEAD
 | Feature | Status | Documentation |
 |---------|--------|---------------|
 | Core Functions | ✅ Complete | [core-functions.md](core-functions.md) |
@@ -408,17 +287,10 @@
 | Scoping System | ✅ Complete | [scoping.md](scoping.md) |
 | Function Calling | ✅ Complete | [function-calling.md](function-calling.md) |
 | Sandbox Security | ✅ Complete | [sandbox-security.md](sandbox-security.md) |
-=======
-### Contributing
-- [Contribution Guidelines](../../../for-contributors/README.md) - How to contribute to OpenDXA
-- [Architecture Guide](../../../for-contributors/architecture/README.md) - System architecture details
->>>>>>> 6087f769
-
-## 🤝 Community & Support
-
-- **Documentation Issues:** Found an error or want to improve the API docs? See our [contribution guidelines](../../../for-contributors/README.md)
-- **Questions:** Join our [Discord community](https://discord.gg/6jGD4PYk) for real-time help
-- **Bug Reports:** Submit issues on our [GitHub repository](https://github.com/aitomatic/opendxa)
+
+## 🤝 Contributing
+
+Found an error or want to improve the API documentation? See our [contribution guidelines](../../../for-contributors/README.md).
 
 ---
 
