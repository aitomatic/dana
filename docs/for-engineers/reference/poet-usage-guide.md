--- conflicted
+++ resolved
@@ -37,15 +37,9 @@
 - The core operational intelligence
 
 **Runtime Provides Automatically:**
-<<<<<<< HEAD
 - **Perceive**: Fault-tolerant contextual input processing
 - **Enforce**: Error-free deterministic output generation  
 - **Train**: Continuous adaptation based on feedback signals
-=======
-- **Perceive**: Fault-tolerant contextual input processing with learning retrieval
-- **Encode**: Error-free deterministic output generation with validation and execution ID generation
-- **Train**: Continuous adaptation based on feedback signals and learning storage
->>>>>>> 6087f769
 
 ### Comment-Aware Context Analysis
 POET automatically extracts and analyzes:
@@ -282,13 +276,8 @@
 
 ## Integration Patterns (Dana-centric View)
 
-<<<<<<< HEAD
 This section focuses on how Dana engineers interact with POV-enabled functions and contribute to the POV lifecycle, primarily through Dana code.
 For details on the POV architecture itself, see the [POV Execution Model documentation](../../design/02_dana_runtime_and_execution/poet_functions.md).
-=======
-This section focuses on how Dana engineers interact with POET-enabled functions and contribute to the POET lifecycle, primarily through Dana code.
-For details on the POET architecture itself, see the [POET Execution Model documentation](../../design/02_dana_runtime_and_execution/poet_execution_model.md).
->>>>>>> 6087f769
 
 ### 1. Using POET-enabled Functions (e.g., `reason()`)
 
@@ -342,11 +331,7 @@
 
 Dana functions used in `Perceive` and `Encode` stages (and potentially `Operate` if structured to receive it) can access the `poet_status` dictionary. This allows for adaptive logic based on retry attempts, last failure reasons, perceived input, and the expected output type.
 
-<<<<<<< HEAD
 See the `pov_status` structure in the [POV Execution Model documentation](../../design/02_dana_runtime_and_execution/poet_functions.md#pov_status-in-dana).
-=======
-See the `poet_status` structure in the [POET Execution Model documentation](../../design/02_dana_runtime_and_execution/poet_execution_model.md#poet_status-in-dana).
->>>>>>> 6087f769
 
 ## 🎨 Best Practices for Dana Engineers with POET
 
