--- conflicted
+++ resolved
@@ -85,32 +85,6 @@
         """
         if isinstance(strategy, str) and self.strategy_class is not None:
             try:
-<<<<<<< HEAD
-                assert self.graph is not None
-                self.graph.update_node_status(current.node_id, ExecutionNodeStatus.IN_PROGRESS)
-                node = cast(ExecutionNode, current)
-
-                # Execute node and get its result signals
-                new_signals = await self.execute_node(node, context, prev_signals, upper_signals, lower_signals)
-                
-                # Propagate signals between layers
-                signals = []
-                if prev_signals and self._should_propagate_horizontal(prev_signals[0]):
-                    signals = prev_signals
-
-                signals.extend(new_signals)  # Add node's result signals first
-
-                # Update signals for next iteration
-                prev_signals = signals
-                all_signals.extend(signals)
-                
-                # Process signals (update node status, store results, etc)
-                self._process_node_signals(current.node_id, signals)
-                
-            except ConnectionError as e:  # pylint: disable=broad-exception-caught
-                self._handle_node_error(current.node_id, str(e))
-                all_signals.append(self._create_error_signal(current.node_id, str(e)))
-=======
                 self._strategy = self.strategy_class[strategy]
             except KeyError:
                 try:
@@ -228,7 +202,6 @@
             )
             
             if not next_nodes:
->>>>>>> 9be353f1
                 break
                 
             # For now, just take the first valid transition
