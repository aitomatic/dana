--- conflicted
+++ resolved
@@ -7,19 +7,6 @@
 from ..execution_context import ExecutionContext
 from ..execution_graph import ExecutionGraph
 from ..execution_types import (
-<<<<<<< HEAD
-    ExecutionNode,
-    ExecutionSignal,
-    ExecutionSignalType,
-    Objective,
-    ExecutionEdge
-)
-from ..execution_graph import ExecutionGraph
-from ..executor import Executor
-from .reasoning import Reasoning
-from ..planning.plan import Plan
-from ...common.graph import NodeType, Node
-=======
     ExecutionNode, 
     ExecutionSignal, 
     Objective, 
@@ -28,8 +15,6 @@
 )
 from ...common.graph import NodeType
 from .reasoning_strategy import ReasoningStrategy
->>>>>>> b6f112f7
-
 
 class ReasoningExecutor(Executor[ReasoningStrategy]):
     """Executes reasoning tasks using LLM-based reasoning.
@@ -54,126 +39,6 @@
         super().__init__(depth=2)
         self.strategy = strategy
         self.layer = "reasoning"
-<<<<<<< HEAD
-        self._configure_logger()
-
-    async def execute(self, upper_graph: ExecutionGraph, context: ExecutionContext,
-                      upper_signals: Optional[List[ExecutionSignal]] = None) -> List[ExecutionSignal]:
-        """Execute using reasoning strategy."""
-        # Create reasoning graph based on strategy
-        current_planning_node = upper_graph.get_current_node()
-        reasoning = self._create_reasoning(current_planning_node)
-        self.graph = reasoning
-
-        # Update context with new reasoning
-        context.current_reasoning = reasoning
-
-        # Execute reasoning through base executor
-        return await super().execute(upper_graph=reasoning, context=context, upper_signals=upper_signals)
-
-    async def execute_node(self, node: ExecutionNode, context: ExecutionContext,
-                           prev_signals: Optional[List[ExecutionSignal]] = None,
-                           upper_signals: Optional[List[ExecutionSignal]] = None,
-                           lower_signals: Optional[List[ExecutionSignal]] = None) -> List[ExecutionSignal]:
-        """Execute a reasoning node using LLM."""
-        if not context.reasoning_llm:
-            raise ValueError("No reasoning LLM configured in context")
-
-        # TODO: use upper_signals and prev_signals somehow?
-
-        # Safety: make sure our graph is set
-        if self.graph is None and context.current_reasoning:
-            self.graph = context.current_reasoning
-
-        if context.current_reasoning is None and self.graph:
-            context.current_reasoning = cast(Reasoning, self.graph)
-
-        # Update cursor to current node
-        self.graph.update_cursor(node.node_id)
-
-        if node.node_type in [NodeType.START, NodeType.END]:
-            return []   # Start and end nodes just initialize/terminate flow
-
-        if self.strategy == ReasoningStrategy.DEFAULT:
-            return await self._execute_direct(node, context)
-        if self.strategy == ReasoningStrategy.CHAIN_OF_THOUGHT:
-            return await self._execute_cot(node, context)
-        if self.strategy == ReasoningStrategy.OODA:
-            return await self._execute_ooda(node, context)
-        if self.strategy == ReasoningStrategy.DANA:
-            return await self._execute_dana(node, context)
-        raise ValueError(f"Unknown strategy: {self.strategy}")
-
-    def _create_graph(self,
-                       upper_graph: ExecutionGraph,
-                       objective: Optional[Objective] = None,
-                       context: Optional[ExecutionContext] = None) -> ExecutionGraph:
-        """Create this layer's graph from the upper layer's graph."""
-        reasoning = self._create_reasoning(cast(Plan, upper_graph), objective)
-        assert context is not None
-        context.current_reasoning = reasoning
-        return cast(ExecutionGraph, reasoning)
-
-    def _create_reasoning(self, node: Node, objective: Optional[Objective] = None) -> Reasoning:
-        """Create reasoning graph based on strategy."""
-        reasoning = None
-        objective = objective or Objective(node.description)
-        assert objective is not None
-
-        if self.strategy == ReasoningStrategy.DEFAULT:
-            # Simple single-node reasoning
-            direct_node = ExecutionNode(
-                node_id="DIRECT_REASONING",
-                node_type=NodeType.TASK,
-                description=objective.original
-            )
-            reasoning = self._create_execution_graph([direct_node])
-        elif self.strategy == ReasoningStrategy.CHAIN_OF_THOUGHT:
-            # Add nodes for each reasoning step
-            node = ExecutionNode(
-                node_id="cot_reasoning",
-                node_type=NodeType.TASK,
-                description=f"Let's solve this step by step:\n{objective.original}"
-            )
-            reasoning = self._create_execution_graph([node])
-        # ... other strategies
-        if not reasoning:
-            raise ValueError(f"Failed to create reasoning graph for strategy {self.strategy}")
-        reasoning.objective = objective
-        return cast(Reasoning, reasoning)
-
-    async def _execute_direct(self, node: ExecutionNode, context: ExecutionContext) -> List[ExecutionSignal]:
-        """Execute direct LLM query."""
-        self.logger.info(
-            "Starting reasoning", 
-            extra={
-                'strategy': self.strategy.value,
-                'layer': 'reasoning',
-                'prompt': node.description[:50] + "...",
-                'plan_step': getattr(context.agent_state, 'current_step_index', 0)
-            }
-        )
-
-        assert context.reasoning_llm is not None
-        response = await context.reasoning_llm.query({"prompt": node.description})
-        
-        self.logger.debug(
-            "LLM response received",
-            extra={
-                'response_length': len(response),
-                'node': node.node_id,
-                'latency': getattr(context, 'llm_latency', 0)
-            }
-        )
-        
-        return [ExecutionSignal(
-            type=ExecutionSignalType.DATA_RESULT,
-            content={
-                "result": response,
-                "node": node.node_id
-            }
-        )]
-=======
         self.logger = logging.getLogger(f"dxa.execution.{self.layer}")
     
     async def execute_node(
@@ -369,7 +234,6 @@
         # Import here to avoid circular import
         from .reasoning import Reasoning
         return Reasoning
->>>>>>> b6f112f7
 
     def create_graph_from_node(
         self,
