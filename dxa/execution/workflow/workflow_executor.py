--- conflicted
+++ resolved
@@ -43,74 +43,6 @@
         self.plan_executor = plan_executor
         self.strategy = strategy
         self.layer = "workflow"
-<<<<<<< HEAD
-        self._configure_logger()
-
-    @property
-    def strategy(self) -> WorkflowStrategy:
-        """Get workflow strategy."""
-        if self._strategy == WorkflowStrategy.DEFAULT:
-            self._strategy = WorkflowStrategy.WORKFLOW_IS_PLAN
-        return self._strategy
-
-    @strategy.setter
-    def strategy(self, strategy: WorkflowStrategy):
-        """Set workflow strategy."""
-        if strategy == WorkflowStrategy.DEFAULT:
-            strategy = WorkflowStrategy.WORKFLOW_IS_PLAN
-        self._strategy = strategy
-
-    async def execute_workflow(self, workflow: Workflow, context: ExecutionContext) -> List[ExecutionSignal]:
-        """Execute given workflow graph."""
-        context.current_workflow = workflow
-        self.graph = cast(ExecutionGraph, workflow)
-        return await self.execute(upper_graph=cast(ExecutionGraph, None), context=context, upper_signals=None)
-
-    async def execute(self,
-                      upper_graph: ExecutionGraph,
-                      context: ExecutionContext,
-                      upper_signals: Optional[List[ExecutionSignal]] = None) -> List[ExecutionSignal]:
-        """Execute workflow graph. Upper signals are not used in the workflow layer."""
-        if self.strategy == WorkflowStrategy.WORKFLOW_IS_PLAN:
-            # Go directly to plan execution, via the START node
-            assert self.graph is not None
-            return await self.plan_executor.execute(self.graph, context, None)
-
-        return await super().execute(upper_graph=upper_graph, context=context, upper_signals=None)
-
-    async def execute_node(self, node: ExecutionNode,
-                           context: ExecutionContext,
-                           prev_signals: Optional[List[ExecutionSignal]] = None,
-                           upper_signals: Optional[List[ExecutionSignal]] = None,
-                           lower_signals: Optional[List[ExecutionSignal]] = None) -> List[ExecutionSignal]:
-        """Execute node based on its type and strategy.
-        Upper signals are not used in the workflow layer."""
-
-        # Safety: make sure our graph is set
-        if self.graph is None and context.current_workflow:
-            self.graph = context.current_workflow
-
-        if context.current_workflow is None and self.graph:
-            context.current_workflow = cast(Workflow, self.graph)
-
-        # Update cursor to current node
-        self.graph.update_cursor(node.node_id)
-
-        if node.node_type in [NodeType.START, NodeType.END]:
-            return []  # Start and end nodes just initialize/terminate flow
-
-        if node.node_type == NodeType.TASK:
-            assert self.graph is not None
-            # Pass current cursor position
-            return await self.plan_executor.execute(
-                upper_graph=self.graph,
-                context=context,
-                upper_signals=prev_signals  # Pass my prev_signals down to plan executor
-            )
-
-        self.logger.debug(
-            "Processing workflow node",
-=======
         self.logger = logging.getLogger("dxa.execution.%s" % self.layer)
     
     async def execute_workflow(self, workflow: ExecutionGraph, context: ExecutionContext) -> List[ExecutionSignal]:
@@ -286,7 +218,6 @@
         
         # Add task node with the original node's description and metadata
         task_node = ExecutionNode(
->>>>>>> 9be353f1
             node_id=node.node_id,
             node_type=NodeType.TASK,
             description=node.description,
