--- conflicted
+++ resolved
@@ -41,79 +41,6 @@
         self.reasoning_executor = reasoning_executor
         self.strategy = strategy
         self.layer = "plan"
-<<<<<<< HEAD
-        self._configure_logger()
-
-    @property
-    def strategy(self) -> PlanningStrategy:
-        """Get workflow strategy."""
-        if self._strategy == PlanningStrategy.DEFAULT:
-            self._strategy = PlanningStrategy.WORKFLOW_IS_PLAN
-        return self._strategy
-
-    @strategy.setter
-    def strategy(self, strategy: PlanningStrategy):
-        """Set workflow strategy."""
-        if strategy == PlanningStrategy.DEFAULT:
-            strategy = PlanningStrategy.WORKFLOW_IS_PLAN
-        self._strategy = strategy
-
-    async def execute_node(self, node: ExecutionNode,
-                           context: ExecutionContext,
-                           prev_signals: Optional[List[ExecutionSignal]] = None,
-                           upper_signals: Optional[List[ExecutionSignal]] = None,
-                           lower_signals: Optional[List[ExecutionSignal]] = None) -> List[ExecutionSignal]:
-        """Execute a plan node using reasoning executor."""
-
-        # TODO: use upper_signals somehow?
-
-        # Safety: make sure our graph is set
-        if self.graph is None and context.current_plan:
-            self.graph = context.current_plan
-
-        if context.current_plan is None and self.graph:
-            context.current_plan = cast(Plan, self.graph)
-
-        # Update cursor to current node
-        self.graph.update_cursor(node.node_id)
-
-        # Get the workflow from context
-        workflow = cast(Workflow, context.current_workflow)
-
-        # Update workflow cursor if using COPY_WORKFLOW strategy
-        if self.strategy == PlanningStrategy.WORKFLOW_IS_PLAN:
-            workflow.update_cursor(node.node_id)  # Uses DirectedGraph's method
-
-        if node.node_type in [NodeType.START, NodeType.END]:
-            return []   # Start and end nodes just initialize/terminate flow
-
-        # Execute the node
-        assert self.graph is not None
-        signals = await self.reasoning_executor.execute(upper_graph=self.graph,
-                                                        context=context,
-                                                        # Pass my prev_signals down to reasoning executor
-                                                        upper_signals=prev_signals
-                                                        )
-
-        return signals
-
-    def _create_graph(self,
-                      upper_graph: ExecutionGraph,
-                      objective: Optional[Objective] = None,
-                      context: Optional[ExecutionContext] = None) -> ExecutionGraph:
-        """Create this layer's graph from the upper layer's graph."""
-        plan = self._create_plan(cast(Workflow, upper_graph), objective)
-        assert context is not None
-        context.current_plan = plan
-        assert upper_graph.objective is not None
-        self.logger.info(
-            "Plan created", 
-            extra={
-                'strategy': self.strategy.value,
-                'steps': len(plan.nodes),
-                'source_workflow': upper_graph.objective.original[:50] + "..."
-            }
-=======
         self.logger = logging.getLogger(f"dxa.execution.{self.layer}")
     
     def _get_graph_class(self):
@@ -239,7 +166,6 @@
             prev_signals=prev_signals,
             upper_signals=upper_signals,
             lower_signals=lower_signals
->>>>>>> 9be353f1
         )
     
     def create_graph_from_node(
