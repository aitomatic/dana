"""Execution-specific types for DXA."""

from dataclasses import dataclass, field
from typing import Dict, Any, Optional, List, Callable, Awaitable
from datetime import datetime
from enum import Enum
from ...common.graph import Node, Edge, NodeType

class ExecutionNodeStatus(Enum):
    """Status of execution nodes."""
    NONE = "NONE"
    PENDING = "PENDING"
    IN_PROGRESS = "IN_PROGRESS"
    COMPLETED = "COMPLETED"
    FAILED = "FAILED"
    SKIPPED = "SKIPPED"
    BLOCKED = "BLOCKED"

@dataclass
class ExecutionNode(Node):
    """Node with execution-specific attributes."""
    status: ExecutionNodeStatus = ExecutionNodeStatus.NONE
    step: Optional[Callable[[Dict[str, Any]], Awaitable[Dict[str, Any]]]] = None
    result: Optional[Dict[str, Any]] = None
    requires: Dict[str, Any] = field(default_factory=dict)
    provides: Dict[str, Any] = field(default_factory=dict)
    buffer_config: Dict[str, Any] = field(default_factory=lambda: {
        "enabled": False,
        "size": 1000,
        "mode": "streaming"
    })

    # pylint: disable=too-many-arguments
<<<<<<< HEAD
    def __init__(self, 
                 node_id: str, 
                 node_type: NodeType, 
                 description: str, 
                 status: ExecutionNodeStatus = ExecutionNodeStatus.NONE, 
                 step: Optional[Any] = None,
                 result: Optional[Dict[str, Any]] = None, 
=======
    def __init__(self,
                 node_id: str,
                 node_type: NodeType,
                 description: str,
                 status: ExecutionNodeStatus = ExecutionNodeStatus.NONE,
                 result: Optional[Dict[str, Any]] = None,
>>>>>>> 0903dc0d
                 metadata: Optional[Dict[str, Any]] = None,
                 requires: Optional[Dict[str, Any]] = None,
                 provides: Optional[Dict[str, Any]] = None):
        super().__init__(node_id=node_id, node_type=node_type, description=description, metadata=metadata or {})
        self.status = status
        self.step = step
        self.result = result
        self.requires = requires or {}
        self.provides = provides or {}

@dataclass
class ExecutionEdge(Edge):
    """Edge with execution-specific attributes."""
    condition: Optional[str] = None
    state_updates: Dict[str, Any] = field(default_factory=dict)

<<<<<<< HEAD
class ExecutionSignalType(StrEnum):
    """Types of execution signals.
    
    Categories:
    - CONTROL_*: Execution control flow signals
    - DATA_*: Direct node-to-node data transfer
    - BUFFER_*: Buffer data transfer and management
    """
    # Control Flow - Node Status
    CONTROL_START = "node_start"        # Node begins execution
    CONTROL_COMPLETE = "node_complete"  # Node completed successfully 
    CONTROL_ERROR = "node_error"        # Node execution failed
    CONTROL_SKIP = "node_skip"          # Node was skipped
    
    # Control Flow - Graph Status  
    CONTROL_GRAPH_START = "graph_start"   # Graph execution started
    CONTROL_GRAPH_END = "graph_end"       # Graph execution completed
    CONTROL_STATE_CHANGE = "state_change"  # General execution state changes
    
    # Data Flow - Direct
    DATA_RESULT = "data_result"    # Node output data for next node
    
    # Buffer Operations
    BUFFER_DATA = "buffer_data"    # Data chunk for buffered transfer
    BUFFER_FULL = "buffer_full"    # Buffer reached capacity
    BUFFER_EMPTY = "buffer_empty"  # Buffer is empty
    BUFFER_ERROR = "buffer_error"  # Buffer operation failed
=======
# Signal types
class ExecutionSignalType(Enum):
    """Types of execution signals."""
    RESULT = "RESULT"
    ERROR = "ERROR"
    STATUS = "STATUS"
    STATE_CHANGE = "STATE_CHANGE"
    COMPLETE = "COMPLETE"
    # WORKFLOW_UPDATE = "WORKFLOW_UPDATE"
    # REASONING_UPDATE = "REASONING_UPDATE"
    # DISCOVERY = "DISCOVERY"
    # STEP_COMPLETE = "STEP_COMPLETE"
    # STEP_FAILED = "STEP_FAILED"
    # OBJECTIVE_UPDATE = "OBJECTIVE_UPDATE"

>>>>>>> 0903dc0d

@dataclass
class ExecutionSignal:
    """Communication between execution layers."""
    type: ExecutionSignalType
    content: Dict[str, Any]
    timestamp: datetime = field(default_factory=datetime.now)

<<<<<<< HEAD
class ObjectiveStatus(StrEnum):
=======
# Objective types
class ObjectiveStatus(Enum):
>>>>>>> 0903dc0d
    """Status of the current objective."""
    INITIAL = "initial"
    IN_PROGRESS = "in_progress"
    NEEDS_CLARIFICATION = "needs_clarification"
    COMPLETED = "completed"
    FAILED = "failed"

@dataclass
class Objective:
    """Represents what needs to be achieved."""
    original: str
    current: str
    status: ObjectiveStatus = ObjectiveStatus.INITIAL
    context: Dict[str, Any] = field(default_factory=dict)
    history: List[Dict] = field(default_factory=list)

    def __init__(self, objective: Optional[str] = None):
        if not objective:
            objective = "No objective provided"
        self.original = objective
        self.current = objective
        self.status = ObjectiveStatus.INITIAL
        self.context = {}
        self.history = []

    def evolve(self, new_understanding: str, reason: str) -> None:
        """Evolve the objective."""
        self.history.append({
            "timestamp": datetime.now(),
            "from": self.current,
            "to": new_understanding,
            "reason": reason
        })
        self.current = new_understanding

class ExecutionError(Exception):
    """Exception for execution errors."""
    pass<|MERGE_RESOLUTION|>--- conflicted
+++ resolved
@@ -31,22 +31,13 @@
     })
 
     # pylint: disable=too-many-arguments
-<<<<<<< HEAD
-    def __init__(self, 
-                 node_id: str, 
-                 node_type: NodeType, 
-                 description: str, 
-                 status: ExecutionNodeStatus = ExecutionNodeStatus.NONE, 
-                 step: Optional[Any] = None,
-                 result: Optional[Dict[str, Any]] = None, 
-=======
     def __init__(self,
                  node_id: str,
                  node_type: NodeType,
                  description: str,
                  status: ExecutionNodeStatus = ExecutionNodeStatus.NONE,
+                 step: Optional[Any] = None,
                  result: Optional[Dict[str, Any]] = None,
->>>>>>> 0903dc0d
                  metadata: Optional[Dict[str, Any]] = None,
                  requires: Optional[Dict[str, Any]] = None,
                  provides: Optional[Dict[str, Any]] = None):
@@ -63,10 +54,9 @@
     condition: Optional[str] = None
     state_updates: Dict[str, Any] = field(default_factory=dict)
 
-<<<<<<< HEAD
-class ExecutionSignalType(StrEnum):
+class ExecutionSignalType(Enum):
     """Types of execution signals.
-    
+
     Categories:
     - CONTROL_*: Execution control flow signals
     - DATA_*: Direct node-to-node data transfer
@@ -74,40 +64,23 @@
     """
     # Control Flow - Node Status
     CONTROL_START = "node_start"        # Node begins execution
-    CONTROL_COMPLETE = "node_complete"  # Node completed successfully 
+    CONTROL_COMPLETE = "node_complete"  # Node completed successfully
     CONTROL_ERROR = "node_error"        # Node execution failed
     CONTROL_SKIP = "node_skip"          # Node was skipped
-    
-    # Control Flow - Graph Status  
+
+    # Control Flow - Graph Status
     CONTROL_GRAPH_START = "graph_start"   # Graph execution started
     CONTROL_GRAPH_END = "graph_end"       # Graph execution completed
     CONTROL_STATE_CHANGE = "state_change"  # General execution state changes
-    
+
     # Data Flow - Direct
     DATA_RESULT = "data_result"    # Node output data for next node
-    
+
     # Buffer Operations
     BUFFER_DATA = "buffer_data"    # Data chunk for buffered transfer
     BUFFER_FULL = "buffer_full"    # Buffer reached capacity
     BUFFER_EMPTY = "buffer_empty"  # Buffer is empty
     BUFFER_ERROR = "buffer_error"  # Buffer operation failed
-=======
-# Signal types
-class ExecutionSignalType(Enum):
-    """Types of execution signals."""
-    RESULT = "RESULT"
-    ERROR = "ERROR"
-    STATUS = "STATUS"
-    STATE_CHANGE = "STATE_CHANGE"
-    COMPLETE = "COMPLETE"
-    # WORKFLOW_UPDATE = "WORKFLOW_UPDATE"
-    # REASONING_UPDATE = "REASONING_UPDATE"
-    # DISCOVERY = "DISCOVERY"
-    # STEP_COMPLETE = "STEP_COMPLETE"
-    # STEP_FAILED = "STEP_FAILED"
-    # OBJECTIVE_UPDATE = "OBJECTIVE_UPDATE"
-
->>>>>>> 0903dc0d
 
 @dataclass
 class ExecutionSignal:
@@ -116,12 +89,7 @@
     content: Dict[str, Any]
     timestamp: datetime = field(default_factory=datetime.now)
 
-<<<<<<< HEAD
-class ObjectiveStatus(StrEnum):
-=======
-# Objective types
 class ObjectiveStatus(Enum):
->>>>>>> 0903dc0d
     """Status of the current objective."""
     INITIAL = "initial"
     IN_PROGRESS = "in_progress"
