"""Interactive console-based agent implementation.

This module provides an agent that interacts through the console, enabling
direct user interaction and feedback. The agent handles its own input/output
through a console interface and uses a reasoning system to process user requests.

Example:
    ```python
    config = {
        "name": "math_tutor",
        "model": "gpt-4",
        "temperature": 0.7,
        "system_prompt": "You are a helpful math tutor..."
    }
    
    agent = InteractiveAgent(
        config=config,
        reasoning=ChainOfThoughtReasoning()
    )
    
    result = await agent.run()  # Starts interactive session
    ```
"""

from typing import Optional, Dict, Any
from dxa.agent.base_agent import BaseAgent
from dxa.core.io.base_io import BaseIO
from dxa.core.io.console import ConsoleIO
from dxa.core.reasoning.base_reasoning import (
    BaseReasoning,
    ReasoningStatus
)
from dxa.common.errors import ReasoningError, ConfigurationError, DXAConnectionError
from dxa.agent.agent_llm import AgentLLM

class InteractiveAgent(BaseAgent):
    """Agent that interacts through console I/O.
    
    This agent handles interactive dialogue through console input/output.
    It manages its own interaction flow, prompting the user for input
    and providing responses through the configured I/O interface.
    
    The agent uses a reasoning system to process user input and generate
    appropriate responses. It can maintain context across multiple
    interactions in a session.
    
    Attributes:
        reasoning: System for processing user input and generating responses
        io: Interface for user interaction (defaults to console)
        
    Args:
        config: Dictionary containing:
            - name: Agent identifier
            - model: Name of the LLM model to use
            - temperature: Model temperature setting
            - system_prompt: Instructions for the agent's behavior
            - Additional LLM configuration parameters
        reasoning: System for processing inputs and generating responses
        io: Optional custom I/O interface (defaults to ConsoleIO)
        
    Example:
        ```python
        agent = InteractiveAgent(
            config={
                "name": "helper",
                "model": "gpt-4",
                "system_prompt": "You are a helpful assistant"
            },
            reasoning=ChainOfThoughtReasoning()
        )
        ```
    """
    
    def __init__(
        self,
        config: Dict[str, Any],
        reasoning: BaseReasoning,
        io: Optional[BaseIO] = None
    ):
        """Initialize interactive agent."""
        super().__init__(
            name=config["name"],
            config=config,
            mode="interactive"
        )
        self.reasoning = reasoning
        self.io = io or ConsoleIO()
        
        # Initialize and set the agent LLM
        agent_llm = AgentLLM(
            name=f"{config['name']}_llm",
            config={
                "api_key": config.get("api_key"),
                "model": config.get("model", "gpt-4"),
                "temperature": config.get("temperature", 0.7),
            }
        )
        self.reasoning.set_agent_llm(agent_llm)

    async def run(self) -> Dict[str, Any]:
        """Start an interactive session with the user.
        
        Manages the interaction loop:
        1. Prompts user for input
        2. Processes input through reasoning system
        3. Provides response to user
        4. Continues interaction if needed
        
        Returns:
            Dict containing:
                - success: Whether the session completed successfully
                - results: Final results from reasoning system
                - context: Session context and interaction history
                
        Raises:
            ReasoningError: If reasoning system fails
            ConfigurationError: If agent is misconfigured
            DXAConnectionError: If I/O operations fail
        """
        context = {}
        try:
            # Initialize the reasoning system
            await self.reasoning.initialize()
            
            # Get initial input
            user_query = await self.io.get_input("How can I help you today?")
            context['initial_input'] = user_query

<<<<<<< HEAD
            # Run reasoning cycle
            result = await self.reasoning.reason(context, response)
=======
            # Run reasoning cycle with the query
            result = await self.reasoning.reason(context, query=user_query)
>>>>>>> f9d97539
            
            # Check if we need user input based on StepResult status
            if result.status == ReasoningStatus.NEED_INFO:
                response = await self.io.get_input(result.content)
                context['user_input'] = response
            
            return {
                "success": True,
                "results": {
                    "status": result.status,
                    "content": result.content,
                    "next_step": result.next_step,
                    "final_answer": result.final_answer,
                    "error_message": result.error_message,
                    "resource_request": result.resource_request
                },
                "context": context
            }
            
        except (ReasoningError, ConfigurationError, DXAConnectionError) as e:
            self.logger.error("Interactive agent error: %s", str(e))
            return {
                "success": False,
                "error": str(e)
            }
        finally:
            # Clean up the reasoning system
            await self.reasoning.cleanup()<|MERGE_RESOLUTION|>--- conflicted
+++ resolved
@@ -126,13 +126,8 @@
             user_query = await self.io.get_input("How can I help you today?")
             context['initial_input'] = user_query
 
-<<<<<<< HEAD
-            # Run reasoning cycle
-            result = await self.reasoning.reason(context, response)
-=======
             # Run reasoning cycle with the query
             result = await self.reasoning.reason(context, query=user_query)
->>>>>>> f9d97539
             
             # Check if we need user input based on StepResult status
             if result.status == ReasoningStatus.NEED_INFO:
