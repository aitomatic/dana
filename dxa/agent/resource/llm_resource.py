--- conflicted
+++ resolved
@@ -65,10 +65,6 @@
 class LLMResource(BaseResource):
     """LLM resource implementation using AISuite."""
     
-<<<<<<< HEAD
-    def __init__(self, name: Optional[str] = None, config: Optional[Dict[str, Any]] = None, system_prompt: Optional[str] = None):
-        """Initialize LLM resource."""
-=======
     def __init__(self, name: Optional[str] = None, config: Optional[Dict[str, Any]] = None):
         """Initialize LLM resource.
         
@@ -81,22 +77,17 @@
                 - api_key: Optional API key (will use environment variables if not provided)
                 - additional provider-specific parameters
         """
->>>>>>> 6791ba85
+
         if name is None:
             name = "default_llm"
 
         super().__init__(name)
-<<<<<<< HEAD
-        self.config = LLMConfig.from_dict(name, config)
-        self._llm = BaseLLM(name=self.name, config=self.config, system_prompt=system_prompt)
-=======
         self.config = config or {}
         self.model = self.config.get("model", "openai:gpt-4")
         self.provider_configs = self.config.get("providers", {})
         self._client: Optional[ai.Client] = None
         self.max_retries = int(self.config.get("max_retries", 3))
         self.retry_delay = float(self.config.get("retry_delay", 1.0))
->>>>>>> 6791ba85
 
     async def initialize(self) -> None:
         """Initialize the AISuite client."""
