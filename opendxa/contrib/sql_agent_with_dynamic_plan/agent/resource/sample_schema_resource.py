--- conflicted
+++ resolved
@@ -133,10 +133,6 @@
         Returns:
             A BaseResponse object containing the success status and content.
         """
-<<<<<<< HEAD
-
-        return ResourceResponse(success=True, content=table_schemas)
-=======
         return BaseResponse(success=True, content=table_schemas)
 
     async def bad_query(self, text: str) -> str:
@@ -148,5 +144,4 @@
         Returns:
             str : Schema of Existing Tables in text format
         """
-        return table_schemas
->>>>>>> 3d1db249
+        return table_schemas