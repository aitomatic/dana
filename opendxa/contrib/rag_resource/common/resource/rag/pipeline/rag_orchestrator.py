

from llama_index.core import Document, VectorStoreIndex
from llama_index.core.schema import NodeWithScore

from opendxa.common.mixins.loggable import Loggable
from opendxa.common.utils.misc import Misc
from opendxa.contrib.rag_resource.common.resource.rag.pipeline.document_chunker import DocumentChunker
from opendxa.contrib.rag_resource.common.resource.rag.pipeline.document_loader import DocumentLoader
from opendxa.contrib.rag_resource.common.resource.rag.pipeline.index_builder import IndexBuilder, IndexCombiner
from opendxa.contrib.rag_resource.common.resource.rag.pipeline.retriever import Retriever
from opendxa.contrib.rag_resource.common.resource.rag.pipeline.unified_cache_manager import UnifiedCacheManager


class RAGOrchestrator(Loggable):
    def __init__(self, loader: DocumentLoader | None = None, 
                 chunker: DocumentChunker | None = None, 
                 index_builder: IndexBuilder | None = None, 
                 index_combiner: IndexCombiner | None = None, 
                 cache_manager: UnifiedCacheManager | None = None,
                 retriever_cls: type[Retriever] = Retriever):
        super().__init__()
        self.loader = loader if loader else DocumentLoader()
        self.chunker = chunker if chunker else DocumentChunker()
        self.index_builder = index_builder if index_builder else IndexBuilder()
        self.index_combiner = index_combiner if index_combiner else IndexCombiner()
        self.cache_manager = cache_manager if cache_manager else UnifiedCacheManager()
        self._retriever_cls = retriever_cls
        self._retriever = None

<<<<<<< HEAD
    async def _async_preprocess(self, sources: list[str], force_reload: bool = False):
=======
    def resolve_sources(self, sources: List[str]) -> List[str]:
        """Resolve sources to absolute paths."""
        return [self.loader.resolve_single_source(source) for source in sources]

    async def _async_preprocess(self, sources: List[str], force_reload: bool = False):
>>>>>>> 1cd704b8
        """Preprocess sources with comprehensive caching strategy.
        
        This method implements a cache-first approach that:
        1. Checks for cached combined index first
        2. Uses cached documents and indices when available
        3. Only processes missing components
        4. Caches newly created components
        """
        sources = self.resolve_sources(sources)
        self.debug(f"Preprocessing {len(sources)} sources: {sources}")
        
        # Skip all cache checks if force_reload is True
        if not force_reload:
            # First check if we have a cached combined index for these exact sources
            combined_index = await self.cache_manager.get_combined_index(sources)
            if combined_index is not None:
                self.debug(f"Found cached combined index for sources: {sources}")
                self._retriever = self._retriever_cls.from_index(combined_index)
                return

        # Check for cached individual components (skip if force_reload)
        if not force_reload:
            cached_docs_by_source = await self.cache_manager.get_docs_by_source(sources)
            cached_indices_by_source = await self.cache_manager.get_indicies_by_source(sources)
        else:
            self.debug("Force reload: bypassing all cache checks")
            cached_docs_by_source = {source: None for source in sources}
            cached_indices_by_source = {source: None for source in sources}
        
        # Filter out None values and convert to proper types
        docs_by_source: dict[str, list[Document]] = {}
        indices_by_source: dict[str, VectorStoreIndex] = {}
        
        # Initialize what needs to be loaded/processed
        sources_needing_docs = list(sources)  # Start with all sources
        sources_needing_indices = list(sources)  # Start with all sources
        
        # Process cached documents (skip if force_reload)
        if not force_reload:
            for source in sources:
                cached_docs = cached_docs_by_source.get(source)
                if cached_docs and all(doc is not None for doc in cached_docs):
                    # Filter out None documents and cast to proper type
                    valid_docs = [doc for doc in cached_docs if doc is not None]
                    docs_by_source[source] = valid_docs
                    # Remove from sources needing docs since we have valid cached docs
                    if source in sources_needing_docs:
                        sources_needing_docs.remove(source)
        
        # Process cached indices (skip if force_reload)
        if not force_reload:
            for source in sources:
                cached_index = cached_indices_by_source.get(source)
                if cached_index:
                    indices_by_source[source] = cached_index
                    # Remove from sources needing indices since we have valid cached index
                    if source in sources_needing_indices:
                        sources_needing_indices.remove(source)
        
        self.debug(f"Sources needing docs: {sources_needing_docs}")
        self.debug(f"Sources needing indices: {sources_needing_indices}")
        
        # Load missing documents
        if sources_needing_docs:
            self.debug(f"Loading documents for {len(sources_needing_docs)} sources")
            new_docs_by_source = await self.loader.load_sources(sources_needing_docs)
            docs_by_source.update(new_docs_by_source)
            # Cache newly loaded documents
            await self.cache_manager.set_docs_by_source(new_docs_by_source)
        
        # Process documents through chunker
        # NOTE: We don't need to chunk documents because LlamaIndex does it automatically under the hood.
        # if docs_by_source:
        #     self.debug(f"Chunking documents for {len(docs_by_source)} sources")
        #     docs_by_source = await self.chunker.chunk_documents(docs_by_source)
        
        # Build missing indices
        if sources_needing_indices:
            docs_for_indexing = {s: docs_by_source[s] for s in sources_needing_indices 
                               if s in docs_by_source}
            if docs_for_indexing:
                self.debug(f"Building indices for {len(docs_for_indexing)} sources")
                try:
                    new_indices_by_source = await self.index_builder.build_indices(docs_for_indexing)
                except Exception as e:
                    self.error(f"Error building indices for {sources_needing_indices}: {e}")
                    new_indices_by_source = {}
                indices_by_source.update(new_indices_by_source)
                # Cache newly built indices
                await self.cache_manager.set_indicies_by_source(new_indices_by_source)
        
        if not indices_by_source:
            raise RuntimeError("No valid indices available for any source")
        
        # Combine indices
        self.debug(f"Combining {len(indices_by_source)} indices")
        combined_index = await self.index_combiner.combine_indices(indices_by_source, docs_by_source)
        
        # Cache combined index (always cache, even with force_reload)
        await self.cache_manager.set_combined_index(sources, combined_index)
        
        # Create retriever
        self._retriever = self._retriever_cls.from_index(combined_index)
        self.debug("Preprocessing completed successfully")

    def _preprocess(self, sources: list[str], force_reload: bool = False):
        """Preprocess sources with optional cache bypass.
        
        Args:
            sources: List of source identifiers  
            force_reload: If True, bypass all caches and reprocess everything
        """
        if force_reload:
            self.debug("Force reload requested - bypassing caches")
        
        Misc.safe_asyncio_run(self._async_preprocess, sources, force_reload)
        
    async def retrieve(self, query: str, num_results: int = 10) -> list[NodeWithScore]:
        """Retrieve relevant documents for the given query.
        
        Args:
            query: Search query string
            num_results: Maximum number of results to return
            
        Returns:
            List of NodeWithScore objects containing relevant documents
            
        Raises:
            ValueError: If retriever is not initialized (call _preprocess first)
        """
        if self._retriever is None:
            raise ValueError("Retriever not initialized. Call _preprocess() with sources first.")
        return await self._retriever.aretrieve(query, num_results)
    
            <|MERGE_RESOLUTION|>--- conflicted
+++ resolved
@@ -28,15 +28,11 @@
         self._retriever_cls = retriever_cls
         self._retriever = None
 
-<<<<<<< HEAD
-    async def _async_preprocess(self, sources: list[str], force_reload: bool = False):
-=======
-    def resolve_sources(self, sources: List[str]) -> List[str]:
+    def resolve_sources(self, sources: list[str]) -> list[str]:
         """Resolve sources to absolute paths."""
         return [self.loader.resolve_single_source(source) for source in sources]
 
-    async def _async_preprocess(self, sources: List[str], force_reload: bool = False):
->>>>>>> 1cd704b8
+    async def _async_preprocess(self, sources: list[str], force_reload: bool = False):
         """Preprocess sources with comprehensive caching strategy.
         
         This method implements a cache-first approach that:
