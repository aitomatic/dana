--- conflicted
+++ resolved
@@ -33,15 +33,8 @@
         # Get models from both preferred_models and all_models
         all_models = set()
 
-<<<<<<< HEAD
-        # Add from preferred_models (check both root level and llm sublevel)
-        preferred_models = config.get("preferred_models", [])
-        if not preferred_models:
-            preferred_models = config.get("llm", {}).get("preferred_models", [])
-=======
         # Add from preferred_models (only check llm sublevel)
         preferred_models = config.get("llm", {}).get("preferred_models", [])
->>>>>>> 4df12f08
 
         for model in preferred_models:
             if isinstance(model, str):
@@ -49,15 +42,8 @@
             elif isinstance(model, dict) and model.get("name"):
                 all_models.add(model["name"])
 
-<<<<<<< HEAD
-        # Add from all_models list
-        all_models_list = config.get("all_models", [])
-        if not all_models_list:
-            all_models_list = config.get("llm", {}).get("all_models", [])
-=======
         # Add from all_models list (only check llm sublevel)
         all_models_list = config.get("llm", {}).get("all_models", [])
->>>>>>> 4df12f08
 
         for model in all_models_list:
             if isinstance(model, str):
