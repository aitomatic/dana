"""
Copyright © 2025 Aitomatic, Inc.

This source code is licensed under the license found in the LICENSE file in the root directory of this source tree

Reason function implementation for the Dana interpreter.

This module provides the reason function, which handles reasoning in the Dana interpreter.
"""

import json
import os
from typing import Any

from opendxa.common.mixins.queryable import QueryStrategy
from opendxa.common.resource.llm_resource import LLMResource
from opendxa.common.types import BaseRequest
from opendxa.common.utils.logging import DXA_LOGGER
from opendxa.dana.common.exceptions import SandboxError

# Import POET decorator
from opendxa.dana.sandbox.sandbox_context import SandboxContext


def old_reason_function(
    context: SandboxContext,
    prompt: str,
    options: dict[str, Any] | None = None,
    use_mock: bool | None = None,
) -> Any:
    """Execute the original reason function to generate a response using an LLM.

    This is the legacy implementation preserved for inspection and fallback.

    Args:
        context: The sandbox context
        prompt: The prompt string to send to the LLM (can be a string or a list with LiteralExpression)
        options: Optional parameters for the LLM call, including:
            - system_message: Custom system message (default: helpful assistant)
            - temperature: Controls randomness (default: 0.7)
            - max_tokens: Limit on response length
            - format: Output format ("text" or "json")
        use_mock: Force use of mock responses (True) or real LLM calls (False).
                  If None, defaults to checking OPENDXA_MOCK_LLM environment variable.

        Note: A2A agents can be provided via options['agents']. This can be an A2AAgent,
              AgentPool, or list of A2AAgent instances. If provided, agent selection
              will be performed based on the task and available resources.

    Returns:
        The LLM's response to the prompt

    Raises:
        SandboxError: If the function execution fails or parameters are invalid
    """
    logger = DXA_LOGGER.getLogger("opendxa.dana.reason")
    logger.debug(f"Legacy reason function called with prompt: '{prompt[:50]}...'")
    options = options or {}

    if not prompt:
        raise SandboxError("reason function requires a non-empty prompt")

    # Convert prompt to string if it's not already
    if not isinstance(prompt, str):
        prompt = str(prompt)

    # Check if we should use mock responses
    # Priority: function parameter > environment variable
    should_mock = use_mock if use_mock is not None else os.environ.get("OPENDXA_MOCK_LLM", "").lower() == "true"

    # Get LLM resource from context (assume it's available)
    if hasattr(context, "llm_resource") and context.llm_resource:
        llm_resource = context.llm_resource
    else:
        # Try to get from system:llm_resource
        try:
            llm_resource = context.get("system:llm_resource")
            if not llm_resource:
                llm_resource = LLMResource()
        except Exception:
            llm_resource = LLMResource()

    # Apply mocking if needed
    if should_mock:
        logger.info(f"Using mock LLM response (prompt: {prompt[:100]}{'...' if len(prompt) > 100 else ''})")
        llm_resource = llm_resource.with_mock_llm_call(True)

    # Get resources from context once and reuse throughout the function
    resources = {}
    try:
        resources = context.get_resources(options.get("resources", None)) if context is not None else {}
    except Exception as e:
        logger.debug(f"Could not get available resources: {e}")

    # Handle agent integration if agents are provided via options
    actual_agents = options.get("agents")
    if actual_agents is not None:
        try:
            # Check if agents is an A2AAgent, AgentPool, or list of agents
            from opendxa.dana.agent.abstract_dana_agent import AbstractDanaAgent
            from opendxa.contrib.mcp_a2a.agent.pool.agent_pool import AgentPool

            agent_pool = None

            if isinstance(actual_agents, AgentPool):
                # Agent pool: use it directly
                agent_pool = actual_agents
                logger.info(f"Using DANA agent pool for reasoning with {len(actual_agents.get_agent_cards())} agents")

            elif isinstance(actual_agents, AbstractDanaAgent):
                # Single agent: create a temporary pool with just this agent
                agent_pool = AgentPool(
                    name="temp_pool_single_agent",
                    description="Temporary pool for single agent reasoning",
                    agents=[actual_agents],
                    context=context,
                )
                logger.info(f"Using single DANA agent for reasoning: {actual_agents}")

            elif isinstance(actual_agents, list):
                # List of agents: create a temporary pool
                if all(isinstance(agent, AbstractDanaAgent) for agent in actual_agents):
                    agent_pool = AgentPool(
                        name="temp_pool_multiple_agents",
                        description="Temporary pool for multiple agent reasoning",
                        agents=actual_agents,
                        context=context,
                    )
                    logger.info(f"Using DANA agent list for reasoning with {len(actual_agents)} agents")
                else:
                    logger.warning("Invalid agents list: all items must be AbstractDanaAgent instances")

            else:
                logger.warning(
                    f"Invalid agents parameter type: {type(actual_agents)}, expected AbstractDanaAgent, AgentPool, or list of AbstractDanaAgent"
                )

            # If we have a valid agent pool, select and use an agent
            if agent_pool:
                # Select best agent considering available resources (already retrieved above)
                selected_agent = agent_pool.select_agent(prompt, included_resources=list(resources.keys()))  # type: ignore

                if selected_agent:
                    logger.info(f"Selected agent '{selected_agent.name}' for reasoning task")
                    try:
                        import inspect

                        from opendxa.common.utils.misc import Misc

                        # Check if solve method is async
                        if inspect.iscoroutinefunction(selected_agent.solve):
                            # Use safe_asyncio_run for better async handling
                            response = Misc.safe_asyncio_run(selected_agent.solve, prompt)
                        else:
                            response = selected_agent.solve(prompt)
                        logger.debug(
                            f"Agent '{selected_agent.name}' provided response: {str(response)[:100]}{'...' if len(str(response)) > 100 else ''}"
                        )
                        return response
                    except Exception as e:
                        logger.warning(f"Agent '{selected_agent.name}' solve() failed: {e}, falling back to local LLM")
                else:
                    logger.debug("Local agent is selected or no suitable agent found in agent pool => using local LLM")

        except ImportError:
            logger.warning("DANA agent dependencies not available, falling back to local LLM reasoning")
        except Exception as e:
            logger.warning(f"Error using DANA agents for reasoning: {e}, falling back to local LLM")

    try:
        # Log what's happening
        logger.debug(f"Starting LLM reasoning with prompt: {prompt[:500]}{'...' if len(prompt) > 500 else ''}")

        # Prepare system message
        system_message = options.get("system_message", "You are a helpful AI assistant. Respond concisely and accurately.")

        # Set up the messages
        messages = [{"role": "system", "content": system_message}, {"role": "user", "content": prompt}]

        # Prepare LLM parameters and execute the query
        request_params = {
            "messages": messages,
            "temperature": options.get("temperature", 0.7),
            "max_tokens": options.get("max_tokens", None),
        }

        # Set query strategy and max iterations to iterative and 5 respectively to utilize tool calls
        previous_query_strategy = llm_resource._query_strategy
        previous_query_max_iterations = llm_resource._query_max_iterations
        if resources:
            request_params["available_resources"] = resources
            llm_resource._query_strategy = QueryStrategy.ITERATIVE
            llm_resource._query_max_iterations = options.get("max_iterations", 5)

        request = BaseRequest(arguments=request_params)

        response = llm_resource.query_sync(request)

        # Reset query strategy and max iterations
        llm_resource._query_strategy = previous_query_strategy
        llm_resource._query_max_iterations = previous_query_max_iterations

        if not response.success:
            raise SandboxError(f"LLM reasoning failed: {response.error}")

        # Process the response
        result = response.content
        logger.debug(f"Raw LLM response type: {type(result)}")

        # Extract just the text content from the response
        if isinstance(result, dict):
            logger.debug(f"Raw response keys: {result.keys()}")
            # Handle different LLM response structures
            if "choices" in result and result["choices"] and isinstance(result["choices"], list):
                # OpenAI/Anthropic style response
                first_choice = result["choices"][0]
                if hasattr(first_choice, "message") and hasattr(first_choice.message, "content"):
                    # Handle object-style responses
                    result = first_choice.message.content
                    logger.debug(f"Extracted content from object attributes: {result[:100]}...")
                elif isinstance(first_choice, dict):
                    if "message" in first_choice:
                        message = first_choice["message"]
                        if isinstance(message, dict) and "content" in message:
                            result = message["content"]
                            logger.debug(f"Extracted content from choices[0].message.content: {result[:100]}...")
                        elif hasattr(message, "content"):
                            result = message.content
                            logger.debug(f"Extracted content from message.content attribute: {result[:100]}...")
                    elif "text" in first_choice:
                        # Some LLMs use 'text' instead of 'message.content'
                        result = first_choice["text"]
                        logger.debug(f"Extracted content from choices[0].text: {result[:100]}...")
            # Simpler response format with direct content
            elif "content" in result:
                result = result["content"]
                logger.debug(f"Extracted content directly from content field: {result[:100]}...")

        # If result is still a complex object, try to get its string representation
        if not isinstance(result, str | int | float | bool | list | dict) and hasattr(result, "__str__"):
            result = str(result)
            logger.debug(f"Converted complex object to string: {result[:100]}...")

        # Handle format conversion if needed
        format_type = options.get("format", "text")
        if format_type == "json" and isinstance(result, str):
            try:
                # Try to parse the result as JSON
                result = json.loads(result)
            except json.JSONDecodeError:
                logger.warning(f"Warning: Could not parse LLM response as JSON: {result[:100]}")

        return result

    except Exception as e:
        logger.error(f"Error during LLM reasoning: {str(e)}")
        raise SandboxError(f"Error during reasoning: {str(e)}") from e


# ============================================================================
# POET-Enhanced Reason Function (New Primary Implementation)
# ============================================================================


def reason_function(
    context: SandboxContext,
    prompt: str,
    options: dict[str, Any] | None = None,
    use_mock: bool | None = None,
) -> Any:
    """Execute the POET-enhanced reason function with automatic prompt optimization.

    This is the new primary implementation that provides context-aware prompt
    enhancement and semantic coercion based on expected return types.

    Args:
        context: The sandbox context
        prompt: The prompt string to send to the LLM
        options: Optional parameters for the LLM call
        use_mock: Force use of mock responses

    Returns:
        The LLM's response optimized for the expected return type

    Raises:
        SandboxError: If the function execution fails or parameters are invalid
    """
    from opendxa.dana.sandbox.interpreter.context_detection import ContextDetector
    from opendxa.dana.sandbox.interpreter.enhanced_coercion import SemanticCoercer
    from opendxa.dana.sandbox.interpreter.prompt_enhancement import enhance_prompt_for_type

    logger = DXA_LOGGER.getLogger("opendxa.dana.reason.poet")
    logger.debug(f"POET-enhanced reason called with prompt: '{prompt[:50]}...'")

    try:

        # Phase 1: Detect expected return type context
        context_detector = ContextDetector()
<<<<<<< HEAD
        
=======
>>>>>>> 4df12f08
        type_context = context_detector.detect_current_context(context)

        if type_context:
            logger.debug(f"Detected type context: {type_context}")

            # Phase 2: Enhance prompt based on expected type
            enhanced_prompt = enhance_prompt_for_type(prompt, type_context)

            if enhanced_prompt != prompt:
                logger.debug(f"Enhanced prompt from {len(prompt)} to {len(enhanced_prompt)} chars")
                logger.debug(f"Enhancement for type: {type_context.expected_type}")
            else:
                logger.debug("No prompt enhancement applied")
        else:
            logger.debug("No type context detected, using original prompt")
            enhanced_prompt = prompt

        # Phase 3: Execute with enhanced prompt using original function
        result = old_reason_function(context, enhanced_prompt, options, use_mock)

        # Phase 4: Apply semantic coercion if type context is available
        if type_context and type_context.expected_type and result is not None:
            try:
                semantic_coercer = SemanticCoercer()
                coerced_result = semantic_coercer.coerce_value(
                    result, type_context.expected_type, context=f"reason_function_{type_context.expected_type}"
                )

                if coerced_result != result:
                    logger.debug(f"Applied semantic coercion: {type(result)} → {type(coerced_result)}")

                return coerced_result

            except Exception as coercion_error:
                logger.debug(f"Semantic coercion failed: {coercion_error}, returning original result")
                # Fall back to original result if coercion fails
                return result

        return result

    except Exception as e:
        logger.debug(f"POET enhancement failed: {e}, falling back to original function")
        # Fallback to original function on any error
        return old_reason_function(context, prompt, options, use_mock)<|MERGE_RESOLUTION|>--- conflicted
+++ resolved
@@ -296,10 +296,6 @@
 
         # Phase 1: Detect expected return type context
         context_detector = ContextDetector()
-<<<<<<< HEAD
-        
-=======
->>>>>>> 4df12f08
         type_context = context_detector.detect_current_context(context)
 
         if type_context:
