--- conflicted
+++ resolved
@@ -519,35 +519,7 @@
         Returns:
             An A2A agent resource object that can be used to call methods
         """
-<<<<<<< HEAD
-        # Evaluate the arguments
-        args = [self.parent.execute(arg, context) for arg in node.args]
-        kwargs = {k: self.parent.execute(v, context) for k, v in node.kwargs.items()}
-
-        # Remove any user-provided 'name' parameter - agent names come from variable assignment
-        if "name" in kwargs:
-            provided_name = kwargs["name"]
-            del kwargs["name"]
-            self.warning(
-                f"Agent name parameter '{provided_name}' will be overridden with variable name. Agent names are automatically derived from variable assignment."
-            )
-
-        target = node.target
-        if target is not None:
-            target_name = target.name if hasattr(target, "name") else str(target)
-            kwargs["_name"] = target_name
-
-        # Call the agent function through the registry
-        if self.function_registry is not None:
-            result = self.function_registry.call("agent", context, None, *args, **kwargs)
-        else:
-            self.warning(f"No function registry available for {self.__class__.__name__}.execute_agent_statement")
-            result = None
-
-        return result
-=======
         return self.agent_handler.execute_agent_statement(node, context)
->>>>>>> 34d85188
 
     def execute_agent_pool_statement(self, node: AgentPoolStatement, context: SandboxContext) -> Any:
         """Execute an agent pool statement using optimized handler.
@@ -559,32 +531,4 @@
         Returns:
             An agent pool resource object that can be used to call methods
         """
-<<<<<<< HEAD
-        # Evaluate the arguments
-        args = [self.parent.execute(arg, context) for arg in node.args]
-        kwargs = {k: self.parent.execute(v, context) for k, v in node.kwargs.items()}
-
-        # Remove any user-provided 'name' parameter - agent pool names come from variable assignment
-        if "name" in kwargs:
-            provided_name = kwargs["name"]
-            del kwargs["name"]
-            self.warning(
-                f"Agent pool name parameter '{provided_name}' will be overridden with variable name. Agent pool names are automatically derived from variable assignment."
-            )
-
-        target = node.target
-        if target is not None:
-            target_name = target.name if hasattr(target, "name") else str(target)
-            kwargs["_name"] = target_name
-
-        # Call the agent_pool function through the registry
-        if self.function_registry is not None:
-            result = self.function_registry.call("agent_pool", context, None, *args, **kwargs)
-        else:
-            self.warning(f"No function registry available for {self.__class__.__name__}.execute_agent_pool_statement")
-            result = None
-
-        return result
-=======
-        return self.agent_handler.execute_agent_pool_statement(node, context)
->>>>>>> 34d85188
+        return self.agent_handler.execute_agent_pool_statement(node, context)